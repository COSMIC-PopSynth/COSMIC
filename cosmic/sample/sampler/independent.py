# -*- coding: utf-8 -*-
# Copyright (C) Scott Coughlin (2017)
#
# This file is part of cosmic.
#
# cosmic is free software: you can redistribute it and/or modify
# it under the terms of the GNU General Public License as published by
# the Free Software Foundation, either version 3 of the License, or
# (at your option) any later version.
#
# cosmic is distributed in the hope that it will be useful,
# but WITHOUT ANY WARRANTY; without even the implied warranty of
# MERCHANTABILITY or FITNESS FOR A PARTICULAR PURPOSE.  See the
# GNU General Public License for more details.
#
# You should have received a copy of the GNU General Public License
# along with cosmic.  If not, see <http://www.gnu.org/licenses/>.

"""`independent`
"""

import numpy as np
import multiprocessing as mp
import math
import random
import scipy.integrate

from cosmic.utils import mass_min_max_select

from .sampler import register_sampler
from .. import InitialBinaryTable

from cosmic.utils import idl_tabulate, rndm

__author__ = 'Katelyn Breivik <katie.breivik@gmail.com>'
__credits__ = 'Scott Coughlin <scott.coughlin@ligo.org>'
__all__ = ['get_independent_sampler', 'Sample']


G = 6.67384*math.pow(10, -11.0)
c = 2.99792458*math.pow(10, 8.0)
parsec = 3.08567758*math.pow(10, 16)
Rsun = 6.955*math.pow(10, 8)
Msun = 1.9891*math.pow(10,30)
day = 86400.0
rsun_in_au = 215.0954
day_in_year = 365.242
sec_in_day = 86400.0
sec_in_hour = 3600.0
hrs_in_day = 24.0
sec_in_year = 3.15569*10**7.0
Tobs = 3.15569*10**7.0
geo_mass = G/c**2


def get_independent_sampler(final_kstar1, final_kstar2, primary_model, ecc_model, SFH_model, component_age, met, size, **kwargs):
    sampled_mass = 0.0
    primary_min, primary_max, secondary_min, secondary_max = mass_min_max_select(final_kstar1, final_kstar2)
    initconditions = Sample()    
    mass1, total_mass1 = initconditions.sample_primary(primary_min, primary_max, primary_model, size=size)
    # add in the total sampled primary mass
    sampled_mass += total_mass1
    mass1_binary, mass_singles = initconditions.binary_select(mass1)
    mass2_binary = initconditions.sample_secondary(mass1_binary)
    # add in the sampled secondary mass
    sampled_mass += np.sum(mass2_binary)
    porb =  initconditions.sample_porb(mass1_binary, mass2_binary, size=mass1_binary.size)
    ecc =  initconditions.sample_ecc(ecc_model, size = mass1_binary.size)
<<<<<<< HEAD
    tphysf, metallicity = initconditions.sample_SFH(SFH_model, component_age=component_age, met=met, size = mass1_binary.size)
    metallicity[metallicity < 1e-4] = 1e-4
    metallicity[metallicity > 0.03] = 0.03
    kstar1 = initconditions.set_kstar(mass1_binary)
    kstar2 = initconditions.set_kstar(mass2_binary)
    
    return InitialBinaryTable.MultipleBinary(mass1_binary, mass2_binary, porb, ecc, tphysf, kstar1, kstar2, metallicity, sampled_mass=sampled_mass, n_sampled=size)
=======
    tphysf, metallicity = initconditions.sample_SFH(SFH_model, component_age, met, size = mass1_binary.size)
    kstar1 = initconditions.set_kstar(mass1_binary)
    kstar2 = initconditions.set_kstar(mass2_binary)
    metallicity[metallicity < 1e-4] = 1e-4
    metallicity[metallicity > 0.03] = 0.03 
    print(np.shape(mass1_binary), np.shape(metallicity))
    return InitialBinaryTable.MultipleBinary(mass1_binary, mass2_binary, porb, ecc, tphysf, kstar1, kstar2, metallicity, sampled_mass=sampled_mass)
>>>>>>> 9545f793


register_sampler('independent', InitialBinaryTable, get_independent_sampler,
                 usage="final_kstar1, final_kstar2, primary_model, ecc_model, SFH_model, component_age, metallicity, size")


class Sample(object):

    # sample primary masses
    def sample_primary(self, primary_min, primary_max, primary_model='kroupa93', size=None):
        """Sample the primary mass (always the most massive star) from a user-selected model

        kroupa93 follows Kroupa (1993), normalization comes from
        `Hurley 2002 <https://arxiv.org/abs/astro-ph/0201220>`_
        between 0.1 and 100 Msun
        salpter55 follows
        `Salpeter (1955) <http://adsabs.harvard.edu/abs/1955ApJ...121..161S>`_
        between 0.1 and 100 Msun

        Parameters
        ----------
        primary_min : float
            minimum initial primary mass [Msun]
            
        primary_max : float
            maximum initial primary mass [Msun]
            
        primary_model : str, optional
            model for mass distribution; choose from:
                
            kroupa93 follows Kroupa (1993), normalization comes from
            `Hurley 2002 <https://arxiv.org/abs/astro-ph/0201220>`_
            valid for masses between 0.1 and 100 Msun
            
            salpter55 follows
            `Salpeter (1955) <http://adsabs.harvard.edu/abs/1955ApJ...121..161S>`_
            valid for masses between 0.1 and 100 Msun
                
            Default kroupa93
        size : int, optional                
            number of initial primary masses to sample
            NOTE: this is set in runFixedPop call as Nstep

        Returns
        -------
        a_0 : array
            Sampled primary masses
        total_sampled_mass : float
            Total amount of mass sampled
        """

        if primary_model=='kroupa93':
            # If the final binary contains a compact object (BH or NS),
            # we want to evolve 'size' binaries that could form a compact
            # object so we over sample the initial population
            if primary_max >= 150.0:
                a_0 = np.random.uniform(0.0, 0.9999797, size*500)
            elif primary_max >= 30.0:
                a_0 = np.random.uniform(0.0, 0.9999797, size*50)
            else:
                a_0 = np.random.uniform(0.0, 0.9999797, size)

            low_cutoff = 0.740074
            high_cutoff=0.908422

            lowIdx, = np.where(a_0 <= low_cutoff)
            midIdx, = np.where((a_0 > low_cutoff) & (a_0 < high_cutoff))
            highIdx, = np.where(a_0 >= high_cutoff)

            a_0[lowIdx] = ((0.1) ** (-3.0/10.0) - (a_0[lowIdx] / 0.968533)) ** (-10.0/3.0)
            a_0[midIdx] = ((0.5) ** (-6.0/5.0) - ((a_0[midIdx] - low_cutoff) / 0.129758)) ** (-5.0/6.0)
            a_0[highIdx] = (1 - ((a_0[highIdx] - high_cutoff) / 0.0915941)) ** (-10.0/17.0)

            total_sampled_mass = np.sum(a_0)

            a_0 = a_0[a_0 >= primary_min]
            a_0 = a_0[a_0 <= primary_max]
            return a_0, total_sampled_mass

        elif primary_model=='salpeter55':
            # If the final binary contains a compact object (BH or NS),
            # we want to evolve 'size' binaries that could form a compact
            # object so we over sample the initial population
            if primary_max == 150.0:
                a_0 = rndm(a=0.1, b=100, g=-1.35, size=size*500)
            elif primary_max == 50.0:
                a_0 = rndm(a=0.1, b=100, g=-1.35, size=size*50)
            else:
                a_0 = rndm(a=0.1, b=100, g=-1.35, size=size)

            total_sampled_mass = np.sum(a_0)

            a_0 = a_0[a_0 >= primary_min]
            a_0 = a_0[a_0 <= primary_max]

            return a_0, total_sampled_mass

    # sample secondary mass
    def sample_secondary(self, primary_mass):
        """Sample a secondary mass using draws from a uniform mass ratio distribution motivated by
        `Mazeh et al. (1992) <http://adsabs.harvard.edu/abs/1992ApJ...401..265M>`_
        and `Goldberg & Mazeh (1994) <http://adsabs.harvard.edu/abs/1994ApJ...429..362G>`_
        
        Parameters
        ----------
        primary_mass : array
            sets the maximum secondary mass (for a maximum mass ratio of 1)

        Returns
        -------
        secondary_mass : array
            sampled secondary masses with array size matching size of
            primary_mass
        """
        
        a_0 = np.random.uniform(0.001, 1, primary_mass.size)
        secondary_mass = primary_mass*a_0

        return secondary_mass


    def binary_select(self, primary_mass):
        """Select the which primary masses will have a compution using a 
        primary-mass dependent binary fraction following 
        `van Haaften et al.(2009) <http://adsabs.harvard.edu/abs/2013A%26A...552A..69V>`_ in appdx
        
        Parameters
        ----------
        primary_mass : array
            Mass that determines the binary fraction

        Returns
        -------
        primary_mass[binaryIdx] : array
            primary masses that will have a binary companion
        primary_mass[singleIdx] : array
            primary masses that will be single stars
        """

        binary_fraction = 1/2.0 + 1/4.0 * np.log10(primary_mass)
        binary_choose =  np.random.uniform(0, 1.0, binary_fraction.size)

        binaryIdx, = np.where(binary_fraction > binary_choose)
        singleIdx, = np.where(binary_fraction < binary_choose)

        return primary_mass[binaryIdx], primary_mass[singleIdx]


    def sample_porb(self, mass1, mass2, size=None):
        """Sample the semi-major axis flat in log space from RROL < 0.5 up 
        to 1e5 Rsun according to 
        `Abt (1983) <http://adsabs.harvard.edu/abs/1983ARA%26A..21..343A>`_
        and consistent with Dominik+2012,2013
        and then converted to orbital period in days using Kepler III

        Parameters
        ----------
        mass1 : array
            primary masses
        mass2 : array
            secondary masses

        Returns
        -------
        porb_sec/sec_in_day : array
            orbital period with array size equalling array size 
            of mass1 and mass2
        """
        q = mass2/mass1
        RL_fac = (0.49*q**(2./3.)) / (0.6*q**(2./3.) + np.log(1+q**1./3.))       
        try:
            ind_lo, = np.where(mass1 < 1.66)
            ind_hi, = np.where(mass1 >= 1.66)

            rad1 = np.zeros(len(mass1))
            rad1[ind_lo] = 1.06*mass1[ind_lo]**0.945
            rad1[ind_hi] = 1.33*mass1[ind_hi]**0.555
        except:
            if mass1 < 1.66:
                rad1 = 1.06*mass1**0.945
            else:
                rad1 = 1.33*mass1**0.555

        a_min = rad1/(0.5*RL_fac)
        a_0 = np.random.uniform(np.log(a_min), np.log(1e5), size)

        # convert out of log space
        a_0 = np.exp(a_0)
        # convert to meters
        a_0 = a_0*Rsun

        # convert to orbital period in seconds
        porb_sec = (4*np.pi**2.0/(G*(mass1+mass2)*Msun)*(a_0**3.0))**0.5
        return porb_sec/sec_in_day


    def sample_ecc(self, ecc_model='thermal', size=None):
        """Sample the eccentricity according to a user specified model

        Parameters
        ----------
        ecc_model : string
            'thermal' samples from a  thermal eccentricity distribution following 
            `Heggie (1975) <http://adsabs.harvard.edu/abs/1975MNRAS.173..729H>`_
            'uniform' samples from a uniform eccentricity distribution
            DEFAULT = 'thermal'
        
        size : int, optional
            number of eccentricities to sample
            NOTE: this is set in runFixedPop call as Nstep

        Returns
        -------
        ecc : array
            array of sampled eccentricities with size=size
        """

        if ecc_model=='thermal':
            a_0 = np.random.uniform(0.0, 1.0, size)
            ecc = a_0**0.5

            return ecc

        if ecc_model=='uniform':
            ecc = np.random.uniform(0.0, 1.0, size)

            return ecc


<<<<<<< HEAD
    def sample_SFH(self, SFH_model='const', component_age=10000.0, met=0.02, size=None):
=======
    def sample_SFH(self, SFH_model='const', component_age=10000.0, met = 0.02, size=None):
>>>>>>> 9545f793
        """Sample an evolution time for each binary based on a user-specified
        star formation history (SFH) and Galactic component age. 
        The default is a MW thin disk constant evolution over 10000 Myr

        Parameters
        ----------
        SFH_model : str
            'const' assigns an evolution time assuming a constant star
            formation rate over the age of the MW disk: component_age [Myr]  
            'burst' assigns an evolution time assuming a burst of constant
            star formation for 1Gyr starting at component_age [Myr] in the past
            'delta_burst' assignes a t=0 evolution time until component age
            DEFAULT: 'const'
        component_age: float
            age of the Galactic component [Myr]; DEFAULT: 10000.0
        met : float
            metallicity of the population [Z_sun = 0.02]
            Default: 0.02
        size : int, optional
            number of evolution times to sample
            NOTE: this is set in runFixedPop call as Nstep

        Returns
        -------
        tphys : array
            array of evolution times of size=size
        metallicity : array
            array of metallicities
        """

        if SFH_model=='const':

            tphys = np.random.uniform(0, component_age, size)
            metallicity = np.ones(size)*met
            return tphys, metallicity

        elif SFH_model=='burst':
            tphys = component_age - np.random.uniform(0, 1000, size)
            metallicity = np.ones(size)*met
            return tphys, metallicity

        elif SFH_model=='delta_burst':
            tphys = component_age*np.ones(size)
            metallicity = np.ones(size)*met
            return tphys, metallicity

        elif SFH_model=='FIRE':
            import cosmic.FIRE as FIRE
            tphys, metallicity = FIRE.SFH(size)
<<<<<<< HEAD
            return tphys, metallicity
=======
            return tphys, metallicity 
>>>>>>> 9545f793

    
    def set_kstar(self, mass):
        """Initialize stellar types according to BSE classification
        kstar=1 if M>=0.7 Msun; kstar=0 if M<0.7 Msun
        
        Parameters
        ----------
        mass : array
            array of masses

        Returns
        -------
        kstar : array
            array of initial stellar types
        """

        kstar = np.zeros(mass.size)
        low_cutoff = 0.7
        lowIdx = np.where(mass < low_cutoff)[0]
        hiIdx = np.where(mass >= low_cutoff)[0]

        kstar[lowIdx] = 0
        kstar[hiIdx] = 1

        return kstar
<|MERGE_RESOLUTION|>--- conflicted
+++ resolved
@@ -66,7 +66,6 @@
     sampled_mass += np.sum(mass2_binary)
     porb =  initconditions.sample_porb(mass1_binary, mass2_binary, size=mass1_binary.size)
     ecc =  initconditions.sample_ecc(ecc_model, size = mass1_binary.size)
-<<<<<<< HEAD
     tphysf, metallicity = initconditions.sample_SFH(SFH_model, component_age=component_age, met=met, size = mass1_binary.size)
     metallicity[metallicity < 1e-4] = 1e-4
     metallicity[metallicity > 0.03] = 0.03
@@ -74,15 +73,7 @@
     kstar2 = initconditions.set_kstar(mass2_binary)
     
     return InitialBinaryTable.MultipleBinary(mass1_binary, mass2_binary, porb, ecc, tphysf, kstar1, kstar2, metallicity, sampled_mass=sampled_mass, n_sampled=size)
-=======
-    tphysf, metallicity = initconditions.sample_SFH(SFH_model, component_age, met, size = mass1_binary.size)
-    kstar1 = initconditions.set_kstar(mass1_binary)
-    kstar2 = initconditions.set_kstar(mass2_binary)
-    metallicity[metallicity < 1e-4] = 1e-4
-    metallicity[metallicity > 0.03] = 0.03 
-    print(np.shape(mass1_binary), np.shape(metallicity))
-    return InitialBinaryTable.MultipleBinary(mass1_binary, mass2_binary, porb, ecc, tphysf, kstar1, kstar2, metallicity, sampled_mass=sampled_mass)
->>>>>>> 9545f793
+
 
 
 register_sampler('independent', InitialBinaryTable, get_independent_sampler,
@@ -312,11 +303,7 @@
             return ecc
 
 
-<<<<<<< HEAD
     def sample_SFH(self, SFH_model='const', component_age=10000.0, met=0.02, size=None):
-=======
-    def sample_SFH(self, SFH_model='const', component_age=10000.0, met = 0.02, size=None):
->>>>>>> 9545f793
         """Sample an evolution time for each binary based on a user-specified
         star formation history (SFH) and Galactic component age. 
         The default is a MW thin disk constant evolution over 10000 Myr
@@ -366,12 +353,8 @@
         elif SFH_model=='FIRE':
             import cosmic.FIRE as FIRE
             tphys, metallicity = FIRE.SFH(size)
-<<<<<<< HEAD
             return tphys, metallicity
-=======
-            return tphys, metallicity 
->>>>>>> 9545f793
-
+          
     
     def set_kstar(self, mass):
         """Initialize stellar types according to BSE classification
