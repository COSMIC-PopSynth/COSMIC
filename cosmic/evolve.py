# -*- coding: utf-8 -*-
# Copyright (C) Scott Coughlin (2017)
#
# This file is part of cosmic.
#
# cosmic is free software: you can redistribute it and/or modify
# it under the terms of the GNU General Public License as published by
# the Free Software Foundation, either version 3 of the License, or
# (at your option) any later version.
#
# cosmic is distributed in the hope that it will be useful,
# but WITHOUT ANY WARRANTY; without even the implied warranty of
# MERCHANTABILITY or FITNESS FOR A PARTICULAR PURPOSE.  See the
# GNU General Public License for more details.
#
# You should have received a copy of the GNU General Public License
# along with cosmic.  If not, see <http://www.gnu.org/licenses/>.

"""`evolve`
"""

import numpy as np
from gwpy.utils import mp as mp_utils
from cosmic import _evolvebin
import pandas as pd
from astropy.table import Table

__author__ = 'Katelyn Breivik <katie.breivik@gmail.com>'
__credits__ = 'Scott Coughlin <scott.coughlin@ligo.org>'
__all__ = ['Evolve']


bpp_columns = ['tphys', 'mass_1', 'mass_2', 'kstar_1', 'kstar_2' , 'sep', 'ecc', 'RROL_1', 'RROL_2', 'evol_type']
bcm_columns = ['tphys', 'kstar_1', 'mass0_1', 'mass_1', 'lumin_1', 'rad_1', 'teff_1', 'massc_1',
'radc_1', 'menv_1', 'renv_1', 'epoch_1', 'ospin_1', 'deltam_1', 'RROL_1', 'kstar_2', 'mass0_2', 'mass_2',
'lumin_2', 'rad_2', 'teff_2', 'massc_2', 'radc_2', 'menv_2', 'renv_2', 'epoch_2', 'ospin_2', 'deltam_2', 'RROL_2',
'porb', 'sep', 'ecc', 'B_0_1', 'B_0_2', 'formation_1', 'formation_2', 'bin_state', 'merger_type']

class Evolve(Table):
    def __init__():
        '''
        initialize Evolve
        '''

    @classmethod
    def evolve(cls, initialbinarytable, BSEDict, **kwargs):
        """After setting a number of initial conditions
        we evolve the system.

        Parameters
        ----------
        nproc : `int`, optional, default: 1
            number of CPUs to use for parallel file reading
        idx : `int`, optional, default: 0
            initial index of the bcm/bpp arrays
        dtp : `float`, optional: default: tphysf
            timestep size in Myr for bcm output where tphysf
            is total evolution time in Myr
       

        Returns
        -------
        output_bpp : DataFrame
            Evolutionary history of each binary
        output_bcm : DataFrame
            Final state of each binary
        initialbinarytable : DataFrame
            Initial conditions for each binary
        """
        idx = kwargs.pop('idx', 0)
        nproc = min(kwargs.pop('nproc', 1), len(initialbinarytable))

        initialbinarytable['neta'] = BSEDict['neta']
        initialbinarytable['bwind'] = BSEDict['bwind']
        initialbinarytable['hewind'] = BSEDict['hewind']
        initialbinarytable['alpha1'] = BSEDict['alpha1']
        initialbinarytable['lambdaf'] = BSEDict['lambdaf']
        initialbinarytable['ceflag'] = BSEDict['ceflag']
        initialbinarytable['tflag'] = BSEDict['tflag']
        initialbinarytable['ifflag'] = BSEDict['ifflag']
        initialbinarytable['wdflag'] = BSEDict['wdflag']
        initialbinarytable['ppsn'] = BSEDict['ppsn']
        initialbinarytable['bhflag'] = BSEDict['bhflag']
        initialbinarytable['nsflag'] = BSEDict['nsflag']
        initialbinarytable['mxns'] = BSEDict['mxns']
        initialbinarytable['pts1'] = BSEDict['pts1']
        initialbinarytable['pts2'] = BSEDict['pts2']
        initialbinarytable['pts3'] = BSEDict['pts3']
        initialbinarytable['sigma'] = BSEDict['sigma']
        initialbinarytable['beta'] = BSEDict['beta']
        initialbinarytable['xi'] = BSEDict['xi']
        initialbinarytable['acc2'] = BSEDict['acc2']
        initialbinarytable['epsnov'] = BSEDict['epsnov']
        initialbinarytable['eddfac'] = BSEDict['eddfac']
        initialbinarytable['gamma'] = BSEDict['gamma']
        initialbinarytable['bconst'] = BSEDict['bconst']
        initialbinarytable['CK'] = BSEDict['CK']
        initialbinarytable['merger'] = BSEDict['merger']
        initialbinarytable['windflag'] = BSEDict['windflag']
        initialbinarytable['dtp'] = kwargs.pop('dtp', initialbinarytable['tphysf'])
        initialbinarytable['randomseed'] = np.random.randint(1, 1000000, size=len(initialbinarytable))
        initialbinarytable['bin_num'] = np.arange(idx, idx + len(initialbinarytable))

        initial_conditions = np.array(initialbinarytable) 

        # define multiprocessing method
        def _evolve_single_system(f):
            try:
                # kstar, mass, orbital period (days), eccentricity, metaliccity, evolution time (millions of years)
                [tmp1, tmp2] = _evolvebin.evolv2(f[0], f[1], f[2], f[3], f[4], f[5], f[6], f[7], f[8], f[9],
                                        f[10], f[11], f[12], f[13], f[14], f[15], f[16], f[17], f[18], f[19],
                                        f[20], f[21], f[22], f[23], f[24], f[25], f[26], f[27], f[28], f[29],
                                        f[30], f[31], f[32], f[33], f[34], f[35], f[36])

<<<<<<< HEAD
                bpp_tmp = tmp1[np.argwhere(tmp1[:,0]>0),:].squeeze(1)
                bcm_tmp = tmp2[np.argwhere(tmp2[:,0]>0),:].squeeze(1)
=======
                bpp_tmp = tmp1[:np.argwhere(tmp1[:,0] == -1)[0][0]]
                bcm_tmp = tmp2[:np.argwhere(tmp2[:,0] == -1)[0][0]]
>>>>>>> 23673f3c

                bpp_tmp = pd.DataFrame(bpp_tmp, columns=bpp_columns, index=[int(f[37])] * len(bpp_tmp))
                bpp_tmp['bin_num'] = int(f[37])

                bcm_tmp = pd.DataFrame(bcm_tmp, columns=bcm_columns, index=[int(f[37])] * len(bcm_tmp))
                bcm_tmp['bin_num'] = int(f[37])

                return f, bpp_tmp, bcm_tmp

            except Exception as e:
                if nproc == 1:
                    raise
                else:
                    return f, e
        # evolve sysyems
        output = mp_utils.multiprocess_with_queues(
            nproc, _evolve_single_system, initial_conditions, raise_exceptions=False)

        # raise exceptions (from multiprocessing, single process raises inline)
        for f, x, y in output:
            if isinstance(x, Exception):
                x.args = ('Failed to evolve %s: %s' % (f, str(x)),)
                raise x
            if isinstance(y, Exception):
                y.args = ('Failed to evolve %s: %s' % (f, str(y)),)
                raise y

        output_bpp = pd.DataFrame()
        output_bcm = pd.DataFrame()
        for f, x, y in output:
            output_bpp = output_bpp.append(x)
            output_bcm = output_bcm.append(y)        

        return output_bpp, output_bcm, initialbinarytable <|MERGE_RESOLUTION|>--- conflicted
+++ resolved
@@ -112,13 +112,8 @@
                                         f[20], f[21], f[22], f[23], f[24], f[25], f[26], f[27], f[28], f[29],
                                         f[30], f[31], f[32], f[33], f[34], f[35], f[36])
 
-<<<<<<< HEAD
-                bpp_tmp = tmp1[np.argwhere(tmp1[:,0]>0),:].squeeze(1)
-                bcm_tmp = tmp2[np.argwhere(tmp2[:,0]>0),:].squeeze(1)
-=======
                 bpp_tmp = tmp1[:np.argwhere(tmp1[:,0] == -1)[0][0]]
                 bcm_tmp = tmp2[:np.argwhere(tmp2[:,0] == -1)[0][0]]
->>>>>>> 23673f3c
 
                 bpp_tmp = pd.DataFrame(bpp_tmp, columns=bpp_columns, index=[int(f[37])] * len(bpp_tmp))
                 bpp_tmp['bin_num'] = int(f[37])
