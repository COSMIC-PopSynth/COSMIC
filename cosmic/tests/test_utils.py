--- conflicted
+++ resolved
@@ -33,7 +33,6 @@
                'binary_state' : [0]}
 false_dict = {'select_final_state' : False,
              'binary_state' : [0,1,2]}
-<<<<<<< HEAD
 conv_dict_formation = {'conv_filter' : 'formation'}
 conv_dict_1_SN = {'conv_filter' : '1_SN'}
 conv_dict_2_SN = {'conv_filter' : '2_SN'}
@@ -42,16 +41,6 @@
 conv_dict_XRB_form = {'conv_filter' : 'XRB_form'}
 conv_dict_false = {'conv_filter' : 'wrong'}
 conv_lim_dict = {"sep" : [10, 5000]}
-=======
-conv_dict_formation = {'convergence_filter' : 'formation'}
-conv_dict_1_SN = {'convergence_filter' : '1_SN'}
-conv_dict_2_SN = {'convergence_filter' : '2_SN'}
-conv_dict_disruption = {'convergence_filter' : 'disruption'}
-conv_dict_final_state = {'convergence_filter' : 'final_state'}
-conv_dict_XRB_form = {'convergence_filter' : 'XRB_form'}
-conv_dict_false = {'convergence_filter' : 'wrong'}
-
->>>>>>> cafd2662
 
 TEST_DATA_DIR = os.path.join(os.path.split(__file__)[0], 'data')
 BPP_TEST = pd.read_hdf(os.path.join(TEST_DATA_DIR, 'utils_test.hdf'), key='bpp')
@@ -87,7 +76,6 @@
         self.assertTrue(np.all(conv.evol_type.isin([2,7])))
         self.assertTrue(np.all(conv.sep >= 0))
 
-<<<<<<< HEAD
         conv = utils.conv_select(BCM_TEST, BPP_TEST, [13,14], range(0,15), conv_dict_1_SN['conv_filter'], {})
         self.assertEqual(len(conv), 0)
 
@@ -104,26 +92,6 @@
         self.assertEqual(len(conv), 0)
 
         self.assertRaises(ValueError, utils.conv_select, BCM_TEST, BPP_TEST, [11], [11], false_dict, {})
-=======
-        bcm_1, bcm_2 = utils.conv_select(BCM_TEST, BCM_TEST, BPP_TEST, [11], [11], conv_dict_formation['convergence_filter'])
-        self.assertTrue(np.all(bcm_2.evol_type.isin([2,7])))
-        self.assertTrue(np.all(bcm_2.sep >= 0))
-
-        bcm_1, bcm_2 = utils.conv_select(BCM_TEST, BCM_TEST, BPP_TEST, [11], [11], conv_dict_1_SN['convergence_filter'])
-        self.assertEqual(len(bcm_2), 0)
-
-        bcm_1, bcm_2 = utils.conv_select(BCM_TEST, BCM_TEST, BPP_TEST, [11], [11], conv_dict_2_SN['convergence_filter'])
-        self.assertEqual(len(bcm_2), 0)
-
-        bcm_1, bcm_2 = utils.conv_select(BCM_TEST, BCM_TEST, BPP_TEST, [11], [11], conv_dict_disruption['convergence_filter'])
-        self.assertEqual(len(bcm_2), 1)
-
-        bcm_1, bcm_2 = utils.conv_select(BCM_TEST, BCM_TEST, BPP_TEST, [11], [11], conv_dict_final_state['convergence_filter'])
-        self.assertEqual(len(bcm_2), int(len(BCM_TEST)/2))
-
-        bcm_1, bcm_2 = utils.conv_select(BCM_TEST, BCM_TEST, BPP_TEST, [11], [11], conv_dict_XRB_form['convergence_filter'])
-        self.assertEqual(len(bcm_2), 0)
->>>>>>> cafd2662
 
     def test_conv_lims(self):
         conv = utils.conv_select(BCM_TEST, BPP_TEST, [11], [11], conv_dict_formation['conv_filter'], conv_lim_dict)
@@ -179,14 +147,10 @@
     def test_error_check(self):
         BSEDict = {'xi': 0.5, 'bhflag': 1, 'neta': 0.5, 'windflag': 3, 'wdflag': 0, 'alpha1': 1.0, 'pts1': 0.05, 'pts3': 0.02, 'pts2': 0.01, 'epsnov': 0.001, 'hewind': 1.0, 'ck': -1000, 'bwind': 0.0, 'lambdaf': 1.0, 'mxns': 3.0, 'beta': -1.0, 'tflag': 1, 'acc2': 1.5, 'nsflag': 4, 'ceflag': 0, 'eddfac': 1.0, 'ifflag': 0, 'bconst': -3000, 'sigma': 265.0, 'gamma': -2.0, 'pisn': 45.0, 'natal_kick_array' :[-100.0,-100.0,-100.0,-100.0,-100.0,-100.0], 'bhsigmafrac' : 1.0, 'polar_kick_angle' : 90, 'qcrit_array' : [0.0,0.0,0.0,0.0,0.0,0.0,0.0,0.0,0.0,0.0,0.0,0.0,0.0,0.0,0.0,0.0], 'cekickflag' : 2, 'cehestarflag' : 0, 'cemergeflag' : 0, 'ecsn' : 2.5, 'ecsn_mlow' : 1.4, 'aic' : 1, 'ussn' : 0, 'sigmadiv' :-20.0, 'qcflag' : 3, 'eddlimflag' : 0, 'fprimc_array' : [2.0/21.0,2.0/21.0,2.0/21.0,2.0/21.0,2.0/21.0,2.0/21.0,2.0/21.0,2.0/21.0,2.0/21.0,2.0/21.0,2.0/21.0,2.0/21.0,2.0/21.0,2.0/21.0,2.0/21.0,2.0/21.0]}
         filters = {'select_final_state': True, 'binary_state': [0]}
-<<<<<<< HEAD
-        convergence = {'conv_filter' : 'formation', 'conv_lims' : {"sep" : [0,1000]}, 'match' : -3.0, 'bcm_bpp_initCond_filter' : True}
-        utils.error_check(BSEDict,filters,convergence)
-=======
-        convergence = {'convergence_params': ['mass_1', 'mass_2', 'porb', 'ecc'], 'convergence_filter': 'formation', 'match': -5.0}
+        convergence = {'convergence_params': ['mass_1', 'mass_2', 'porb', 'ecc'], 'convergence_filter': 'formation',\
+                       'match': -5.0, 'conv_lims' : {"sep" : [0,1000]}, 'match' : -3.0, 'bcm_bpp_initCond_filter' : True}
         sampling = {'sampling_method': 'multidim', 'galaxy_component': 'DeltaBurst', 'metallicity': 0.02}
         utils.error_check(BSEDict,filters,convergence,sampling)
->>>>>>> cafd2662
         utils.error_check(BSEDict)
         assert 1==1
 
