--- conflicted
+++ resolved
@@ -608,21 +608,11 @@
 
     # convergence
     if convergence is not None:
-<<<<<<< HEAD
-        flag='conv_filter'
-        if flag in convergence.keys():
-            if not convergence[flag] in ['formation', '1_SN', '2_SN', 'disruption', 'final_state', 'XRB_form']:
-                raise ValueError("'{0:s}' needs to be in the list: ['formation', '1_SN', '2_SN', 'disruption', 'final_state', 'XRB_form'] (you set it to '{1:s}'".format(flag, convergence[flag]))
-        flag='match'
-        if flag in convergence.keys():
-            if not isinstance(convergence[flag], float):
-                raise ValueError("'{0:s}' must be a float (you set it to '{1:0.2f}')".format(flag, convergence[flag]))
         flag='conv_lims'
         if convergence[flag]:
             for item, key in zip(convergence.items(), convergence.keys()):
                 if len(item) != 2:
                     raise ValueError("The value for key '{0:s}' needs to be a list of length 2, it is length: {1:i}".format(key, len(item)))
-=======
         flag='convergence_filter'
         if not convergence[flag] in ['formation', '1_SN', '2_SN', 'disruption', 'final_state', 'XRB_form']:
             raise ValueError("{0} needs to be in the list: ['formation', '1_SN', '2_SN', 'disruption', 'final_state', 'XRB_form'] (you set it to {1})".format(flag, convergence[flag]))
@@ -656,7 +646,6 @@
             raise ValueError("{0} must be a float (you set it to {1})".format(flag, sampling[flag]))
         if sampling[flag] <= 0:
             raise ValueError("{0} needs to be greater than or equal to 0 (you set it to {1})".format(flag, sampling[flag]))
->>>>>>> cafd2662
 
     # BSEDict
     flag='dtp'
