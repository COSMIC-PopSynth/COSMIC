# -*- coding: utf-8 -*-
# Copyright (C) Scott Coughlin (2017)
#
# This file is part of cosmic.
#
# cosmic is free software: you can redistribute it and/or modify
# it under the terms of the GNU General Public License as published by
# the Free Software Foundation, either version 3 of the License, or
# (at your option) any later version.
#
# cosmic is distributed in the hope that it will be useful,
# but WITHOUT ANY WARRANTY; without even the implied warranty of
# MERCHANTABILITY or FITNESS FOR A PARTICULAR PURPOSE.  See the
# GNU General Public License for more details.
#
# You should have received a copy of the GNU General Public License
# along with cosmic.  If not, see <http://www.gnu.org/licenses/>.

"""`utils`
"""
import scipy.integrate
import numpy as np
import scipy.special as ss
import astropy.stats as astrostats

def filter_bpp_bcm(bcm, bpp, method, kstar1_range, kstar2_range):
    """Filter the output of bpp and bcm

    Parameters
    ----------
    bcm : `pandas.DataFrame`
        bcm dataframe

    bpp : `pandas.DataFrame`
        bpp dataframe

    method : `dict`,
        one or more methods by which to filter the
        bpp or bcm table, e.g. ``{'disrupted_binaries' : False}``;
        This means you do *not* want disrupted_binaries in your table
    
    kstar1_range : `list`
        list containing all kstar1 values to retain
    
    kstar2_range : `list`
        list containing all kstar2 values to retain

    Returns
    -------
    bcm : `pandas.DataFrame`
        filtered bcm dataframe
    """
    _known_methods = ['mass_transfer_white_dwarf_to_co',
                      'select_final_state',
                      'binary_state',
                      'merger_type',
                      'lisa_sources']

    if not set(method.keys()).issubset(set(_known_methods)):
        raise ValueError("You have supplied an "
                         "unknown method to filter out "
                         "the bpp or bcm array. Known methods are "
                         "{0}".format(_known_methods))

    for meth, use in method.items():
        if meth == 'mass_transfer_white_dwarf_to_co' and not use:
            idx_save = bpp.loc[~(bpp.kstar_1.isin([10,11,12,13,14])) &
                                (bpp.kstar_2.isin([10,11,12])) &
                                (bpp.evol_type == 3.0)].bin_num.tolist()
            bcm = bcm.loc[~bcm.bin_num.isin(idx_save)]
        elif (meth == 'select_final_state') and use:
            bcm = bcm.iloc[bcm.reset_index().groupby('bin_num').tphys.idxmax()]
        elif (meth == 'binary_state'):
            bcm = bcm.loc[bcm.bin_state.isin(use)]
            
            # CREATE A LIST OF BIN_NUM INDICES TO APPEND TO
            bin_num_save = []
            if 0 in use:
                bcm_0 = bcm.loc[(bcm.bin_state == 0)]
                bin_num_save.extend(bcm_0.loc[(bcm_0.kstar_1.isin(kstar1_range)) &
                                              (bcm_0.kstar_2.isin(kstar2_range))].bin_num.tolist())
            if 1 in use:
                bcm_1 = bcm.loc[bcm.bin_state == 1]
                bpp_1 = bpp.loc[bpp.bin_num.isin(bcm_1.bin_num)]
                bin_num_save.extend(bpp_1.loc[(bpp_1.kstar_1.isin(kstar1_range)) &
                                              (bpp_1.kstar_2.isin(kstar2_range)) &
                                              (bpp_1.evol_type == 3)].bin_num.tolist())

            if 2 in use:
                # SHOULD BE DISRUPTED AND kstar_1.isin(kstar1_range) and kstar_2.isin(kstar2_range)
                bcm_2 = bcm.loc[bcm.bin_state == 2]
                bin_num_save.extend(bcm_2.loc[(bcm_2.kstar_1.isin(kstar1_range)) &
                                              (bcm_2.kstar_2.isin(kstar2_range))].bin_num.tolist())              
            bcm = bcm.loc[bcm.bin_num.isin(bin_num_save)]  
              
<<<<<<< HEAD
        elif (meth == 'merger_type'):
            bcm = bcm.loc[bcm.merger_type.isin(use)]
        elif (meth == 'lisa_sources') and use:
=======
        elif (meth == 'LISA_sources') and use:
>>>>>>> 3ea3ec48
            if 0 in method['binary_state']:
                bcm_0 = bcm.loc[bcm.bin_state==0]
                bcm_0_LISAflag = bcm_0.loc[bcm_0.porb > 5].bin_num
                bcm = bcm.loc[~bcm.bin_num.isin(bcm_0_LISAflag)]
            else:
                raise ValueError("You must have bin state = 0 for LISA" 
                                 "sources filter")
    return bcm

def bcm_conv_select(bcm_save_tot, bcm_save_last, method):
    """Select bcm data for special convergence cases

    Parameters
    ----------
    bcm_save_tot : `pandas.DataFrame`
        bcm dataframe containing all saved bcm data

    bcm_save_last : `pandas.DataFrame`
        bcm dataframe containing bcm data from last
        iteration 

    method : `dict`,
        one or more methods by which to filter the
        bcm table, e.g. ``{'lisa_convergence' : True}``;
        This means you want to only compute the convergence
        over the region specified for the lisa_convergence
        method below

    Returns
    -------
    bcm_conv_tot : `pandas.DataFrame`
        filtered bcm dataframe containing all saved bcm
        data
        
    bcm_conv_last : `pandas.DataFrame`
        filtered bcm dataframe containing saved bcm
        data from last iteration

    """
    _known_methods = ['lisa_convergence']

    if not set(method.keys()).issubset(set(_known_methods)):
        raise ValueError("You have supplied an "
                         "unknown method to filter the "
                         "bcm array for convergence. Known methods are "
                         "{0}".format(_known_methods))
    bcm_conv_tot = bcm_save_tot
    if len(bcm_save_tot) == len(bcm_save_last):
        bcm_conv_last = bcm_save_last
    else:
        bcm_conv_last = bcm_save_tot.iloc[:len(bcm_save_tot)-len(bcm_save_last)]
    for meth, use in method.items():
        if meth == 'lisa_convergence' and use:
            bcm_conv_tot = bcm_conv_tot.loc[bcm_conv_tot.porb < np.log10(5000)]
            bcm_conv_last = bcm_conv_last.loc[bcm_conv_last.porb < np.log10(5000)]

    # If it is the first iteration, divide the bcm array in two
    # for convergence computation
    if len(bcm_conv_tot) == len(bcm_conv_last):
        bcm_conv_last = bcm_conv_tot.iloc[:int(len(bcm_conv_tot)/2)]
   
    return bcm_conv_tot, bcm_conv_last

def mass_min_max_select(kstar_1, kstar_2):
    """Select a minimum and maximum mass to filter out binaries in the initial
    parameter sample to reduce the number of unneccessary binaries evolved
    in BSE

    Parameters
    ----------
    kstar_1 : int, list 
        BSE stellar type for the primary
        or minimum and maximum stellar types for the primary
    kstar_2 : int, list
        BSE stellar type for the secondary 
        or minimum and maximum stellar types for the secondary

    Returns
    -------
    min_mass[0] : float 
        minimum primary mass for initial sample
    max_mass[0] : float
        maximum primary mass for initial sample
    min_mass[1] : float
        minimum secondary mass for initial sample
    max_mass[1] : float
        maximum secondary mass for initial sample
    """

    primary_max = 150.0
    secondary_max = 150.0

    primary_min = 0.08
    secondary_min = 0.08
    
    min_mass = [primary_min, secondary_min]
    max_mass = [primary_max, secondary_max]

    if len(kstar_1) == 1:
        # there is a range of final kstar_1s to save
        kstar_1_lo = kstar_1[0]
        kstar_1_hi = kstar_1[0]
    else:
        kstar_1_lo = kstar_1[0]
        kstar_1_hi = kstar_1[1]

    if len(kstar_2) == 1:
        # there is a range of final kstar_1s to save
        kstar_2_lo = kstar_2[0]
        kstar_2_hi = kstar_2[0]
    else:
        kstar_2_lo = kstar_2[0]
        kstar_2_hi = kstar_2[1]

    kstar_lo = [kstar_1_lo, kstar_2_lo]
    kstar_hi = [kstar_1_hi, kstar_2_hi]

    ii = 0
    for k in kstar_lo:
        if k == 14.0:
            min_mass[ii] = 10.0
        elif k == 13.0:
            min_mass[ii] = 6.0
        elif k == 12.0:
            min_mass[ii] = 5.0
        elif k == 11.0:
            min_mass[ii] = 2.0
        elif k == 10.0:
            min_mass[ii] = 0.5
        ii += 1

    ii = 0
    for k in kstar_hi:
        if k == 13.0:
            max_mass[ii] = 60.0
        elif k == 12.0:
            max_mass[ii] = 20.0
        elif k== 11.0:
            max_mass[ii] = 20.0
        elif k <= 10.0:
            max_mass[ii] = 20.0
        ii += 1

    return min_mass[0], max_mass[0], min_mass[1], max_mass[1]


def idl_tabulate(x, f, p=5) :
    """Function that replicates the IDL int_tabulated function
    which performs a p-point integration on a tabulated set of data

    Parameters
    ----------
    x : array
        tabulated x-value data
    f : array
        tabulated f-value data, same size as x
    p : int
        number of chunks to divide tabulated data into
        Default: 5
   
    Returns
    -------
    ret : float
        Integration result
    """

    def newton_cotes(x, f) :
        if x.shape[0] < 2 :
            return 0
        rn = (x.shape[0] - 1) * (x - x[0]) / (x[-1] - x[0])
        weights = scipy.integrate.newton_cotes(rn)[0]
        return (x[-1] - x[0]) / (x.shape[0] - 1) * np.dot(weights, f)
    ret = 0
    for idx in range(0, x.shape[0], p - 1) :
        ret += newton_cotes(x[idx:idx + p], f[idx:idx + p])
    return ret


def rndm(a, b, g, size):
    """Power-law generator for pdf(x)\propto x^{g-1} for a<=x<=b
    
    Parameters
    ----------
    a : float
        Minimum of range for power law
    b : float
        Maximum of range for power law
    g : float
        Index for power law
    size : int
        Number of data points to draw

    Returns
    -------
    power : array
        Array of data sampled from power law distribution with params
        fixed by inputs
    """

    r = np.random.random(size=size)
    ag, bg = a**g, b**g
    return (ag + (bg - ag)*r)**(1./g)

def param_transform(dat):
    """Transforms a data set to limits between zero and one
    Leaves some wiggle room on the edges of the data set
    
    Parameters
    ----------
    dat : array
        array of data to transform between 0 and 1

    Returns
    -------
    datTransformed : array
        array of data with limits between 0 and 1
    """

    datMax = max(dat)
    datMin = min(dat)    
    datZeroed = dat-datMin
    
    datTransformed = datZeroed/((datMax-datMin))
    if np.max(datTransformed) == 1.0:
        datTransformed[datTransformed == 1.0] = 1-1e-6
    if np.min(datTransformed) == 0.0:
        datTransformed[datTransformed == 0.0] = 1e-6
    return datTransformed


def dat_transform(dat, dat_list):
    """Transform a data set to have limits between zero and one using 
    param_transform, then transform to log space
    
    Parameters
    ----------
    dat " DataFrame
        Data to transform to eventually perform KDE
    dat_list : list
        List of DataFrame columns to include in transformation

    Returns
    -------
    dat_trans : array
        Transformed data for columns in dat_list
    """ 

    dat_trans = []
    for column in dat_list:
        dat_trans.append(ss.logit(param_transform(dat[column])))
    dat_trans = np.vstack([dat_trans])
    
    return dat_trans

def dat_un_transform(dat_sample, dat_set, dat_list):
    """Un-transform data that was transformed in dat_transform
    
    Parameters
    ----------
    dat_sample : array
        Data sampled from kde generated with transformed data
    dat_set : DataFrame
        Un-transformed data (same as dat in dat_transform)
    dat_list : list
        List of DataFrame columns to include in transformation

    Returns
    -------
    dat : array
        Array of data sampled from kde that is transformed back to 
        bounds of the un-transformed data set the kde is generated from 
    """
    dat = []
    
    dat_exp = ss.expit(dat_sample)
    for ii,column in zip(range(len(dat_list)),dat_list):
        dat_untrans = dat_exp[ii, :]*\
                   (max(dat_set[column]) - min(dat_set[column])) +\
                    min(dat_set[column])
        dat.append(dat_untrans)
    dat = np.vstack(dat)
    return dat

def knuth_bw_selector(dat_list):
    """Selects the kde bandwidth using Knuth's rule implemented in Astropy
    If Knuth's rule raises error, Scott's rule is used
    
    Parameters
    ----------
    dat_list : list
        List of data arrays that will be used to generate a kde

    Returns
    -------
    bw_min : float
        Minimum of bandwidths for all of the data arrays in dat_list
    """

    bw_list = []
    for dat in dat_list:
        try:
            bw = astrostats.knuth_bin_width(dat)
        except:
            print('Using Scott Rule!!')
            bw = astrostats.scott_bin_width(dat)
        bw_list.append(bw)
    return np.mean(bw_list)
        <|MERGE_RESOLUTION|>--- conflicted
+++ resolved
@@ -93,13 +93,7 @@
                                               (bcm_2.kstar_2.isin(kstar2_range))].bin_num.tolist())              
             bcm = bcm.loc[bcm.bin_num.isin(bin_num_save)]  
               
-<<<<<<< HEAD
-        elif (meth == 'merger_type'):
-            bcm = bcm.loc[bcm.merger_type.isin(use)]
-        elif (meth == 'lisa_sources') and use:
-=======
         elif (meth == 'LISA_sources') and use:
->>>>>>> 3ea3ec48
             if 0 in method['binary_state']:
                 bcm_0 = bcm.loc[bcm.bin_state==0]
                 bcm_0_LISAflag = bcm_0.loc[bcm_0.porb > 5].bin_num
