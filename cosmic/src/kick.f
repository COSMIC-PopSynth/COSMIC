***
      SUBROUTINE kick(kw,m1,m1n,m2,ecc,sep,jorb,vk,snstar,
     &                r2,fallback,bkick,disrupt,bkick_out)
      IMPLICIT NONE
      INCLUDE 'const_bse.h'
*
* Updated JRH kick routine by PDK (see Kiel & Hurley 2009).
*
* Here theta is the \omega angle within the HTP02 paper (thus phi is phi).
* Also, mu is the \nu angle in the HTP02 paper and omega its azimuth
*
* Produces a random SN kick.
* Evolution was added for binaries in which the kick creates
* an eccentricity of greater than unity (i.e. hyperbolic orbit).
*
* MZ/SC: Changes in April 2020
* bkick tracks information about the supernova kicks, so that we can
* track the total change to the systemic velocity and the total change 
* in the orbital plane tilt after both supernovae
* This 8-length array has the following information:
* bkick[1]: Nexplosions (0, 1, or 2)
* bkick[2]: disrupted (0=no, 1=yes)
* bkick[3-5]: (vx_1, vy_1, vz_1) first SN natal kick decomposition
* bkick[6-8]: (vx_2, vy_2, vz_2) second SN natal kick decomposition
* Note that after the second SN, (vx_1, vy_1, vz_1) change be in the 
* frame of reference of the secondary
*
* bkick_out is a (2,18) array that contains information that is 
* passed back to evolv2.f, so that this information can be written
* as output and so that systems can be reproduced
* bkick_out[1]: kw of exploding star
* bkick_out[2-9] are the same as the bkick array (but track for both SN)
* bick_out[10-12]: theta, phi, and eccentric anamoly (in the frame of the
* exploding star)
* bkick_out[13]: systemic velocity of the binary (if still alive after SN),
* or velocity of the first star to go supernova if disrupted
* bkick_out[14]: velocity of the second star to go supernova (only set if
* system is disrupted)
* bkick_out[15]: (total) tilt of the orbital plane from the supernovae
* bkick_out[16]: bin_num
*
* For cmc bkick array is zero, not negative.
      integer kw,k,l,snstar

      real*8 m1,m2,m1n,mbi,mbf,mdif
      real*8 ecc,sep,sepn,jorb,ecc2
      real*8 pi,twopi,gmrkm,yearsc,rsunkm
      parameter(yearsc=3.1557d+07,rsunkm=6.96d+05)
      real*8 mm,em,dif,der,del,r
      real*8 u1,u2,vk,v(4),s,theta,phi
      real*8 sphi,cphi,stheta,ctheta,salpha,calpha
      real*8 x_tilt,y_tilt,z_tilt
      real*8 mu,cmu,smu,omega,comega,somega
      real*8 cmu1,smu1,comega1,somega1
      real*8 vr,vr2,vk2,vn2,hn2
      real*8 vs(3),v1,v2
      real*8 mx1,mx2,r2
      real*8 sigmah,RotInvX
      real*8 signs,sigc,psins,psic,cpsins,spsins,cpsic,spsic
      real*8 csigns
      real*8 semilatrec,cangleofdeath,angleofdeath,energy
      real*8 fallback,bound
* Output
      real*8 v1xout,v1yout,v1zout,vkout1,vkout2
      real*8 v2xout,v2yout,v2zout
      logical output,disrupt
*
<<<<<<< HEAD
      real*8 bkick(8),bkick_out(2,16)
=======
      real*8 bkick(12),bkick_out(2,20)
>>>>>>> 40bbdff3
      real ran3,xx
      external ran3
*
      output = .false. !useful for debugging...
*       write(91,49)kw,m1,m1n,m2,ecc,sep,snstar,fallback,
*    &               bhflag,sigma,mxns,id1_pass,id2_pass

* set pertinent things to 0
      v1xout = 0.d0
      v1yout = 0.d0
      v1zout = 0.d0
      v2xout = 0.d0
      v2yout = 0.d0
      v2zout = 0.d0
      vkout1 = 0.d0
      vkout2 = 0.d0

* sigma is negative for ECSN
      if(sigma.lt.0.d0)then
         sigma = -1.d0*sigma
      endif
      sigmah = sigma
* scale down BH kicks if bhsigmafrac is specified
      if(kw.eq.14.or.(kw.eq.13.and.(m1n.ge.mxns)))then
           sigma = sigmah*bhsigmafrac
      endif
      if(output)then

        if(kw.eq.14) write(48,49)kw,m1,m1n,m2,ecc,sep,snstar,fallback,
     &               bhflag,sigma,mxns,id1_pass,id2_pass
      endif
*      if(kw.lt.0)then
*         sigma = 20.d0
*         kw = ABS(kw)
*      endif
*      if(kw.eq.14.and.bhflag.eq.2)then
* Voss & Tauris (2003) method of limiting BH kick momentum.
* Here 3.d0 is the maximum mass of a NS - in future should be
* generalised, i.e. pass through value of Mns,max, rather than
* assume Mns,max = 3.d0 Msun.
*
* Also should implement kick mag. inv. propto. fall back fraction.
* Done, see fallback below.
*         sigma = (mxns/m1n)*sigma
*      endif
      do k = 1,3
         vs(k) = 0.d0
      enddo
      u1 = 0.d0
      u2 = 0.d0
*
      vk = 0.d0
*
      pi = ACOS(-1.d0)
      twopi = 2.d0*pi
* Conversion factor to ensure velocities are in km/s using mass and
* radius in solar units.
      gmrkm = 1.906125d+05
*
* Find the initial separation by randomly choosing a mean anomaly.
      if(sep.gt.0.d0.and.ecc.ge.0.d0)then

* check is user supplied mean anomaly
         if((natal_kick_array(snstar+6).ge.(0.d0)).and.
     &       (natal_kick_array(snstar+6).le.(360.d0)))then

             em = natal_kick_array(snstar+6)*pi/180.d0
             goto 3

         endif

         xx = RAN3(idum1)
*         write(15,*)'kick 1:',xx,idum1
         mm = xx*twopi
         em = mm
 2       dif = em - ecc*SIN(em) - mm
         if(ABS(dif/mm).le.1.0d-04) goto 3
         der = 1.d0 - ecc*COS(em)
         del = dif/der
         em = em - del
         goto 2
 3       continue
         r = sep*(1.d0 - ecc*COS(em))
*
* Find the initial relative velocity vector.
* With a randomly selected quadrant of the orbit.
         salpha = SQRT((sep*sep*(1.d0-ecc*ecc))/(r*(2.d0*sep-r)))
         calpha = (-1.d0*ecc*SIN(em))/SQRT(1.d0-ecc*ecc*COS(em)*COS(em))
*         xx = RAN3(idum1) !randomise initial orientation... dont require...
*         if(xx.gt.0.5d0) salpha = -1.d0*salpha
*         xx = RAN3(idum1)
*         if(xx.gt.0.5d0) calpha = -1.d0*calpha
         vr2 = gmrkm*(m1+m2)*(2.d0/r - 1.d0/sep)
         vr = SQRT(vr2)
      else
         vr = 0.d0
         vr2 = 0.d0
         salpha = 0.d0
         calpha = 0.d0
      endif
* Before we draw the kick from the maxwellian and then scale it
* if desired, let us see if a pre-supplied set of natal kicks
* and phi theta values associated with the kicks was passed.
      if(natal_kick_array(snstar).ge.0.d0)then
          vk = natal_kick_array(snstar)
          vk2 = vk*vk
      else
*
* Generate Kick Velocity using Maxwellian Distribution (Phinney 1992).
* Use Henon's method for pairwise components (Douglas Heggie 22/5/97).
          do 20 k = 1,2
             u1 = RAN3(idum1)
*             write(15,*)'kick 2:',u1,idum1
             u2 = RAN3(idum1)
             if(u1.gt.0.9999d0) u1 = 0.9999d0
             if(u2.gt.1.d0) u2 = 1.d0
*             write(15,*)'kick 3:',u2,idum1
* Generate two velocities from polar coordinates S & THETA.
             s = -2.d0*LOG(1.d0 - u1)
             s = sigma*SQRT(s)
             theta = twopi*u2
             v(2*k-1) = s*COS(theta)
             v(2*k) = s*SIN(theta)
 20          continue
          vk2 = v(1)*v(1) + v(2)*v(2) + v(3)*v(3)
          vk = SQRT(vk2)

* Limit BH kick with fallback mass fraction.
*          if(kw.eq.14)then
* Limit BH kick with fallback only if wanted
*          write(20,*)'BH FORM', m1,vk,fallback,kw
          if(kw.eq.14.and.bhflag.eq.0)then
             vk2 = 0.d0
             vk = 0.d0
          elseif(kw.eq.14.and.bhflag.eq.1)then
              fallback = MIN(fallback,1.d0)
              vk = MAX((1.d0-fallback)*vk,0.d0)
              vk2 = vk*vk
          elseif(kw.eq.14.and.bhflag.eq.2)then
             vk = vk * mxns / m1n
             vk2 = vk*vk
          endif
      endif

      sigma = sigmah


* Before we randomly draw a phi and theta,
* let us see if a pre-supplied set of natal kicks
* and phi/theta values associated with the kicks was passed.
      if((natal_kick_array(snstar+2).ge.(-90.d0)).and.
     &       (natal_kick_array(snstar+2).le.(90.d0)))then
          phi = natal_kick_array(snstar+2)*pi/180.d0
          sphi = SIN(phi)
      else
* CLR - Allow for a restricted opening angle for SN kicks
*       Only relevant for binaries, obviously
*       Default value for polar_kick_angle = 90.0
          bound = SIN((90.d0 - polar_kick_angle)*pi/180.d0)
          sphi = (1.d0-bound)*ran3(idum1) + bound
          phi = ASIN(sphi)
* MJZ - The constrained kick will hit at either the north
*       or south pole, so randomly choose the hemisphere
          if(RAN3(idum1).ge.0.5)then
            phi = -phi
            sphi = SIN(phi)
          endif
      endif
      cphi = COS(phi)


      if((natal_kick_array(snstar+4).ge.(0.d0)).and.
     &       (natal_kick_array(snstar+4).le.(360.d0)))then
          theta = natal_kick_array(snstar+4)*pi/180.d0
      else
          theta = twopi*ran3(idum1)
      endif
      stheta = SIN(theta)
      ctheta = COS(theta)

* Set the kw in the bkick_out array
      bkick_out(1) = kw

* CLR - if the orbit has already been kicked, then any polar kick
*       needs to be tilted as well (since L_hat and S_hat are no longer
*       aligned).
* MJZ - to track the total angular change in the binary's orbital plane,
*       we use both the value of \mu and \omega from the first SN.
*       We first rotate by \mu about the x-axis, then by \omega
*       about the z-axis.
*       We do this when the system has already had one SN 
*       (bkick(1).eq.1) and is still bound (bkick(2).eq.0)
      if(bkick(1).eq.1.d0.and.bkick(2).eq.0.d0)then
        cmu = COS(mu_SN1)
        smu = SIN(mu_SN1)
        comega = COS(omega_SN1)
        somega = SIN(omega_SN1)

        x_tilt = ctheta*cphi*comega + smu*sphi*somega -
     &                   cmu*cphi*stheta*somega
        y_tilt = cmu*cphi*comega*stheta + ctheta*cphi*somega -
     &                   comega*smu*sphi
        z_tilt = cmu*sphi + cphi*smu*stheta

        phi = ASIN(z_tilt)
        sphi = z_tilt
        cphi = COS(phi)
        theta = ATAN(y_tilt/x_tilt)
        stheta = SIN(theta)
        ctheta = COS(theta)
      endif


      if(sep.le.0.d0.or.ecc.lt.0.d0) goto 90
*
* Determine the magnitude of the new relative velocity.
* CLR - fixed a spurious minus sign in the parenthesis here; only
*       relevant for eccentric orbits
      vn2 = vk2+vr2-2.d0*vk*vr*(ctheta*cphi*salpha+stheta*cphi*calpha)
* Calculate the new semi-major axis.
      sep = 2.d0/r - vn2/(gmrkm*(m1n+m2))
      sep = 1.d0/sep
* Determine the magnitude of the cross product of the separation vector
* and the new relative velocity.
      v1 = vk2*sphi*sphi
      v2 = (vk*ctheta*cphi-vr*salpha)**2
      hn2 = r*r*(v1 + v2)
* Calculate the new eccentricity.
      ecc2 = 1.d0 - hn2/(gmrkm*sep*(m1n+m2))
      ecc2 = MAX(0.d0,ecc2)
      ecc = SQRT(ecc2)
* Calculate the new orbital angular momentum taking care to convert
* hn to units of Rsun^2/yr.
      jorb = (m1n*m2/(m1n+m2))*SQRT(hn2)*(yearsc/rsunkm)
* Determine the angle between the new and old orbital angular
* momentum vectors, and randomly choose an azimuth angle
      cmu = (vr*salpha-vk*ctheta*cphi)/SQRT(v1 + v2)
      mu = ACOS(cmu)
      smu = SIN(mu)
      omega = twopi*ran3(idum1)
      comega = COS(omega)
      somega = SIN(omega)

* Set angles between orbital angular momentum vectors in the bkick array
      if(bkick(1).eq.0.d0)then
        bkick_out(snstar,14) = mu*180/pi
        mu_SN1 = mu
        omega_SN1 = omega
      elseif(bkick(1).eq.1.d0)then
* MJZ - Here we calculate the total change in the orbital plane
*       from both SN. Note that these angles mu and omega are in
*       typical spherical coordinates rather than colateral coordinates,
*       so the rotations are slightly different than above.
*       We rotate about z-axis by omega1 then y-axis by mu1
        comega1 = COS(omega_SN1)
        somega1 = SIN(omega_SN1)
        cmu1 = COS(mu_SN1)
        smu1 = SIN(mu_SN1)

        x_tilt = cmu1*comega*comega1*smu + cmu*smu1
     &                - cmu1*smu*somega*somega1
        y_tilt = comega1*smu*somega + comega*smu*somega1
        z_tilt = cmu*cmu1 + smu*smu1*somega*somega1
     &               - comega*comega1*smu*smu1

        bkick_out(snstar,14) = ACOS(z_tilt)*180/pi

      endif

* Determine if orbit becomes hyperbolic.
 90   continue
      mx1 = vk*m1n/(m1n+m2)
      mx2 = vr*(m1-m1n)*m2/((m1n+m2)*(m1+m2))
      vs(1) = mx1*ctheta*cphi + mx2*salpha
      vs(2) = mx1*stheta*cphi + mx2*calpha
      vs(3) = mx1*sphi
*
* Introduce random orientation of binary system to the Galaxy.
* Not completed here but within binkin/cmc...
*
*      alpha = twopi*ran3(idum1)
*      gamma = twopi*ran3(idum1)
*      beta = pi*ran3(idum1)
*
      if(ecc.gt.1.d0)then
*
*************************
* Kiel & Hurley method: * Similar to Belczynski et al. (2008) method.
*************************
* Find the semimajor axis and semiminor axis.
*         sepn = hn2/(gmrkm*(m1n+m2)*(ecc*ecc - 1.d0))
         sepn = -sep
*         bb = sqrt(ecc*ecc-1.d0)*sepn
* Direction for hyperbolic velocity in x (csig) and y (ssig).
         csigns = 1.d0/ecc
* Calculate the velocity magnitude at infinity for hyperbolic orbit.
         v1 = SQRT((gmrkm*(m1n+m2))/sepn)
         signs = ACOS(MIN(1.d0,csigns))
         sigc = signs
* Calculating position of NS compared to companion for
* rotation calculation around the z-axis.
         semilatrec = gmrkm*(m1n+m2)
         semilatrec = hn2/semilatrec
         cangleofdeath = (1.d0/ecc)*((semilatrec/r) - 1.d0)
         angleofdeath = ACOS(MIN(1.d0,cangleofdeath))
*         if(kw.eq.14) write(*,*)'0.5: ',angleofdeath,ctheta
* Find which hemisphere (in x) the NS/companion originated in...
         psins = angleofdeath
         if((stheta*cphi - calpha).gt.0.d0) psins = -psins
         psic = psins
* Accounting for rotation in x-y plane due to SN event.
         cpsins = COS(signs-psins)
         spsins = SIN(signs-psins)
         cpsic = COS(sigc-psic)
         spsic = SIN(sigc-psic)
*         if(kw.eq.14) write(*,*)'1: ',semilatrec,r,cangleofdeath,
*     &        angleofdeath,sigc,psic,cpsic,spsic
* Inverse rotation matrix accounting for our assumed alignment of
* the post-SN orbital angular mometum with the z-axis.
*         RotInvX = vr*salpha + vk*(sphi - ctheta*cphi)
*         mbi = RotInvX
*         RotInvZ = vr*salpha - vk*(ctheta*cphi+sphi)
*         RotInvX = RotInvX/SQRT(RotInvX*RotInvX + RotInvZ*RotInvZ)
*         RotInvZ = RotInvZ/SQRT(mbi*mbi + RotInvZ*RotInvZ)
         RotInvX = cmu
*
         mbi = m1+m2
         mbf = m1n+m2
         mdif = m1 - m1n
* Energy calculation, for interest - should be positive for unbound system.
         energy = vn2/2.d0 - gmrkm*(m1n+m2)/r
*
         if(bkick(1).le.0.d0)then
            bkick(1) = float(snstar)
*
            bkick(2) = ((m1n/mbf)*vk*ctheta*cphi +
     &           (mdif*m2)/(mbi*mbf)*vr*salpha) -
     &           v1*(spsins)*RotInvX*(m2/mbf)
*
            bkick(3) = (m1n/mbf)*vk*stheta*cphi +
     &           (mdif*m2)/(mbi*mbf)*vr*calpha -
     &           v1*(cpsins)*(m2/mbf)
*
            bkick(4) = (m1n/mbf)*vk*sphi
*
            bkick(5) = float(snstar)
*
            bkick(6) = ((mdif*m2)/(mbi*mbf)*vr*salpha +
     &           (m1n/mbf)*vk*ctheta*cphi) +
     &           v1*(spsic)*(m1n/mbf)*RotInvX
*
            bkick(7) = (mdif*m2)/(mbi*mbf)*vr*calpha +
     &           (m1n/mbf)*vk*stheta*cphi +
     &           v1*(cpsic)*(m1n/mbf)
*
            bkick(8) = (m1n/mbf)*vk*sphi
*
            if(psins.lt.0.d0)then
               if(r2.gt.sepn*(ecc - 1.d0))then
                  bkick(2) = vs(1)
                  bkick(3) = vs(2)
                  bkick(4) = vs(3)
                  bkick(6) = 0.d0
                  bkick(7) = 0.d0
                  bkick(8) = 0.d0
                  m2 = -1.d0*m2
               endif
            endif
            v1xout = bkick(2)
            v1yout = bkick(3)
            v1zout = bkick(4)
            v2xout = bkick(6)
            v2yout = bkick(7)
            v2zout = bkick(8)
            vkout1 = sqrt(v1xout*v1xout+v1yout*v1yout+v1zout*v1zout)
            vkout2 = sqrt(v2xout*v2xout+v2yout*v2yout+v2zout*v2zout)
         elseif(bkick(1).gt.0.d0.and.bkick(5).le.0.d0)then
            bkick(5) = float(snstar)
*
            bkick(6) = ((m1n/mbf)*vk*ctheta*cphi +
     &           (mdif*m2)/(mbi*mbf)*vr*salpha) -
     &           v1*(spsins)*RotInvX*(m2/mbf)
*
            bkick(7) = (m1n/mbf)*vk*stheta*cphi +
     &           (mdif*m2)/(mbi*mbf)*vr*calpha -
     &           v1*(cpsins)*(m2/mbf)
*
            bkick(8) = (m1n/mbf)*vk*sphi
*
            bkick(9) = float(snstar)
*
            bkick(10) = ((mdif*m2)/(mbi*mbf)*vr*salpha +
     &           (m1n/mbf)*vk*ctheta*cphi) +
     &           v1*(spsic)*(m1n/mbf)*RotInvX
*
            bkick(11) = (mdif*m2)/(mbi*mbf)*vr*calpha +
     &           (m1n/mbf)*vk*stheta*cphi +
     &           v1*(cpsic)*(m1n/mbf)
*
            bkick(12) = m1n/mbf*vk*sphi
*
            if(psins.lt.0.d0)then
               if(r2.gt.sepn*(ecc - 1.d0))then
                  bkick(6) = vs(1)
                  bkick(7) = vs(2)
                  bkick(8) = vs(3)
                  bkick(10) = 0.d0
                  bkick(11) = 0.d0
                  bkick(12) = 0.d0
                  m2 = -1.d0*m2
               endif
            endif
            v1xout = bkick(10)
            v1yout = bkick(11)
            v1zout = bkick(12)
            v2xout = bkick(6)
            v2yout = bkick(7)
            v2zout = bkick(8)
            vkout1 = sqrt(v1xout*v1xout+v1yout*v1yout+v1zout*v1zout)
            vkout2 = sqrt(v2xout*v2xout+v2yout*v2yout+v2zout*v2zout)
*
         endif
         ecc = MIN(ecc,99.99d0)
      endif
* Calculate the components of the velocity of the new centre-of-mass.
* 90   mx1 = vk*m1n/(m1n+m2)
* 4    continue
      if(ecc.lt.1.d0)then
*         if(ecc.eq.1.d0.or.ecc.lt.0.d0) m2 = -1.d0 * m2
* 1st time with kick.
         if(bkick(1).le.0.d0)then
            bkick(1) = float(snstar)
            bkick(2) = vs(1)
            bkick(3) = vs(2)
            bkick(4) = vs(3)
            v1xout = bkick(2)
            v1yout = bkick(3)
            v1zout = bkick(4)
            vkout1 = sqrt(v1xout*v1xout+v1yout*v1yout+v1zout*v1zout)
* 2nd time with kick.
         elseif(bkick(5).le.0.d0)then
            bkick(5) = float(snstar)
            bkick(6) = vs(1)
            bkick(7) = vs(2)
            bkick(8) = vs(3)
            v2xout = bkick(6)
            v2yout = bkick(7)
            v2zout = bkick(8)
            vkout2 = sqrt(v2xout*v2xout+v2yout*v2yout+v2zout*v2zout)
* 2nd time with kick if already disrupted.
* MJZ - would this if statement ever be hit?
         elseif(bkick(5).gt.0.d0)then
            bkick(9) = float(snstar)
            bkick(10) = vs(1)
            bkick(11) = vs(2)
            bkick(12) = vs(3)
            v2xout = bkick(10)
            v2yout = bkick(11)
            v2zout = bkick(12)
            vkout2 = sqrt(v2xout*v2xout+v2yout*v2yout+v2zout*v2zout)
         endif
      endif
*
      if(ecc.eq.1.d0)then
* 1st time with kick.
         if(bkick(1).le.0.d0)then
            bkick(1) = float(snstar)
            bkick(2) = vs(1)
            bkick(3) = vs(2)
            bkick(4) = vs(3)
            bkick(5) = float(snstar)
            bkick(6) = -vs(1)
            bkick(7) = -vs(2)
            bkick(8) = -vs(3)
            v1xout = bkick(2)
            v1yout = bkick(3)
            v1zout = bkick(4)
            v2xout = bkick(6)
            v2yout = bkick(7)
            v2zout = bkick(8)
            vkout1 = sqrt(v1xout*v1xout+v1yout*v1yout+v1zout*v1zout)
            vkout2 = sqrt(v2xout*v2xout+v2yout*v2yout+v2zout*v2zout)
* 2nd time with kick.
         elseif(bkick(1).gt.0.d0.and.bkick(5).le.0.d0)then
            bkick(5) = float(snstar)
            bkick(6) = vs(1)
            bkick(7) = vs(2)
            bkick(8) = vs(3)
            bkick(9) = float(snstar)
            bkick(10) = -vs(1)
            bkick(11) = -vs(2)
            bkick(12) = -vs(3)
            v1xout = bkick(10)
            v1yout = bkick(11)
            v1zout = bkick(12)
            v2xout = bkick(6)
            v2yout = bkick(7)
            v2zout = bkick(8)
            vkout1 = sqrt(v1xout*v1xout+v1yout*v1yout+v1zout*v1zout)
            vkout2 = sqrt(v2xout*v2xout+v2yout*v2yout+v2zout*v2zout)
         endif
      endif
* Randomly rotate system
      CALL randomness3(idum1,bkick(2),bkick(3),bkick(4),bkick(6),
     &            bkick(7),
     &            bkick(8),bkick(10),bkick(11),bkick(12))
*
      if(ecc.gt.99.9d0) ecc = 99.9d0

* Set systemic velocities in the bkick array
      bkick_out(snstar,14) = vkout1
      bkick_out(snstar,14) = vkout2
* Set natal kick magnitude in the bkick array
*       SURVIVES FIRST SN
        if(bkick(1).eq.1.d0.and.bkick(5).eq.0.d0.and.
     &         bkick(9).eq.0.d0)then
            bkick_out(snstar,13) = vk
*       DISRUPTS FIRST SN
        elseif(bkick(1).eq.1.d0.and.bkick(5).eq.1.d0.and.
     &         bkick(9).eq.0.d0)then
            bkick_out(snstar,13) = vk
            disrupt = .true.
*       SURVIVES SECOND SN
        elseif(bkick(1).eq.1.d0.and.bkick(5).eq.2.d0.and.
     &         bkick(9).eq.0.d0)then
            bkick_out(snstar,13) = vk
*       DISRUPTS SECOND SN
        elseif(bkick(1).eq.1.d0.and.bkick(5).eq.2.d0.and.
     &         bkick(9).eq.2.d0)then
            bkick_out(snstar,13) = vk
            disrupt = .true.
*       SECOND SN AFTER SYSTEM DISRUPTION FROM FIRST SN
        elseif(bkick(1).eq.1.d0.and.bkick(5).eq.1.d0.and.
     &         bkick(9).eq.2.d0)then
            bkick_out(snstar,13) = vk
        endif

      if(bkick(1).le.0.d0)then
        bkick_out(snstar,13) = vk
      elseif(bkick(5).le.0.d0)then
        bkick_out(snstar,13) = vk
      endif
* Set the total final systemic velocities in the bkick array
      if(ecc.lt.1.d0.and.bkick(1).eq.1.d0.and.bkick(5).eq.2.d0)then
         bkick_out(snstar,15) = SQRT((bkick(2)+bkick(6))*
     &                               (bkick(2)+bkick(6))+
     &            (bkick(3)+bkick(7))*(bkick(3)+bkick(7))+
     &            (bkick(4)+bkick(8))*(bkick(4)+bkick(8)))
      endif

      bkick_out(snstar,1:12) = bkick
      bkick_out(snstar,18) = phi 
      bkick_out(snstar,19) = theta
      bkick_out(snstar,20) = em
      if(output)then
         if(sep.le.0.d0.or.ecc.ge.1.d0)then
            vkout1 = sqrt(v1xout*v1xout+v1yout*v1yout+v1zout*v1zout)
            write(44,43)kw,m1,m1n,sigma,vk,v1xout,v1yout,v1zout,vkout1,
     &                  (bkick(l),l=1,20),id1_pass,id2_pass
         else
            vkout1 = sqrt(v1xout*v1xout+v1yout*v1yout+v1zout*v1zout)
            write(45,47)kw,m1,m1n,sigma,vk,v1xout,v1yout,v1zout,
     &                  vkout1,id1_pass,id2_pass
         endif
      endif
 43   FORMAT(i3,1p,8e12.4,1x,12e12.4,1x,i10,i10)
 47   FORMAT(i3,1p,8e12.4,1x,i10,i10)
 49   FORMAT(i3,1p,5e12.4,1x,0p,i3,f12.4,1x,i3,f12.4,f12.4,1x,i10,i10)
*
      RETURN
      END
***
      SUBROUTINE randomness3(idum,vx1,vy1,vz1,vx2,vy2,vz2,
     &                            vx3,vy3,vz3)
*
      implicit none
*
      INTEGER idum
      real ran3
      external ran3
      REAL*8 vx1,vy1,vz1,alpha,gamma,beta,pi,twopi,vx2,vy2,vz2
      REAL*8 cg,sg,ca,sa,cb,sb,vx1s,vy1s,vz1s,vx2s,vy2s,vz2s
      REAL*8 vx3,vy3,vz3,vx3s,vy3s,vz3s
*
* Introduce random orientation of binary system to the Galaxy/GC... u bastard.
*
      pi = ACOS(-1.d0)
      twopi = 2.d0*pi
      alpha = twopi*ran3(idum) - pi
      gamma = twopi*ran3(idum) - pi
      beta = pi*ran3(idum) - (pi/2.d0)
*      write(80,*)alpha,gamma,beta
      cg = COS(gamma)
      sg = SIN(gamma)
      ca = COS(alpha)
      sa = SIN(alpha)
      cb = COS(beta)
      sb = SIN(beta)
*
* Randomized orientation
*
      vx1s = vx1
      vy1s = vy1
      vz1s = vz1
      vx2s = vx2
      vy2s = vy2
      vz2s = vz2
      vx3s = vx3
      vy3s = vy3
      vz3s = vz3
* theta = b, phi = a, g = psi; pitch-roll-yaw; z-y-x axis rotations
      vx1 = vx1s*(cb*ca)
      vx1 = vx1 + vy1s*(cb*sa)
      vx1 = vx1 - vz1s*sb
*
      vy1 = vx1s*(sg*sb*ca - cg*sa)
      vy1 = vy1 + vy1s*(sg*sb*sa + cg*ca)
      vy1 = vy1 + vz1s*(cb*sg)
*
      vz1 = vx1s*(cg*sb*ca + sg*sa)
      vz1 = vz1 + vy1s*(cg*sb*sa - sg*ca)
      vz1 = vz1 + vz1s*(cb*cg)
**
**
      vx2 = vx2s*(cb*ca)
      vx2 = vx2 + vy2s*(cb*sa)
      vx2 = vx2 - vz2s*sb
*
      vy2 = vx2s*(sg*sb*ca - cg*sa)
      vy2 = vy2 + vy2s*(sg*sb*sa + cg*ca)
      vy2 = vy2 + vz2s*(cb*sg)
*
      vz2 = vx2s*(cg*sb*ca + sg*sa)
      vz2 = vz2 + vy2s*(cg*sb*sa - sg*ca)
      vz2 = vz2 + vz2s*(cb*cg)
**
**
      vx3 = vx3s*(cb*ca)
      vx3 = vx3 + vy3s*(cb*sa)
      vx3 = vx3 - vz3s*sb
*
      vy3 = vx3s*(sg*sb*ca - cg*sa)
      vy3 = vy3 + vy3s*(sg*sb*sa + cg*ca)
      vy3 = vy3 + vz3s*(cb*sg)
*
      vz3 = vx3s*(cg*sb*ca + sg*sa)
      vz3 = vz3 + vy3s*(cg*sb*sa - sg*ca)
      vz3 = vz3 + vz3s*(cb*cg)
*
*
      RETURN
      END
*<|MERGE_RESOLUTION|>--- conflicted
+++ resolved
@@ -65,11 +65,7 @@
       real*8 v2xout,v2yout,v2zout
       logical output,disrupt
 *
-<<<<<<< HEAD
       real*8 bkick(8),bkick_out(2,16)
-=======
-      real*8 bkick(12),bkick_out(2,20)
->>>>>>> 40bbdff3
       real ran3,xx
       external ran3
 *
