--- conflicted
+++ resolved
@@ -2679,11 +2679,6 @@
 * Decide between accreted mass by secondary and/or system mass loss.
 *
          taum = mass(j2)/dm1*tb
-<<<<<<< HEAD
-
-=======
-         
->>>>>>> 0842540f
 
 *
 * KB 4/Jan/21: adding in acc_lim flags
@@ -2802,7 +2797,6 @@
             endif
          elseif(kstar(j2).eq.3.or.kstar(j2).eq.5.or.kstar(j2).eq.6)then
 * We have a giant w/ kstar(j2) = 3,5,6
-<<<<<<< HEAD
 *
             if(acc_lim.eq.-1.or.acc_lim.eq.-2)then
                dm2 = dm1
@@ -2851,33 +2845,7 @@
             endif
 
 *
-=======
-*
-            if(acc_lim.eq.-1.or.acc_lim.eq.-2)then
-               dm2 = dm1
-            elseif(acc_lim.eq.-3)then
-               dm2 = MIN(1.d0,10*taum/tkh(j2))*dm1
-            elseif(acc_lim.eq.-4)then
-               dm2 = MIN(1.d0,taum/tkh(j2))*dm1
-            elseif(acc_lim.ge.0.d0)then
-               dm2 = MIN(dm2,acc_lim*dm1)
-            endif
-
-         endif
-
-*
-* Impose the Eddington limit.
-*
-         if(kstar(j2).ge.10)then
-            if(acc_lim.lt.0.d0)then
-               dm2 = MIN(dm1,dme)
-               if(dm2.lt.dm1) supedd = .true.
-            elseif(acc_lim.ge.0.d0)then
-               dm2 = MIN(acc_lim*dm1,dme)
-               if(dm2.lt.acc_lim*dm1) supedd = .true.
-            endif
-*
->>>>>>> 0842540f
+
 * Can add pulsar propeller evolution here if need be. PK.
 *
          endif
