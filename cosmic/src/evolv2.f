***
      SUBROUTINE evolv2(kstar1,kstar2,mass1,mass2,tb,ecc,z,tphysf,
     \ netatmp,bwindtmp,hewindtmp,alpha1tmp,lambdatmp,
     \ ceflagtmp,tflagtmp,ifflagtmp,wdflagtmp,ppsntmp,
     \ bhflagtmp,nsflagtmp,
     \ cekickflagtmp,cemergeflagtmp,cehestarflagtmp,
     \ mxnstmp,pts1tmp,pts2tmp,pts3tmp,ecsnptmp,ecsn_mlowtmp,aictmp,
     \ sigmatmp,sigmadivtmp,bhsigmafractmp,polar_kick_angletmp,
     \ natal_kick_array,qcrit_array,betatmp,xitmp,
     \ acc2tmp,epsnovtmp,eddfactmp,gammatmp,
     \ bconsttmp,CKtmp,mergertmp,windflagtmp,dtptmp,idumtmp,
     \ bppout,bcmout)
      implicit none
      INCLUDE 'const_bse.h'
***
*
*           B I N A R Y
*           ***********
*
*       Roche lobe overflow.
*       --------------------
*
*       Developed by Jarrod Hurley, IOA, Cambridge.
*       .........................................................
*
*       Advice by Christopher Tout, Onno Pols & Sverre Aarseth.
*       ++++++++++++++++++++++++++++++++++++++++++++++++++
*
* Adapted from Aarseth's code 21st September 1996.
* Fully revised on 27th November 1996 to remove vestiges of N-body code and
* incorporate corrections.
* Fully revised on 1st April 1998 to include new stellar evolution formulae
* and associated binary evolution changes.
* Fully revised on 4th July 1998 to include eccentricity, tidal
* circularization, wind accretion, velocity kicks for supernovae and all
* associated orbital momentum changes.
*
***
*
* See Tout et al., 1997, MNRAS, 291, 732 for a description of many of the
* processes in this code as well as the relevant references mentioned
* within the code.
*
* Reference for the stellar evolution formulae is Hurley, Pols & Tout,
* 2000, MNRAS, 315, 543 (SSE paper).
* Reference for the binary evolution algorithm is Hurley, Tout & Pols,
* 2002, MNRAS, 329, 897 (BSE paper).
*
***
*
* March 2001 *
* Changes since version 3, i.e. since production of Paper3:
*
* 1) The Eddington limit flag (on/off) has been replaced by an
*    Eddington limit multiplicative factor (eddfac). So if you
*    want to neglect the Eddington limit you would set eddfac
*    to a large value.
*
* 2) To determine whether material transferred during RLOF forms
*    an accretion disk around the secondary or hits the secondary
*    in a direct stream we calculate a minimum radial distance, rmin,
*    of the mass stream from the secondary. This is taken from eq.(1)
*    of Ulrich & Burger (1976, ApJ, 206, 509) which they fitted to
*    the calculations of Lubow & Shu (1974, ApJ, 198, 383).
*    If rmin is less than the radius of the secondary then an
*    accretion disk is not formed.
*    Note that the formula for rmin given by Ulrich & Burger is valid
*    for all q whereas that given by Nelemans et al. (2001, A&A,
*    submitted) in their eq.(6) is only valid for q < 1 where
*    they define q = Mdonor/Maccretor, i.e. DD systems.
*
* 3) The changes to orbital and spin angular momentum owing to
*    RLOF mass transfer have been improved, and an new input option
*    now exists.
*    When mass is lost from the system during RLOF there are now
*    three choices as to how the orbital angular momentum is
*    affected: a) the lost material carries with it a fraction
*    gamma of the orbital angular momentum, i.e.
*    dJorb = gamma*dm*a^2*omega_orb; b) the material carries with it
*    the specific angular momentum of the primary, i.e.
*    dJorb = dm*a_1^2*omega_orb; or c) assume the material is lost
*    from the system as if a wind from the secondary, i.e.
*    dJorb = dm*a_2^2*omega_orb.
*    The parameter gamma is an input option.
*    Choice c) is used if the mass transfer is super-Eddington
*    or the system is experiencing novae eruptions.
*    In all other cases choice a) is used if gamma > 0.0, b) if
*    gamma = -1.0 and c) is used if gamma = -2.0.
*    The primary spin angular momentum is reduced by an amount
*    dm1*r_1^2*omega_1 when an amount of mass dm1 is transferred
*    from the primary.
*    If the secondary accretes through a disk then its spin
*    angular momentum is altered by assuming that the material
*    falls onto the star from the inner edge of a Keplerian
*    disk and that the system is in a steady state, i.e.
*    an amount dm2*SQRT(G*m_2*r_2).
*    If there is no accretion disk then we calculate the angular
*    momentum of the transferred material by using the radius at
*    at which the disk would have formed (rdisk = 1.7*rmin, see
*    Ulrich & Burger 1976) if allowed, i.e. the angular momentum
*    of the inner Lagrangian point, and add this directly to
*    the secondary, i.e. an amount dm2*SQRT(G*m_2*rdisk).
*    Total angular momentum is conserved in this model.
*
* 4) Now using q_crit = 3.0 for MS-MS Roche systems (previously we
*    had nothing). This corresponds roughly to R proportional to M^5
*    which should be true for the majority of the MS (varies from
*    (M^17 -> M^2). If q > q_crit then contact occurs.
*    For CHeB primaries we also take q_crit = 3.0 and allow
*    common-envelope to occur if this is exceeded.
*
* 5) The value of lambda used in calculations of the envelope binding
*    energy for giants in common-envelope is now variable (see function
*    in zfuncs). The lambda function has been fitted by Onno to detailed
*    models ... he will write about this soon!
*
* 6) Note that eq.42 in the paper is missing a SQRT around the
*    MR^2/a^5 part. This needs to be corrected in any code update
*    paper with a thanks to Jeremy Sepinsky (student at NorthWestern).
*    It is ok in the code.
*
* March 2003 *
* New input options added:
*
*    ifflag - for the mass of a WD you can choose to use the mass that
*             results from the evolution algorithm (basically a competition
*             between core-mass growth and envelope mass-loss) or use the IFMR
*             proposed by Han, Podsiadlowski & Eggleton, 1995, MNRAS, 272, 800
*             [>0 activates HPE IFMR].
*
*    wdflag - for the cooling of WDs you can choose to use either the standard
*             Mestel cooling law (see SSE paper) or a modified-Mestel law that
*             is better matched to detailed models (provided by Brad Hansen
*             ... see Hurley & Shara, 2003, ApJ, May 20, in press)
*             [>0 activates modified-Mestel].
*
*    bhflag - choose whether or not black holes should get velocity kicks
*             at formation
*             [0= no kick; >0 kick].
*
*    nsflag - for the mass of neutron stars and black holes you can use either
*             the SSE prescription or the prescription presented by
*             Belczynski et al. 2002, ApJ, 572, 407 who found that SSE was
*             underestimating the masses of these stars. In either case you also
*             need to set the maximum NS mass (mxns) for the prescription
*             [0= SSE, mxns=1.8; >0 Belczynski, mxns=3.0].
*
* Sept 2004 *
* Input options added/changed:
*
*    ceflag - set to 3 this uses de Kool (or Podsiadlowski) CE prescription,
*             other options, such as Yungelson, could be added as well.
*
*    hewind - factor to control the amount of He star mass-loss, i.e.
*             1.0e-13*hewind*L^(2/3) gives He star mass-loss.
*
*
*       ++++++++++++++++++++++++++++++++++++++++++++++++++
***
*
      INTEGER loop,iter,intpol,k,ip,jp,j1,j2,jj
      INTEGER kcomp1,kcomp2,formation(2)
      PARAMETER(loop=20000)
      INTEGER kstar(2),kw,kst,kw1,kw2,kmin,kmax,kstar1,kstar2
      INTEGER kstar1_bpp,kstar2_bpp
*
      REAL*8 km,km0,tphys,tphys0,dtm0,tphys00,tphysfhold
      REAL*8 tphysf,dtp,tsave,mass1,mass2
      REAL*8 aj(2),aj0(2),epoch(2),tms(2),tbgb(2),tkh(2),dtmi(2)
      REAL*8 mass0(2),mass(2),massc(2),menv(2),mass00(2),mcxx(2)
      REAL*8 mass1_bpp,mass2_bpp
      REAL*8 rad(2),rol(2),rol0(2),rdot(2),radc(2),renv(2),radx(2)
      REAL*8 lumin(2),k2str(2),q(2),dms(2),dmr(2),dmt(2)
      REAL*8 dml,vorb2,vwind2,omv2,ivsqm,lacc,bkick(20)
      REAL*8 sep,dr,tb,dme,tdyn,taum,dm1,dm2,dmchk,qc,dt,pd,rlperi
      REAL*8 m1ce,m2ce,mch,tmsnew,dm22,mew
      PARAMETER(mch=1.44d0)
      REAL*8 yeardy,yearsc,aursun
      PARAMETER(yeardy=365.24d0,aursun=214.95d0,yearsc=3.1557d+07)
      REAL*8 acc1,tiny
      PARAMETER(acc1=3.920659d+08,tiny=1.0d-14)
      REAL*8 ecc,ecc1,tc,tcirc,ttid,ecc2,omecc2,sqome2,sqome3,sqome5
      REAL*8 f1,f2,f3,f4,f5,f,raa2,raa6,eqspin,rg2,tcqr
      REAL*8 k3,mr23yr,twopi
      PARAMETER(k3=0.21d0,mr23yr=0.4311d0)
      REAL*8 jspin(2),ospin(2),jorb,oorb,jspbru,ospbru
      REAL*8 delet,delet1,dspint(2),djspint(2),djtx(2)
      REAL*8 dtj,djorb,djgr,djmb,djt,djtt,rmin,rdisk
*
      INTEGER pulsar,bdecayfac,aic,htpmb,ST_cr,ST_tide,wdwdedd,eddlim
      INTEGER mergemsp,merge_mem,notamerger,binstate,mergertype
      REAL*8 fallback,sigmahold,sigmadiv,ecsnp,ecsn_mlow
      REAL*8 vk,u1,u2,s,Kconst,betahold,convradcomp(2),teff(2)
      REAL*8 B_0(2),bacc(2),tacc(2),xip,xihold,diskxip
      REAL*8 deltam1_bcm,deltam2_bcm,b01_bcm,b02_bcm
      REAL*8 B(2),Bbot,omdot,b_mdot,b_mdot_lim,evolve_type
      COMMON /fall/fallback
      REAL ran3
      EXTERNAL ran3
*

*
      REAL*8 z,tm,tn,m0,mt,rm,lum,mc,rc,me,re,k2,age,dtm,dtr
      REAL*8 tscls(20),lums(10),GB(10),zpars(20)
      REAL*8 zero,ngtv,ngtv2,mt2,rrl1,rrl2,mcx,teff1,teff2
      REAL*8 mass1i,mass2i,tbi,ecci
      LOGICAL coel,com,prec,inttry,change,snova,sgl,bsymb,esymb,bss
      LOGICAL supedd,novae,disk
      LOGICAL isave,iplot
      REAL*8 rl,mlwind,vrotf,corerd
      EXTERNAL rl,mlwind,vrotf,corerd
*
      REAL*8 kw3,wsun,wx
      PARAMETER(kw3=619.2d0,wsun=9.46d+07,wx=9.46d+08)
      LOGICAL output
      REAL*8 bppout(1000,15)
      REAL*8 bcmout(50000,42)

      REAL*8 netatmp,bwindtmp,hewindtmp,alpha1tmp,lambdatmp
      REAL*8 mxnstmp,pts1tmp,pts2tmp,pts3tmp,dtptmp
      REAL*8 sigmatmp,bhsigmafractmp,polar_kick_angletmp,betatmp,xitmp
      REAL*8 ecsnptmp,ecsn_mlowtmp,sigmadivtmp
      REAL*8 acc2tmp,epsnovtmp,eddfactmp,gammatmp
      REAL*8 bconsttmp,CKtmp,mergertmp,qc_fixed,qcrit_array(16)
      REAL*8 vk1_bcm,vk2_bcm,vsys_bcm,theta_bcm,natal_kick_array(6)
      INTEGER cekickflagtmp,cemergeflagtmp,cehestarflagtmp
      INTEGER ceflagtmp,tflagtmp,ifflagtmp,nsflagtmp,aictmp
      INTEGER wdflagtmp,ppsntmp,bhflagtmp,windflagtmp,idumtmp

Cf2py intent(in) kstar1,kstar2,mass1,mass2,tb,ecc,z,tphysf,bkick
Cf2py intent(out) bppout,bcmout
      ceflag = ceflagtmp
      tflag = tflagtmp
      ifflag = ifflagtmp
      nsflag = nsflagtmp
      wdflag = wdflagtmp
      ppsn = ppsntmp
      bhflag = bhflagtmp
      nsflag = nsflagtmp
      mxns = mxnstmp
      alpha1 = alpha1tmp
      pts1 = pts1tmp
      pts2 = pts2tmp
      pts3 = pts3tmp
      ecsnp = ecsnptmp
      ecsn_mlow = ecsn_mlowtmp
      aic = aictmp
      sigma = sigmatmp
      sigmadiv = sigmadivtmp
      bhsigmafrac = bhsigmafractmp
      polar_kick_angle = polar_kick_angletmp
      beta = betatmp
      neta = netatmp
      lambda = lambdatmp
      cekickflag = cekickflagtmp
      cemergeflag = cemergeflagtmp
      cehestarflag = cehestarflagtmp
      hewind = hewindtmp
      bwind = bwindtmp
      xi = xitmp
      acc2 = acc2tmp
      epsnov = epsnovtmp
      eddfac = eddfactmp
      gamma = gammatmp
      bconst = bconsttmp
      CK = CKtmp
      merger = mergertmp
      windflag = windflagtmp
      dtp = dtptmp
      idum = idumtmp

      CALL instar

*
* Save the initial state.
*

*      CE2flag = 0
      mass(1) = mass1
      mass(2) = mass2

      kstar(1) = kstar1
      kstar(2) = kstar2

<<<<<<< HEAD
=======
      kstar1_bpp = 0
      kstar2_bpp = 0

      mass1_bpp = 0.d0
      mass2_bpp = 0.d0
>>>>>>> 744c70d4

      mass1i = mass(1)
      mass2i = mass(2)
      tbi = tb
      ecci = ecc
*
      zero = 0.d0
      ngtv = -1.d0
      ngtv2 = -2.d0
      twopi = 2.d0*ACOS(-1.d0)

* value for bcm[ii,37] which tracks binary state; 0 for binary, 1 for merger, 2 for disrupted
      binstate = 0
* value for bcm[ii,38] which tracks merger types; only set when binstate is 1
* the logic is to combine kstar values of merged objects. so 1313 or 0809.
      mergertype = -1
* PDK
      pulsar = 1
      bdecayfac = 1 !determines which accretion induced field decay method to use: 0=exp, 1=inverse
      wdwdedd = 0 !Have not introduced yet but will. if set to 1 forces WD dynamical MT to be limited by eddington rate.
      eddlim = 1 !Have not introduced yet but will.if = 0 then BSE version, only H limit, else StarTrack version.
      sigmahold = sigma !Captures original sigma so after ECSN we can reset it.
      betahold = beta !memory for wind mass loss factor.
      htpmb = 1 !zero = htpmb, 1 = Ivanova & Taam 2002 method which kicks in later than the standard
      ST_cr = 1 !sets which convective/radiative boundary to use, 0=old, 1=startrack.
      ST_tide = 0 !sets which tidal method to use. 0=old, 1=startrack
* Note, here startrack method does not use a better integration scheme (yet) but simply
* follows similar set up to startrack (including initial vrot, using roche-lobe check
* at periastron, and circularisation and synchronisation at start of MT).
      Kconst = 2.5d-52
      Bbot = 5e+7 !100.d0 or ~d+07.
      b_mdot_lim = -1.0e-11 !limiting accretion induced field decay with mdot as a proxy for
*                           accretion temperature and number of impurities.
      xihold = xi
      xip = 1 !1 is on, 0 is off; for modified NS wind ang. mom. accretion.
      diskxip = 0.d0 !sets if diskxi is to be used (>0; 0.01) and is min diskxi value.
      formation(1) = 0 !helps determine formation channel of interesting systems.
      formation(2) = 0
      notamerger = 0 !if 0 you reset the merger NS product to new factory settings else you don't.
      mergemsp = 1 !if set to 1 any NS that merges with another star where the NS is an MSP stays an MSP...
      merge_mem = 0
      output = .false.  ! .true. turns on, .false. turns off.
*                       WARNING: can fill up the output file very quickly.
*                       With N=2e6 .stdout was 3.2 GB in 6 mins. If needed you can
*                       be more selective with outputting, but must add this yourself!
*      if(id1_pass.eq.1)then!.and.tphysf.gt.17.50d0.and.
**     &   tphysf.lt.17.6d0)then
*         output = .true.
*      endif
*
* Initialize the parameters.
*

      tphys = 0.d0
      bpp = 0.d0
      bcm = 0.d0
      bppout = 0.d0
      bcmout = 0.d0

      B_0(1) = 0.d0
      B_0(2) = 0.d0

      bacc(1) = 0.d0
      bacc(2) = 0.d0

      tacc(1) = 0.d0
      tacc(2) = 0.d0

      tms(1) = 0.0
      tms(2) = 0.0

      DO jj = 1,20
         bkick(jj) = 0.0
      ENDDO

      mass0(1) = mass(1)
      massc(1) = 0.0
      ospin(1) = 0.0
      epoch(1) = 0.0
      rad(1) = 0.0
      lumin(1) = 0.0
      massc(1) = 0.0
      radc(1) = 0.0
      menv(1) = 0.0
      renv(1) = 0.0
      ospin(1) = 0.0

      mass0(2) = mass(2)
      massc(2) = 0.0
      ospin(2) = 0.0
      epoch(2) = 0.0
      rad(2) = 0.0
      lumin(2) = 0.0
      massc(2) = 0.0
      radc(2) = 0.0
      menv(2) = 0.0
      renv(2) = 0.0
      ospin(2) = 0.0

* set bcm kick values to 0.0 initially
      vk1_bcm = 0.d0
      vk2_bcm = 0.d0
      vsys_bcm = 0.d0
      theta_bcm = 0.d0


*
* Set the seed for the random number generator.
*
*      idum = INT(sep*100)
      if(idum.gt.0) idum = -idum

*
* Set the collision matrix.
*
      CALL zcnsts(z,zpars)

      kmin = 1
      kmax = 2
      sgl = .false.
      mt2 = MIN(mass(1),mass(2))
      kst = 0
      iter = 0 ! PDK addition, just incase you bail out before 4 loop (usually from multiple calls for one evolve)
*
      if(mt2.lt.tiny.or.tb.le.0.d0)then
         sgl = .true.
         if(mt2.lt.tiny)then
            mt2 = 0.d0
            if(mass(1).lt.tiny)then
               if(tphys.lt.tiny)then
                  mass0(1) = 0.01d0
                  mass(1) = mass0(1)
                  kst = 1
               else
                  kmin = 2
                  lumin(1) = 1.0d-10
                  rad(1) = 1.0d-10
                  massc(1) = 0.d0
                  dmt(1) = 0.d0
                  dmr(1) = 0.d0
               endif
               ospin(1) = 1.0d-10
               jspin(1) = 1.0d-10
               dtmi(1) = 5.0d+04 !5Gyr, added for use of single stars in evolv2.f
            else
               if(tphys.lt.tiny)then
                  mass0(2) = 0.01d0
                  mass(2) = mass0(2)
                  kst = 2
               else
                  kmax = 1
                  lumin(2) = 1.0d-10
                  rad(2) = 1.0d-10
                  massc(2) = 0.d0
                  dmt(2) = 0.d0
                  dmr(2) = 0.d0
               endif
               ospin(2) = 1.0d-10
               jspin(2) = 1.0d-10
               dtmi(2) = 5.0d+04 !5Gyr, added for use of single stars in evolv2.f
            endif
         endif
         ecc = -1.d0
         tb = 0.d0
         sep = 1.0d+10
         oorb = 0.d0
         jorb = 0.d0
         if(ospin(1).lt.0.0) ospin(1) = 1.0d-10
         if(ospin(2).lt.0.0) ospin(2) = 1.0d-10
         q(1) = 1.0d+10
         q(2) = 1.0d+10
         rol(1) = 1.0d+10
         rol(2) = 1.0d+10
      else
         tb = tb/yeardy
         sep = aursun*(tb*tb*(mass(1) + mass(2)))**(1.d0/3.d0)
         oorb = twopi/tb
         jorb = mass(1)*mass(2)/(mass(1)+mass(2))
     &          *SQRT(1.d0-ecc*ecc)*sep*sep*oorb
         if(ospin(1).lt.0.d0) ospin(1) = oorb
         if(ospin(2).lt.0.d0) ospin(2) = oorb
      endif
*
      do 500 , k = kmin,kmax
         age = tphys - epoch(k)
         mc = massc(k)
         rc = radc(k)
         CALL star(kstar(k),mass0(k),mass(k),tm,tn,tscls,lums,GB,zpars)
         CALL hrdiag(mass0(k),age,mass(k),tm,tn,tscls,lums,GB,zpars,
     &               rm,lum,kstar(k),mc,rc,me,re,k2,ST_tide,
     &               ecsnp,ecsn_mlow)
         aj(k) = age
         epoch(k) = tphys - age
         rad(k) = rm
         lumin(k) = lum
         teff(k) = 1000.d0*((1130.d0*lumin(k)/
     &                    (rad(k)**2.d0))**(1.d0/4.d0))
         massc(k) = mc
         radc(k) = rc
         menv(k) = me
         renv(k) = re
         k2str(k) = k2
         tms(k) = tm
         tbgb(k) = tscls(1)
*
         if(tphys.lt.tiny.and.ospin(k).le.0.001d0)then
            ospin(k) = 45.35d0*vrotf(mass(k),ST_tide)/rm
         endif
         jspin(k) = ospin(k)*(k2*rm*rm*(mass(k)-mc)+k3*rc*rc*mc)
         if(.not.sgl)then
            q(k) = mass(k)/mass(3-k)
            rol(k) = rl(q(k))*sep
            if(ST_tide.gt.0) rol(k) = rl(q(k))*sep*(1.d0-ecc)
         endif
         rol0(k) = rol(k)
         dmr(k) = 0.d0
         dmt(k) = 0.d0
         djspint(k) = 0.d0
         dtmi(k) = 1.0d+06
         B(k) = 0.d0 !PK
         if(kstar(k).ne.13)then
            bacc(k) = 0.d0
            tacc(k) = 0.d0
         endif
*
 500  continue
*
      if(output) write(*,*)'Init:',mass(1),mass(2),massc(1),massc(2),
     & rad(1),rad(2),kstar(1),kstar(2),sep,ospin(1),ospin(2),jspin(1),
     & jspin(2),sigma,eddfac,z,id1_pass,id2_pass,tphysf,tphys,iter,tsave
*
      if(mt2.lt.tiny)then
         sep = 0.d0
         if(kst.gt.0)then
            mass0(kst) = 0.d0
            mass(kst) = 0.d0
            kmin = 3 - kst
            kmax = kmin
         endif
      endif
*
* On the first entry the previous timestep is zero to prevent mass loss.
*
      dtm = 1.d0
      delet = 0.d0
      djorb = 0.d0
      bss = .false.
*
* Setup variables which control the output (if it is required).
*
      ip = 0
      jp = 0

      tsave = tphys
      isave = .true.
      iplot = .false.
      if(dtp.le.0.d0)then
         iplot = .true.
         isave = .false.
         tsave = tphysf
      elseif(dtp.gt.tphysf)then
         isave = .false.
         tsave = tphysf
      endif
      if(tphys.ge.tphysf) goto 140
*
 4    iter = 0
      intpol = 0
      inttry = .false.
      change = .false.
      prec = .false.
      snova = .false.
      coel = .false.
      com = .false.
      bsymb = .false.
      esymb = .false.
      tphys0 = tphys
      ecc1 = ecc
      j1 = 1
      j2 = 2
      if(kstar(1).ge.10.and.kstar(1).le.14) dtmi(1) = 0.01d0
      if(kstar(2).ge.10.and.kstar(2).le.14) dtmi(2) = 0.01d0
      dm1 = 0.d0
      dm2 = 0.d0
*
 5    kw1 = kstar(1)
      kw2 = kstar(2)
*      WRITE(*,*)iter,dt,dtm,dtmi

*
      dt = 1.0d+06*dtm
      eqspin = 0.d0
      djtt = 0.d0
*
      if(output) write(*,*)'1st in 5: ',tphys,dt,kw1,kw2,
     & mass(1),mass(2),intpol,iter
*
      if(intpol.eq.0.and.ABS(dtm).gt.tiny.and..not.sgl)then
         vorb2 = acc1*(mass(1)+mass(2))/sep
         ivsqm = 1.d0/SQRT(1.d0-ecc*ecc)
         do 501 , k = 1,2
*
* Calculate wind mass loss from the previous timestep.
*
            if(neta.gt.tiny)then
               rlperi = rol(k)*(1.d0-ecc)
               if(ST_tide.gt.1) rlperi = rol(k)
               dmr(k) = mlwind(kstar(k),lumin(k),rad(k),mass(k),
     &                         massc(k),rlperi,z,tphys)
*
* Calculate how much of wind mass loss from companion will be
* accreted (Boffin & Jorissen, A&A 1988, 205, 155).
*
               if(beta.lt.0.d0)then !PK. following startrack
                  beta = 0.125
                  if(kstar(k).le.1)then
                     if(mass(k).gt.120.d0)then
                        beta = 7.d0
                     elseif(mass(k).le.1.4d0)then
                        beta = 0.5
                     else
                        beta = 7.d0*((mass(k)-1.4d0)/(120.d0-1.4d0))
     &                         + 0.5d0
                     endif
                  elseif(kstar(k).ge.7.and.kstar(k).le.9)then
                     if(mass(k).gt.120.d0)then
                        beta = 7.d0
                     elseif(mass(k).le.10.d0)then
                        beta = 0.125
                     else
                        beta = 7.d0*((mass(k)-10.d0)/(120.d0-10.d0))
     &                               + 0.125d0
                     endif
                  endif
               endif
               vwind2 = 2.d0*beta*acc1*mass(k)/rad(k)
               omv2 = (1.d0 + vorb2/vwind2)**(3.d0/2.d0)
               dmt(3-k) = ivsqm*acc2*dmr(k)*((acc1*mass(3-k)/vwind2)**2)
     &                    /(2.d0*sep*sep*omv2)
               dmt(3-k) = MIN(dmt(3-k),0.8d0*dmr(k))
               beta = betahold
            else
               dmr(k) = 0.d0
               dmt(3-k) = 0.d0
            endif
 501     continue
*
* Diagnostic for Symbiotic-type stars.
*
         if(neta.gt.tiny.and..not.esymb)then
            lacc = 3.14d+07*mass(j2)*dmt(j2)/rad(j2)
            lacc = lacc/lumin(j1)
            if((lacc.gt.0.01d0.and..not.bsymb).or.
     &         (lacc.lt.0.01d0.and.bsymb))then
               if(bsymb)then
                  evolve_type = 13.d0
                  esymb = .true.
               else
                  evolve_type = 12.d0
                  bsymb = .true.
               endif
               rrl1 = rad(1)/rol(1)
               rrl2 = rad(2)/rol(2)
               CALL writebpp(jp,tphys,evolve_type,
     &                      mass(1),mass(2),kstar(1),kstar(2),sep,
     &                      tb,ecc,rrl1,rrl2,bkick)
               DO jj = 13,20
                   bkick(jj) = 0.0
               ENDDO
            endif
         endif
*
* Calculate orbital angular momentum change due to wind mass loss.
*
         ecc2 = ecc*ecc
         omecc2 = 1.d0 - ecc2
         sqome2 = SQRT(omecc2)
*
         djorb = ((dmr(1)+q(1)*dmt(1))*mass(2)*mass(2) +
     &            (dmr(2)+q(2)*dmt(2))*mass(1)*mass(1))*
     &           sep*sep*sqome2*oorb/(mass(1)+mass(2))**2
         delet = ecc*(dmt(1)*(0.5d0/mass(1) + 1.d0/(mass(1)+mass(2))) +
     &                dmt(2)*(0.5d0/mass(2) + 1.d0/(mass(1)+mass(2))))
*
* For very close systems include angular momentum loss owing to
* gravitational radiation.
*
         if(sep.le.100000.d0)then
            djgr = 8.315d-10*mass(1)*mass(2)*(mass(1)+mass(2))/
     &             (sep*sep*sep*sep)
            f1 = (19.d0/6.d0) + (121.d0/96.d0)*ecc2
            sqome5 = sqome2**5
            delet1 = djgr*ecc*f1/sqome5
            djgr = djgr*jorb*(1.d0+0.875d0*ecc2)/sqome5
            djorb = djorb + djgr
            delet = delet + delet1
         endif
*
         do 502 , k = 1,2

* Evaluate convective/radiative limits for a variety of stars as based
* on the work of Belczynski et al. (2008). As option.
* Note only certain stars of type k = 0, 1, 2, 4, 5, 6, 9 **double check
* 0, 1 have range of 0.35-Mms,conv. Mms,conv is function of metalicity.
* 2 & 4 have a temperature dependence. Convective if Teff < 10**3.73
* 3, 5 & 6 are giants and have no radiative envelopes.
* 9's envelope is convective when M < Mhe,conv, Mhe,conv = 3.0Msun.
*
            if(ST_cr.le.0)then
               if(kstar(k).le.1)then
                  convradcomp(k) = 1.25d0
               else
                  convradcomp(k) = 99999999.d0
               endif
            else
               if(kstar(k).le.1)then
*                 Main sequence mass limit varying with metallicity
                  convradcomp(k) = 1.25d0
                  if(z.gt.0.001d0.and.z.lt.0.02d0)then
                     convradcomp(k) = 0.747d0 + 55.73d0*z - 1532*z*z
                  elseif(z.le.0.001d0)then
                     convradcomp(k) = 0.8d0
                  endif
               elseif(kstar(k).eq.2.or.kstar(k).eq.4)then
*                 H-rich HG and CHeB temperature limit
                  convradcomp(k) = 10.d0**3.73d0
               elseif(kstar(k).le.6)then
*                 No limit or all other giant stars
*                 (compare this large value to mass).
                  convradcomp(k) = 99999999.d0
               elseif(kstar(k).eq.9)then
*                 Mass limit for evolved He star
                  convradcomp(k) = 3.d0
               endif
            endif
*
* Calculate change in the intrinsic spin of the star.
*
*
* Pulsar wind spinup. PK.
*
            if(kstar(k).eq.13.and.pulsar.gt.0)then
* Place propeller stuff here eventually.
               if(xip.eq.1)then
* Modify spin angular momentum accretion according to Ruffert (1999)
* or magnetic field strength limit tested (but by no means established - in fact it
* is likely to change, especially when propeller and ablation are implemented)
* in Kiel et al. (2008).
                  if(B(k).gt.0.d0)then
                     xi = MIN(1.d0,(0.01d0*(2.0d+11/B(k)))+0.01d0)
                     xi = 0.01
                  else
                     xi = 0.01
                  endif
               endif
               djtx(k) = (2.d0/3.d0)*xi*dmt(k)*rad(3-k)*rad(3-k)*
     &                   ospin(3-k)
               djspint(k) = (2.d0/3.d0)*(dmr(k)*rad(k)*rad(k)*ospin(k))-
     &                      djtx(k)
               xi = xihold
               if(output) write(*,*)'502 1:',k,djspint(k),djtx(k),
     & dmt(k),rad(3-k),ospin(3-k),xi,xihold
            else
               djtx(k) = (2.d0/3.d0)*xi*dmt(k)*
     &                     rad(3-k)*rad(3-k)*ospin(3-k)
               djspint(k) = (2.d0/3.d0)*
     &                       (dmr(k)*rad(k)*rad(k)*ospin(k)) - djtx(k)
            endif
*
* Include magnetic braking for stars that have appreciable convective
* envelopes. This includes MS stars with M < 1.25, HG stars near the GB
* and giants. MB is not allowed for fully convective MS stars.
*
*            if(mass(k).gt.0.35d0.and.kstar(k).lt.10)then
*               djmb = 5.83d-16*menv(k)*(rad(k)*ospin(k))**3/mass(k)
*               djspint(k) = djspint(k) + djmb
*
*            if(mass(k).gt.0.35d0.and.kstar(k).lt.10.and.
*     &              menv(k).gt.0.0d0)then
*              if (ospin(k) .le. wx) djmb = kw3 * rad(k)**4.0d0 *
*     &              (ospin(k)/wsun)**3.0d0
*              if (ospin(k) .gt. wx) djmb = kw3 * rad(k)**4.0d0 *
*     &             (ospin(k)/wsun)**1.3d0 * (wx/wsun)**1.7d0
*              djspint(k) = djspint(k) + djmb
            djmb = 0.d0
            if(htpmb.eq.0)then
* HTP02 method
               if(mass(k).gt.0.35d0.and.kstar(k).lt.10)then
                  djmb = 5.83d-16*menv(k)*
     &                   (rad(k)*ospin(k))**3/mass(k)
                  djspint(k) = djspint(k) + djmb
               endif
            else
               if(ST_cr.le.0.and.mass(k).gt.0.35d0.and.
     &            kstar(k).lt.10.and.menv(k).gt.0.0d0)then
* Ivanova & Taam (2002) method
                  if(ospin(k).le.wx) djmb = kw3 * rad(k)**4.0d0 *
     &                (ospin(k)/wsun)**3.0d0
                  if(ospin(k).gt.wx) djmb = kw3 * rad(k)**4.0d0 *
     &                (ospin(k)/wsun)**1.3d0 * (wx/wsun)**1.7d0
                  djspint(k) = djspint(k) + djmb
               elseif(ST_cr.gt.0.and.menv(k).gt.0.d0.and.
     &            ((kstar(k).le.1.and.mass(k).gt.0.35d0.and.
     &              mass(k).le.convradcomp(k)).or.
     &              (kstar(k).eq.2.and.teff(k).le.convradcomp(k)).or.
     &              (kstar(k).eq.4.and.teff(k).le.convradcomp(k)).or.
     &              ((kstar(k).eq.3).or.(kstar(k).eq.5).or.
     &              (kstar(k).eq.6))))then
* Ivanova & Taam (2002) method
                  if(ospin(k).le.wx) djmb = kw3 * rad(k)**4.0d0 *
     &               (ospin(k)/wsun)**3.0d0
                  if(ospin(k).gt.wx) djmb = kw3 * rad(k)**4.0d0 *
     &               (ospin(k)/wsun)**1.3d0 * (wx/wsun)**1.7d0
                  djspint(k) = djspint(k) + djmb
               endif
            endif
* Limit to a 3% angular momentum change for the star owing to MB.
* This is found to work best with the maximum iteration of 20000,
* i.e. does not create an excessive number of iterations, while not
* affecting the evolution outcome when compared with a 2% restriction.
*
            if(djmb.gt.tiny)then
               dtj = 0.03d0*jspin(k)/ABS(djmb)
               dt = MIN(dt,dtj)
               if(output) write(*,*)'mb1:',tphys,dt,djmb,djt
            endif
*
            if(kstar(k).eq.13.and.pulsar.gt.0)then
*
* NS(pulsar) magnetic braking. PK.
* No contact binary NS system.
*
               if(bdecayfac.eq.0)then
                  if(B_0(k).eq.0.d0)then
                     B(k) = 0.d0
                  elseif((tphys-epoch(k)-tacc(k)).lt.tiny)then
                     B(k) = B_0(k)*exp(CK*bacc(k)) + Bbot
                  else
                     B(k) = B_0(k)*EXP((tphys-epoch(k)-tacc(k))/bconst)*
     &                       exp(CK*bacc(k)) + Bbot
                  endif
               else
                  if(B_0(k).eq.0.d0)then
                     B(k) = 0.d0
                  elseif((tphys-epoch(k)-tacc(k)).lt.tiny.and.
     &                bacc(k).eq.0.d0)then
                     B(k) = B_0(k) + Bbot
                  elseif((tphys-epoch(k)-tacc(k)).lt.tiny)then
                     B(k) = B_0(k)/(1.d0 + (bacc(k)/1.0d-6)) + Bbot
                  elseif(bacc(k).eq.0.d0)then
                     B(k) = B_0(k)*EXP((tphys-epoch(k)-tacc(k))/bconst)
     &                       + Bbot
                  else
                     B(k) = B_0(k)*EXP((tphys-epoch(k)-tacc(k))/bconst)/
     &                       (1.d0 + (bacc(k)/1.0d-6)) + Bbot
                  endif
               endif
               omdot = Kconst*B(k)*B(k)*ospin(k)**3
               djmb = 0.4d0*mass(k)*rad(k)*rad(k)*omdot
               djspint(k) = djspint(k) + djmb
               if(output) write(*,*)'502 2:',k,djspint(k),djmb
               if(djmb.gt.tiny)then
                  dtj = 0.1d0*(jspin(k)/ABS(djmb))
                  dt = MIN(dt,dtj)
               endif
            endif
*
* Calculate circularization, orbital shrinkage and spin up.
*
            dspint(k) = 0.d0
            if(((kstar(k).le.9.and.rad(k).ge.0.01d0*rol(k)).or.
     &         (kstar(k).ge.10.and.k.eq.j1)).and.tflag.gt.0)then
*
               raa2 = (rad(k)/sep)**2
               raa6 = raa2**3
*
* Hut's polynomials.
*
               f5 = 1.d0+ecc2*(3.d0+ecc2*0.375d0)
               f4 = 1.d0+ecc2*(1.5d0+ecc2*0.125d0)
               f3 = 1.d0+ecc2*(3.75d0+ecc2*(1.875d0+ecc2*7.8125d-02))
               f2 = 1.d0+ecc2*(7.5d0+ecc2*(5.625d0+ecc2*0.3125d0))
               f1 = 1.d0+ecc2*(15.5d0+ecc2*(31.875d0+ecc2*(11.5625d0
     &                  +ecc2*0.390625d0)))
*
               if(ST_cr.le.0.and.
     &            ((kstar(k).eq.1.and.mass(k).ge.1.25d0).or.
     &            kstar(k).eq.4.or.kstar(k).eq.7))then
*
* Radiative damping (Zahn, 1977, A&A, 57, 383 and 1975, A&A, 41, 329).
*
                  tc = 1.592d-09*(mass(k)**2.84d0)
                  f = 1.9782d+04*SQRT((mass(k)*rad(k)*rad(k))/sep**5)*
     &                tc*(1.d0+q(3-k))**(5.d0/6.d0)
                  tcqr = f*q(3-k)*raa6
                  rg2 = k2str(k)
               elseif(ST_cr.gt.0.and.
     &                ((kstar(k).le.1.and.mass(k).gt.convradcomp(k)).or.
     &           (kstar(k).eq.2.and.teff(k).gt.convradcomp(k)).or.
     &           (kstar(k).eq.4.and.teff(k).gt.convradcomp(k)).or.
     &           (kstar(k).eq.9.and.mass(k).gt.convradcomp(k)).or.
     &           (kstar(k).eq.7).or.(kstar(k).eq.8)))then
*
* Radiative damping (Zahn, 1977, A&A, 57, 383 and 1975, A&A, 41, 329).
*
                  tc = 1.592d-09*(mass(k)**2.84d0)
                  f = 1.9782d+04*SQRT((mass(k)*rad(k)*rad(k))/sep**5)*
     &                tc*(1.d0+q(3-k))**(5.d0/6.d0)
                  tcqr = f*q(3-k)*raa6
                  rg2 = k2str(k) !for startrack comparison this should be =0.31622777d0 (sqrt(0.1)).
               elseif(kstar(k).le.9)then
*
* Convective damping (Hut, 1981, A&A, 99, 126).
*
                  tc = mr23yr*(menv(k)*renv(k)*(rad(k)-0.5d0*renv(k))/
     &                 (3.d0*lumin(k)))**(1.d0/3.d0)
                  ttid = twopi/(1.0d-10 + ABS(oorb - ospin(k)))
                  f = MIN(1.d0,(ttid/(2.d0*tc))**2)
                  tcqr = 2.d0*f*q(3-k)*raa6*menv(k)/(21.d0*tc*mass(k))
                  rg2 = (k2str(k)*(mass(k)-massc(k)))/mass(k)
               elseif(ST_tide.le.0)then
*
* Degenerate damping (Campbell, 1984, MNRAS, 207, 433)
*
                  f = 7.33d-09*(lumin(k)/mass(k))**(5.d0/7.d0)
                  tcqr = f*q(3-k)*q(3-k)*raa2*raa2/(1.d0+q(3-k))
                  rg2 = k3
               endif
*
* Circularization.
*
               sqome3 = sqome2**3
               delet1 = 27.d0*tcqr*(1.d0+q(3-k))*raa2*(ecc/sqome2**13)*
     &                  (f3 - (11.d0/18.d0)*sqome3*f4*ospin(k)/oorb)
               tcirc = ecc/(ABS(delet1) + 1.0d-20)
               delet = delet + delet1
*
* Spin up of star.
*
               dspint(k) = (3.d0*q(3-k)*tcqr/(rg2*omecc2**6))*
     &                     (f2*oorb - sqome3*f5*ospin(k))
               if(output) write(*,*)'502 3:',k,dspint(k),tcqr
*
* Calculate the equilibrium spin at which no angular momentum
* can be transferred.
*
               eqspin = oorb*f2/(sqome3*f5)
*
* Calculate angular momentum change for the star owing to tides.
*
               djt = (k2str(k)*(mass(k)-massc(k))*rad(k)*rad(k) +
     &                k3*massc(k)*radc(k)*radc(k))*dspint(k)
               if(kstar(k).le.6.or.ABS(djt)/jspin(k).gt.0.1d0)then
                  djtt = djtt + djt
               endif
            endif
 502     continue
*
* Limit to 2% orbital angular momentum change.
*
         djtt = djtt + djorb
         if(ABS(djtt).gt.tiny)then
            dtj = 0.02d0*jorb/ABS(djtt)
            dt = MIN(dt,dtj)
         endif
         dtm = dt/1.0d+06
         if(output) write(*,*)'bin lim orb ang mom:',tphys,dt,kstar(1)
*
      elseif(ABS(dtm).gt.tiny.and.sgl)then
         do 503 , k = kmin,kmax
            if(neta.gt.tiny)then
               rlperi = 0.d0
               dmr(k) = mlwind(kstar(k),lumin(k),rad(k),mass(k),
     &                         massc(k),rlperi,z,tphys)
            else
               dmr(k) = 0.d0
            endif
            dmt(k) = 0.d0
            djspint(k) = (2.d0/3.d0)*dmr(k)*rad(k)*rad(k)*ospin(k)
            if(output) write(*,*)'503 1:',k,djspint(k)
*
* Evaluate convective/radiative limits for a variety of stars as based
* on the work of Belczynski et al. (2008). As option.
* Note only certain stars of type k = 0, 1, 2, 4, 5, 6, 9 **double check
* 0, 1 have range of 0.35-Mms,conv. Mms,conv is function of metalicity.
* 2 & 4 have a temperature dependence. Convective if Teff < 10**3.73
* 3, 5 & 6 are giants and have no radiative envelopes.
* 9's envelope is convective when M < Mhe,conv, Mhe,conv = 3.0Msun.
*
            if(ST_cr.le.0)then
               if(kstar(k).le.1)then
                  convradcomp(k) = 1.25d0
               else
                  convradcomp(k) = 99999999.d0
               endif
            else
               if(kstar(k).le.1)then
*                 Main sequence mass limit varying with metallicity
                  convradcomp(k) = 1.25d0
                  if(z.gt.0.001d0.and.z.lt.0.02d0)then
                     convradcomp(k) = 0.747d0 + 55.73d0*z - 1532*z*z
                  elseif(z.le.0.001d0)then
                     convradcomp(k) = 0.8d0
                  endif
               elseif(kstar(k).eq.2.or.kstar(k).eq.4)then
*                 H-rich HG and CHeB temperature limit
                  convradcomp(k) = 10.d0**3.73d0
               elseif(kstar(k).le.6)then
*                 No limit or all other giant stars
*                 (compare this large value to mass).
                  convradcomp(k) = 99999999.d0
               elseif(kstar(k).eq.9)then
*                 Mass limit for evolved He star
                  convradcomp(k) = 3.d0
               endif
            endif
*            if(mass(k).gt.0.35d0.and.kstar(k).lt.10)then
*               djmb = 5.83d-16*menv(k)*(rad(k)*ospin(k))**3/mass(k)
*               djspint(k) = djspint(k) + djmb
*             if(mass(k).gt.0.35d0.and.kstar(k).lt.10.and.
*     &              menv(k).gt.0.0d0)then
*                if (ospin(k) .le. wx) djmb = kw3 * rad(k)**4.0d0 *
*     &              (ospin(k)/wsun)**3.0d0
*                if (ospin(k) .gt. wx) djmb = kw3 * rad(k)**4.0d0 *
*     &             (ospin(k)/wsun)**1.3d0 * (wx/wsun)**1.7d0
*                djspint(k) = djspint(k) + djmb
*
*MB
            djmb = 0.d0
            if(htpmb.eq.0)then
               if(mass(k).gt.0.35d0.and.kstar(k).lt.10)then
                  djmb = 5.83d-16*menv(k)*(rad(k)*ospin(k))**3/mass(k)
                  djspint(k) = djspint(k) + djmb
               endif
            else
               if(ST_cr.le.0.and.
     &            mass(k).gt.0.35d0.and.kstar(k).lt.10.and.
     &            menv(k).gt.0.0d0)then
* Old BSE convective/radiative divide...
                   if(ospin(k).le.wx) djmb = kw3 * rad(k)**4.0d0 *
     &                 (ospin(k)/wsun)**3.0d0
                   if(ospin(k).gt.wx) djmb = kw3 * rad(k)**4.0d0 *
     &             (ospin(k)/wsun)**1.3d0 * (wx/wsun)**1.7d0
                   djspint(k) = djspint(k) + djmb
               elseif(ST_cr.gt.0.and.(menv(k).gt.0.d0.and.
     &            ((kstar(k).le.1.and.mass(k).gt.0.35d0.and.
     &              mass(k).le.convradcomp(k)).or.
     &              (kstar(k).eq.2.and.teff(k).le.convradcomp(k)).or.
     &              (kstar(k).eq.4.and.teff(k).le.convradcomp(k)).or.
     &              ((kstar(k).eq.3).or.(kstar(k).eq.5).or.
     &              (kstar(k).eq.6)))))then
* MB given in Ivanova & Taam (2002)
*            if(mass(k).gt.0.35d0.and.kstar(k).lt.10.and.
*     &              menv(k).gt.0.0d0)then
                  if(ospin(k).le.wx) djmb = kw3 * rad(k)**4.0d0 *
     &                (ospin(k)/wsun)**3.0d0
                  if(ospin(k).gt.wx) djmb = kw3 * rad(k)**4.0d0 *
     &               (ospin(k)/wsun)**1.3d0 * (wx/wsun)**1.7d0
                  djspint(k) = djspint(k) + djmb
               endif
            endif
*                if(output) write(*,*)'503 2:',k,djspint(k),djmb
            if(djmb.gt.tiny)then
               dtj = 0.03d0*jspin(k)/ABS(djmb)
               dt = MIN(dt,dtj)
            endif
            if(kstar(k).eq.13.and.pulsar.gt.0)then
*
* NS magnetic braking. PK.
* Single NS evolution.
*
               if(bdecayfac.eq.0)then
                  if(B_0(k).eq.0.d0)then
                     B(k) = 0.d0
                  elseif((tphys-epoch(k)-tacc(k)).lt.tiny)then
                     B(k) = B_0(k)*exp(CK*bacc(k)) + Bbot
                  else
                     B(k) = B_0(k)*EXP((tphys-epoch(k)-tacc(k))/bconst)*
     &                       exp(CK*bacc(k)) + Bbot
                  endif
               else
                  if(B_0(k).eq.0.d0)then
                     B(k) = 0.d0
                  elseif((tphys-epoch(k)-tacc(k)).lt.tiny.and.
     &                bacc(k).eq.0.d0)then
                     B(k) = B_0(k) + Bbot
                  elseif((tphys-epoch(k)-tacc(k)).lt.tiny)then
                     B(k) = B_0(k)/(1.d0 + (bacc(k)/1.0d-6)) + Bbot
                  elseif(bacc(k).eq.0.d0)then
                     B(k) = B_0(k)*EXP((tphys-epoch(k)-tacc(k))/bconst)
     &                       + Bbot
                  else
                     B(k) = B_0(k)*EXP((tphys-epoch(k)-tacc(k))/bconst)/
     &                       (1.d0 + (bacc(k)/1.0d-6)) + Bbot
                  endif
               endif
               omdot = Kconst*B(k)*B(k)*ospin(k)**3
               djmb = 0.4d0*mass(k)*rad(k)*rad(k)*omdot
               djspint(k) = djspint(k) + djmb
               if(output) write(*,*)'503 2:',k,djmb,djspint(k)
* Consider update of time-stepping due to dj, i.e. dt = dj/(dj/dt).
               if(djmb.gt.tiny)then
                  dtj = 0.1d0*(jspin(k)/ABS(djmb))
                  dt = MIN(dt,dtj)
               endif
            endif
 503     continue
         dtm = dt/1.0d+06
      endif
*
      do 504 , k = kmin,kmax
*
         dms(k) = (dmr(k) - dmt(k))*dt
         if(kstar(k).lt.10)then
            dml = mass(k) - massc(k)
            if(dml.lt.dms(k))then
               dml = MAX(dml,2.d0*tiny)
               dtm = (dml/dms(k))*dtm
               if(k.eq.2) dms(1) = dms(1)*dml/dms(2)
               dms(k) = dml
               dt = 1.0d+06*dtm
            endif
*
* Limit to 1% mass loss.
*
            if(dms(k).gt.0.01d0*mass(k))then
               dtm = 0.01d0*mass(k)*dtm/dms(k)
               if(k.eq.2) dms(1) = dms(1)*0.01d0*mass(2)/dms(2)
               dms(k) = 0.01d0*mass(k)
               dt = 1.0d+06*dtm
            endif
         endif
         if(output) write(*,*)'after 1p ml: ',tphys,k,dt,dtm
*
 504  continue
*
* Update mass and intrinsic spin (checking that the star is not spun
* past the equilibrium) and reset epoch for a MS (and possibly a HG) star.
*
      do 505 , k = kmin,kmax
*
         if(eqspin.gt.0.d0.and.ABS(dspint(k)).gt.tiny)then
            if(intpol.eq.0)then
               if(dspint(k).ge.0.d0)then
                  dspint(k) = MIN(dspint(k),(eqspin-ospin(k))/dt)
               else
                  dspint(k) = MAX(dspint(k),(eqspin-ospin(k))/dt)
               endif
               djt = (k2str(k)*(mass(k)-massc(k))*rad(k)*rad(k) +
     &                k3*massc(k)*radc(k)*radc(k))*dspint(k)
               djorb = djorb + djt
               djspint(k) = djspint(k) - djt
               if(output) write(*,*)'505: ',k,djt,djspint(k),jspin(k),dt
            endif
         endif
*
         if(output) write(*,*)'505 1:',tphys,k,kstar(k),djspint(k),
     & djspint(k)*dt,jspin(k),intpol
         jspin(k) = MAX(1.0d-10,jspin(k) - djspint(k)*dt)
         if(output) write(*,*)'505 2:',tphys,k,kstar(k),djspint(k),
     & djspint(k)*dt,jspin(k)
*
* Ensure that the star does not spin up beyond break-up.
*
         ospbru = twopi*SQRT(mass(k)*aursun**3/rad(k)**3)
         jspbru = (k2str(k)*(mass(k)-massc(k))*rad(k)*rad(k) +
     &             k3*massc(k)*radc(k)*radc(k))*ospbru
         if((jspin(k).gt.jspbru.or.
     &      (jspin(k).eq.1.0d-10.and.intpol.gt.0)).and.
     &      ABS(dtm).gt.tiny)then !PDK add check for jspin intpol issues here.
* If rapidly spinning star (generally NS) pushed over the edge (spins up so
* much so that jspin would have become negative according to bse, so it sets
* it to 1.d0-10) in intpol then give it the stars maximum spin.
            mew = 1.d0
            if(djtx(k).gt.0.d0.and.jspin(k).gt.1.d0-10)then !dont go in here if jspin hit wall.
               mew = MIN(mew,(jspin(k) - jspbru)/djtx(k))
            endif
            jspin(k) = jspbru
* If excess material should not be accreted, activate next line.
*           dms(k) = dms(k) + (1.d0 - mew)*dmt(k)*dt
         endif
* Update mass
         if(ABS(dms(k)).gt.tiny)then
            mass(k) = mass(k) - dms(k)
            if(kstar(k).le.2.or.kstar(k).eq.7)then
               m0 = mass0(k)
               mass0(k) = mass(k)
               CALL star(kstar(k),mass0(k),mass(k),tm,tn,tscls,
     &                   lums,GB,zpars)
               if(kstar(k).eq.2)then
                  if(GB(9).lt.massc(k).or.m0.gt.zpars(3))then
                     mass0(k) = m0
                  else
                     epoch(k) = tm + (tscls(1) - tm)*(aj(k)-tms(k))/
     &                               (tbgb(k) - tms(k))
                     epoch(k) = tphys - epoch(k)
                  endif
               else
                  epoch(k) = tphys - aj(k)*tm/tms(k)
               endif
            endif
* Update NS magnetic field owing to accretion, as a function of mass accreted. PK.
            if(kstar(k).eq.13.and.pulsar.eq.1)then
               if(dms(k).lt.0.d0)then !negative dms is mass gained.
* When propeller ev. include .not.prop here...
                  b_mdot = dms(k)/dt
                  if(b_mdot_lim.gt.0.d0.and.b_mdot.gt.b_mdot_lim)then
                     bacc(k) = bacc(k) - dms(k)
                     tacc(k) = tacc(k) + dtm
                  elseif(b_mdot_lim.le.0.d0)then
                     bacc(k) = bacc(k) - dms(k)
                     tacc(k) = tacc(k) + dtm
                  endif
               endif
            endif
         endif
*
 505  continue
*
      if(.not.sgl)then
*
         ecc1 = ecc1 - delet*dt
         ecc = MAX(ecc1,0.d0)
         if(ecc.lt.1.0d-10) ecc = 0.d0
*
         if(ecc.ge.1.d0) goto 135
*
         jorb = jorb - djorb*dt
         sep = (mass(1) + mass(2))*jorb*jorb/
     &         ((mass(1)*mass(2)*twopi)**2*aursun**3*(1.d0-ecc*ecc))
         tb = (sep/aursun)*SQRT(sep/(aursun*(mass(1)+mass(2))))
         oorb = twopi/tb
      endif
*
* Advance the time.
*
      if(intpol.eq.0)then
         tphys0 = tphys
         dtm0 = dtm
      endif
      tphys = tphys + dtm

      if(output) write(*,*)'time upd:',tsave, tphys,dtm,
     &                      kstar(1),kstar(2),ecc
*
      do 6 , k = kmin,kmax
*
* Acquire stellar parameters (M, R, L, Mc & K*) at apparent evolution age.
*
         age = tphys - epoch(k)
         aj0(k) = age
         kw = kstar(k)
         m0 = mass0(k)
         mt = mass(k)
         mc = massc(k)
         if(intpol.eq.0) mcxx(k) = mc
         if(intpol.gt.0) mc = mcxx(k)
         mass00(k) = m0
*
* Masses over 100Msun should probably not be trusted in the
* evolution formulae.
*
         if(mt.gt.100.d0)then
*            WRITE(99,*)' MASS EXCEEDED ',mass1i,mass2i,tbi,ecci,mt,
*     & tphysf,id1_pass,id2_pass
*            goto 140
         endif
*
         CALL star(kw,m0,mt,tm,tn,tscls,lums,GB,zpars)
         CALL hrdiag(m0,age,mt,tm,tn,tscls,lums,GB,zpars,
     &               rm,lum,kw,mc,rc,me,re,k2,ST_tide,
     &               ecsnp,ecsn_mlow)
*
         if(kw.ne.15)then
            ospin(k) = jspin(k)/(k2*(mt-mc)*rm*rm+k3*mc*rc*rc)
         endif
*
* At this point there may have been a supernova.
*
         if((kw.ne.kstar(k).and.kstar(k).le.12.and.
     &      (kw.eq.13.or.kw.eq.14)).or.(ABS(merger).ge.20.d0))then
            if(formation(k).ne.11) formation(k) = 4
            if(kw.eq.13.and.ecsnp.gt.0.d0)then
               if(kstar(k).le.6)then
                  if(mass0(k).le.zpars(5))then
                     if(sigma.gt.0.d0.and.sigmadiv.gt.0.d0)then
                        sigma = sigmahold/sigmadiv
                        sigma = -sigma
                     else
                        sigma = -1.d0*sigmadiv
                     endif
                     formation(k) = 5
                  endif
               elseif(kstar(k).ge.7.and.kstar(k).le.9)then
                  if(mass(k).gt.ecsn_mlow.and.mass(k).le.ecsnp)then
* BSE orgi: 1.6-2.25, Pod: 1.4-2.5, StarTrack: 1.83-2.25 (all in Msun)
                     if(sigma.gt.0.d0.and.sigmadiv.gt.0.d0)then
                        sigma = sigmahold/sigmadiv
                        sigma = -sigma
                     else
                        sigma = -1.d0*sigmadiv
                     endif
                     formation(k) = 5
                  endif
               elseif(formation(k).eq.11)then
* MIC
                  if(sigma.gt.0.d0.and.sigmadiv.gt.0.d0)then
                     sigma = sigmahold/sigmadiv
                     sigma = -sigma
                  else
                     sigma = -1.d0*sigmadiv
                  endif
                  formation(k) = 7
               elseif(kstar(k).ge.10.or.kstar(k).eq.12)then
* AIC formation, will never happen here but...
                  if(sigma.gt.0.d0.and.sigmadiv.gt.0.d0)then
                     sigma = sigmahold/sigmadiv
                     sigma = -sigma
                  else
                     sigma = -1.d0*sigmadiv
                  endif
                  formation(k) = 6
               elseif(merger.ge.20.d0)then
                  sigma = merger
                  fallback = 0.d0
                  if(merger.ge.200.d0)then!estimate CC SN
                     formation(k) = 4
                  else
                     formation(k) = 7
                  endif
               elseif(merger.le.-20.d0)then
                  sigma = ABS(merger)
                  fallback = 0.d0
                  if(merger.ge.200.d0)then!estimate CC SN
*Sourav:Possible bug in the line above. merger should really be sigms!!
*                  if(sigma.ge.200.d0)then!estimate CC SN
                     formation(k) = 4
                  else
                     formation(k) = 7
                  endif
               endif
            elseif(kw.eq.13.and.aic.gt.0)then
               if(formation(k).eq.11)then
* MIC
                  if(sigma.gt.0.d0.and.sigmadiv.gt.0.d0)then
                     sigma = sigmahold/sigmadiv
                     sigma = -sigma
                  else
                     sigma = -1.d0*sigmadiv
                  endif
                  formation(k) = 7
               elseif(kstar(k).ge.10.or.kstar(k).eq.12)then
* AIC formation, will never happen here but...
                  if(sigma.gt.0.d0.and.sigmadiv.gt.0.d0)then
                     sigma = sigmahold/sigmadiv
                     sigma = -sigma
                  else
                     sigma = -1.d0*sigmadiv
                  endif
                  formation(k) = 6
               endif
            elseif(ABS(merger).ge.20.d0)then
               sigma = ABS(merger)
               fallback = 0.d0
               if(merger.ge.200.d0)then!estimate CC SN
                  formation(k) = 4
               else
                  formation(k) = 7
               endif
            endif
            if(sgl)then
               CALL kick(kw,mass(k),mt,0.d0,0.d0,-1.d0,0.d0,vk,k,
     &                   0.d0,fallback,bkick,natal_kick_array)
               sigma = sigmahold !reset sigma after possible ECSN kick dist. Remove this if u want some kick link to the intial pulsar values...
* set kick values for the bcm array
               if(bkick(13).gt.0.d0)then
                  vk1_bcm=bkick(13)
               endif
               if(bkick(14).gt.0.d0)then
                  vk2_bcm=bkick(14)
               endif
               if(bkick(17).gt.0.d0.and.binstate.ne.2.d0)then
                  vsys_bcm=bkick(17)
               endif
               if(bkick(20).gt.0.d0.and.binstate.ne.2.d0)then
                  theta_bcm=bkick(20)
               endif

            else
               CALL kick(kw,mass(k),mt,mass(3-k),ecc,sep,jorb,vk,k,
     &                   rad(k-3),fallback,bkick,natal_kick_array)
               sigma = sigmahold !reset sigma after possible ECSN kick dist. Remove this if u want some kick link to the intial pulsar values...
* set kick values for the bcm array
               if(bkick(13).gt.0.d0)then
                  vk1_bcm=bkick(13)
               endif
               if(bkick(14).gt.0.d0)then
                  vk2_bcm=bkick(14)
               endif
               if(bkick(17).gt.0.d0.and.binstate.ne.2.d0)then
                  vsys_bcm=bkick(17)
               endif
               if(bkick(20).gt.0.d0.and.binstate.ne.2.d0)then
                  theta_bcm=bkick(20)
               endif
               if(mass(3-k).lt.0.d0)then
                  if(kstar(3-k).lt.0.d0) mt = mt-mass(3-k) !ignore TZ object
                  if(kw.eq.13.and.mt.gt.mxns) kw = 14
                  CALL CONCATKSTARS(kstar(j1), kstar(j2), mergertype)
                  kstar(k) = kw
                  mass(k) = mt
                  epoch(k) = tphys - age
                  kstar(3-k) = 15
                  mass(3-k) = 0.d0
                  coel = .true.
                  binstate = 1
                  goto 135
               endif
               if(ecc.gt.1.d0)then
                  kstar(k) = kw
                  mass(k) = mt
                  epoch(k) = tphys - age
                  goto 135
               endif
               tb = (sep/aursun)*SQRT(sep/(aursun*(mt+mass(3-k))))
               oorb = twopi/tb
            endif

            merger = -1.d0
            snova = .true.
         endif
*
         if(kw.ne.kstar(k))then
            change = .true.
            mass(k) = mt
            dtmi(k) = 0.01d0
            if(kw.eq.15)then
               kstar(k) = kw
               goto 135
            endif
            mass0(k) = m0
            epoch(k) = tphys - age
            if(kw.gt.6.and.kstar(k).le.6)then
               bsymb = .false.
               esymb = .false.
            endif
         endif
*
*
* Force new NS or BH to have a birth spin peirod and magnetic field.
*
         if(kstar(k).eq.13.or.kstar(k).eq.14)then
            if(tphys-epoch(k).lt.tiny)then
               if(kstar(k).eq.13.and.pulsar.gt.0)then
*                  write(93,*)'birth start: ',tphys,k,B_0(k),ospin(k)
*                  CALL FLUSH(93)
 170              u1 = ran3(idum)
                  if(u1.ge.1.d0) goto 170
                  u2 = ran3(idum)
                  s = sqrt(-2.d0*LOG(1.d0-u1))*COS(twopi*u2)
                  s = 0.7d0*s - 0.6d0
                  if(s.ge.0.013d0.or.s.le.-1.5d0) goto 170
                  ospin(k) = (twopi*yearsc)/(10.d0**s)
 174              u1 = ran3(idum)
                  if(u1.ge.1.d0) goto 174
                  u2 = ran3(idum)
                  s = sqrt(-2.d0*LOG(1.d0-u1))*COS(twopi*u2)
                  s = 0.68d0*s + 12.6d0
                  if(s.lt.11.5d0.or.s.gt.13.8d0) goto 174
                  B_0(k) = 10.d0**s
                  bacc(k) = 0.d0 ! If it has been a NS before reset
                  tacc(k) = 0.d0
                  if((merger.le.-2.d0.and.merger.gt.-20.d0).or.
     &                merge_mem.eq.1)then
* Reset as MSP.
 175                 u1 = ran3(idum)
                     u2 = ran3(idum)
                     if(u1.gt.0.9999d0) u1 = 0.9999d0
                     if(u2.gt.1.d0) u2 = 1.d0
                     s = SQRT(-2.d0*LOG(1.d0-u1))*COS(twopi*u2)
*                  s = 0.7d0*s - 0.6d0
                     s = 0.5d0*s - 2.25d0
*                  if(s.ge.0.013.or.s.le.-1.5) goto 173
*                  if(s.ge.-2.0457d0.or.s.le.-2.53d0) goto 175
                     if(s.ge.-1.6457d0.or.s.le.-2.53d0) goto 175
                     ospin(k) = (twopi*yearsc)/(10.d0**s)!have commented this out to keeps same spin
*                  write(*,*)'P=',s
 176                 u1 = ran3(idum)
                     u2 = ran3(idum)
                     if(u1.gt.0.9999d0) u1 = 0.9999d0
                     if(u2.gt.1.d0) u2 = 1.d0
                     s = SQRT(-2.d0*LOG(1.d0-u1))*COS(twopi*u2)
                     s = 0.3d0*s + 8.38d0
                     if(s.lt.8.d0.or.s.gt.8.778d0) goto 176
                     B_0(k) = 10.d0**s
                  endif
               else
                  ospin(k) = 2.0d+08
               endif
               bacc(k) = 0.d0 !make sure if its been a NS before its now a new one...
               tacc(k) = 0.d0
               jspin(k) = k3*rc*rc*mc*ospin(k)
               if(output) write(*,*)'SN: ',k,kstar(k),ospin(k),sigma
               sigma = sigmahold !reset sigma after possible ECSN kick dist.
            endif
         endif
         merge_mem = 0
*
* Set radius derivative for later interpolation.
*
         if(ABS(dtm).gt.tiny)then
            rdot(k) = ABS(rm - rad(k))/dtm
         else
            rdot(k) = 0.d0
         endif
*
*     Base new time scale for changes in radius & mass on stellar type.
*
         dt = dtmi(k)
         CALL deltat(kw,age,tm,tn,tscls,dt,dtr)
         if(output) write(*,*)'post deltat:',tphys,dt,dtr,kw,
     & age,intpol,iter,k,kmin,kmax
*
* Choose minimum of time-scale and remaining interval.
*
         dtmi(k) = MIN(dt,dtr)
*
* Save relevent solar quantities.
*
         aj(k) = age
         kstar(k) = kw
         rad(k) = rm
         lumin(k) = lum
         teff(k) = 1000.d0*((1130.d0*lumin(k)/
     &                    (rad(k)**2.d0))**(1.d0/4.d0))
         massc(k) = mc
         radc(k) = rc
         menv(k) = me
         renv(k) = re
         k2str(k) = k2
         tms(k) = tm
         tbgb(k) = tscls(1)
*
* Check for blue straggler formation.
*
         if(kw.le.1.and.tm.lt.tphys.and..not.bss)then
            bss = .true.
            evolve_type = 14.d0
            rrl1 = rad(1)/rol(1)
            rrl2 = rad(2)/rol(2)
            CALL writebpp(jp,tphys,evolve_type,
     &                    mass(1),mass(2),kstar(1),kstar(2),sep,
     &                    tb,ecc,rrl1,rrl2,bkick)
            DO jj = 13,20
               bkick(jj) = 0.0
            ENDDO
         endif
*
 6    continue
*
      if(.not.sgl)then
*
* Determine the mass ratios.
*
         do 506 , k = 1,2
            q(k) = mass(k)/mass(3-k)
 506     continue
*
* Determine the Roche lobe radii and adjust the radius derivative.
*
         do 507 , k = 1,2
            rol(k) = rl(q(k))*sep
            if(ST_tide.gt.0) rol(k) = rl(q(k))*sep*(1.d0-ecc)
            if(ABS(dtm).gt.tiny)then
               rdot(k) = rdot(k) + (rol(k) - rol0(k))/dtm
               rol0(k) = rol(k)
            endif
 507     continue
      else
         do 508 , k = kmin,kmax
            rol(k) = 10000.d0*rad(k)
 508     continue
      endif
*
      if((tphys.lt.tiny.and.ABS(dtm).lt.tiny.and.
     &    (mass2i.lt.0.1d0.or..not.sgl)).or.snova)then
<<<<<<< HEAD
         jp = MIN(1000,jp + 1)
         bpp(jp,1) = tphys
         bpp(jp,2) = mass(1)
         bpp(jp,3) = mass(2)
         bpp(jp,4) = float(kstar(1))
         bpp(jp,5) = float(kstar(2))
         bpp(jp,6) = sep
         bpp(jp,7) = tb
         bpp(jp,8) = ecc
         bpp(jp,9) = rad(1)/rol(1)
         bpp(jp,10) = rad(2)/rol(2)
         bpp(jp,11) = 1.0
         bpp(jp,12) = bkick(15)
         bpp(jp,13) = bkick(16)
         if(bkick(1).gt.0.d0.and.bkick(5).le.0.d0)then
            bpp(jp,14) = bkick(13)
            bpp(jp,15) = bkick(18)
         elseif(bkick(1).gt.0.d0.and.bkick(5).gt.0.d0)then
            bpp(jp,14) = bkick(14)
            bpp(jp,15) = bkick(19)
         endif
=======
          evolve_type = 1.d0
          rrl1 = rad(1)/rol(1)
          rrl2 = rad(2)/rol(2)
          CALL writebpp(jp,tphys,evolve_type,
     &                  mass(1),mass(2),kstar(1),kstar(2),sep,
     &                  tb,ecc,rrl1,rrl2,bkick)
>>>>>>> 744c70d4
         DO jj = 13,20
            bkick(jj) = 0.0
         ENDDO
         if(snova)then
            bpp(jp,11) = 2.0
            dtm = 0.d0
            goto 4
         endif
      endif
*
      if((isave.and.tphys.ge.tsave).or.iplot)then
         if(sgl.or.(rad(1).lt.rol(1).and.rad(2).lt.rol(2)).
     &      or.tphys.lt.tiny)then
            if(B_0(1).eq.0.d0)then !PK.
               b01_bcm = 0.d0
            elseif(B_0(1).gt.0.d0.and.B(1).eq.0.d0)then
               b01_bcm = B_0(1)
            else
               b01_bcm = B(1)
            endif
            if(B_0(2).eq.0.d0)then
               b02_bcm = 0.d0
            elseif(B_0(2).gt.0.d0.and.B(2).eq.0.d0)then
               b02_bcm = B_0(2)
            else
               b02_bcm = B(2)
            endif
            teff1 = 1000.d0*((1130.d0*lumin(1)/
     &                       (rad(1)**2.d0))**(1.d0/4.d0))
            teff2 = 1000.d0*((1130.d0*lumin(2)/
     &                       (rad(2)**2.d0))**(1.d0/4.d0))
            rrl1 = rad(1)/rol(1)
            rrl2 = rad(2)/rol(2)
            deltam1_bcm = dmt(1) - dmr(1)
            deltam2_bcm = dmt(2) - dmr(2)
            CALL writebcm(ip,tphys,kstar(1),mass0(1),mass(1),
     &                    lumin(1),rad(1),teff1,massc(1),
     &                    radc(1),menv(1),renv(1),epoch(1),
     &                    ospin(1),deltam1_bcm,rrl1,kstar(2),mass0(2),
     &                    mass(2),lumin(2),rad(2),teff2,massc(2),
     &                    radc(2),menv(2),renv(2),epoch(2),ospin(2),
     &                    deltam2_bcm,rrl2,tb,sep,ecc,b01_bcm,b02_bcm,
     &                    vk1_bcm,vk2_bcm,vsys_bcm,theta_bcm,
     &                    formation(1),formation(2),binstate,mergertype)
            if(isave) tsave = tsave + dtp
            if(output) write(*,*)'bcm1',kstar(1),kstar(2),mass(1),
     & mass(2),rad(1),rad(2),ospin(1),ospin(2),jspin(1)
*     & mass(2),rad(1),rad(2),ospin(1),ospin(2),B(1),B(2),jspin(1)
         endif
      endif
*
* If not interpolating set the next timestep.
*
      if(intpol.eq.0)then
*         WRITE(*,*)'you should see this to advance the time'
         if(output) write(*,*)'nxt t, prior:',tphys,dtm,dtmi(1),dtmi(2)
         dtm = MAX(1.0d-07*tphys,MIN(dtmi(1),dtmi(2)))
         dtm = MIN(dtm,tsave-tphys)
         if(output) write(*,*)'nxt t, after:',tphys,dtm,dtmi(1),dtmi(2)
         if(iter.eq.0) dtm0 = dtm
      endif
      if(sgl) goto 98
*
* Set j1 to the donor - the primary
* and j2 to the accretor - the secondary.
*
      if(intpol.eq.0)then
         if(rad(1)/rol(1).ge.rad(2)/rol(2))then
            j1 = 1
            j2 = 2
         else
            j1 = 2
            j2 = 1
         endif
      endif
*
* Test whether Roche lobe overflow has begun.
*
      if(rad(j1).gt.rol(j1))then
*
* Interpolate back until the primary is just filling its Roche lobe.
*
         if(rad(j1).ge.1.002d0*rol(j1))then
            if(intpol.eq.0) tphys00 = tphys
            intpol = intpol + 1
            if(iter.eq.0) goto 7
            if(inttry) goto 7
            if(intpol.ge.100)then
               WRITE(99,*)' INTPOL EXCEEDED ',mass1i,mass2i,tbi,ecci
               goto 140
            endif
            dr = rad(j1) - 1.001d0*rol(j1)
            if(ABS(rdot(j1)).lt.tiny.or.prec)then
               goto 7
            endif
            dtm = -dr/ABS(rdot(j1))
            if(ABS(tphys0-tphys).gt.tiny) dtm = MAX(dtm,tphys0-tphys)
            if(kstar(1).ne.kw1)then
               kstar(1) = kw1
               mass0(1) = mass00(1)
               epoch(1) = tphys - aj0(1)
            endif
            if(kstar(2).ne.kw2)then
               kstar(2) = kw2
               mass0(2) = mass00(2)
               epoch(2) = tphys - aj0(2)
            endif
            change = .false.
         else
*
* Enter Roche lobe overflow
*
            if(tphys.ge.tphysf) goto 140
            goto 7
         endif
      else
*
* Check if already interpolating.
*
         if(intpol.gt.0)then
            intpol = intpol + 1
            if(intpol.ge.80)then
               inttry = .true.
            endif
            if(ABS(rdot(j1)).lt.tiny)then
               prec = .true.
               dtm = 1.0d-07*tphys
            else
               dr = rad(j1) - 1.001d0*rol(j1)
               dtm = -dr/ABS(rdot(j1))
            endif
            if((tphys+dtm).ge.tphys00)then
*
* If this occurs then most likely the star is a high mass type 4
* where the radius can change very sharply or possibly there is a
* discontinuity in the radius as a function of time and HRDIAG
* needs to be checked!
*
               dtm = 0.5d0*(tphys00 - tphys0)
               dtm = MAX(dtm,1.0d-10)
               prec = .true.
            endif
            tphys0 = tphys
         endif
      endif
*
* Check for collision at periastron.
*
      pd = sep*(1.d0 - ecc)
      if(pd.lt.(rad(1)+rad(2)).and.intpol.eq.0) goto 130
*
* Go back for the next step or interpolation.
*
 98   continue
      if(tphys.ge.tphysf.and.intpol.eq.0) goto 140
      if(change)then
         change = .false.
         evolve_type = 2.d0
         rrl1 = rad(1)/rol(1)
         rrl2 = rad(2)/rol(2)
         CALL writebpp(jp,tphys,evolve_type,
     &                 mass(1),mass(2),kstar(1),kstar(2),sep,
     &                 tb,ecc,rrl1,rrl2,bkick)
         DO jj = 13,20
            bkick(jj) = 0.0
         ENDDO
      endif
*
      iter = iter + 1
*
      if(iter.ge.loop)then
         WRITE(99,*)' MAXIMUM ITER EXCEEDED ',mass1i,mass2i,tbi,ecci,
     & tphysf,id1_pass,id2_pass
         goto 140
      endif
      goto 5
*
* Set the nuclear timescale in years and slow-down factor.
*
 7    km0 = dtm0*1.0d+03/tb
      if(km0.lt.tiny) km0 = 0.5d0
*
* Force co-rotation of primary and orbit to ensure that the tides do not
* lead to unstable Roche (not currently used).
*
*     if(ospin(j1).gt.1.05d0*oorb)then
*        ospin(j1) = oorb
*        jspin(j1) = (k2str(j1)*rad(j1)*rad(j1)*(mass(j1)-massc(j1))+
*    &                k3*radc(j1)*radc(j1)*massc(j1))*ospin(j1)
*     endif
*
      if(ST_tide.gt.0)then
         sep = sep*(1-ecc)
         ecc = 0.d0
         tb = (sep/aursun)*SQRT(sep/(aursun*(mass(1)+mass(2))))
         oorb = twopi/tb
         jorb = (mass(1)*mass(2)/(mass(1)+mass(2)))*
     &          sqrt(1.d0-ecc*ecc)*sep*sep*oorb
* Note: this will modify pulsar spin period
         if(kstar(1).lt.13)then
            ospin(1) = oorb
            jspin(1) = (k2str(1)*rad(1)*rad(1)*(mass(1)-massc(1))+
     &                   k3*radc(1)*radc(1)*massc(1))*ospin(1)
         endif
         if(kstar(2).lt.13)then
            ospin(2) = oorb
            jspin(2) = (k2str(2)*rad(2)*rad(2)*(mass(2)-massc(2))+
     &                   k3*radc(2)*radc(2)*massc(2))*ospin(2)
         endif
         km0 = dtm0*1.0d+03/tb
         if(km0.lt.tiny) km0 = 0.5d0
         rol(1) = rl(q(1))*sep !okay like this 'cos sep is peri. dist.
         rol(2) = rl(q(2))*sep
      endif
      iter = 0
      coel = .false.
      change = .false.
      radx(j1) = MAX(radc(j1),rol(j1))
      radx(j2) = rad(j2)
*
      evolve_type = 3.0
      rrl1 = rad(1)/rol(1)
      rrl2 = rad(2)/rol(2)
      CALL writebpp(jp,tphys,evolve_type,
     &              mass(1),mass(2),kstar(1),kstar(2),sep,
     &              tb,ecc,rrl1,rrl2,bkick)
      DO jj = 13,20
         bkick(jj) = 0.0
      ENDDO
*
      if(iplot.and.tphys.gt.tiny)then
          if(B_0(1).eq.0.d0)then !PK.
              b01_bcm = 0.d0
          elseif(B_0(1).gt.0.d0.and.B(1).eq.0.d0)then
              b01_bcm = B_0(1)
          else
              b01_bcm = B(1)
          endif
          if(B_0(2).eq.0.d0)then
              b02_bcm = 0.d0
          elseif(B_0(2).gt.0.d0.and.B(2).eq.0.d0)then
              b02_bcm = B_0(2)
          else
              b02_bcm = B(2)
          endif
          teff1 = 1000.d0*((1130.d0*lumin(1)/
     &                       (rad(1)**2.d0))**(1.d0/4.d0))
          teff2 = 1000.d0*((1130.d0*lumin(2)/
     &                       (rad(2)**2.d0))**(1.d0/4.d0))
          rrl1 = rad(1)/rol(1)
          rrl2 = rad(2)/rol(2)
          deltam1_bcm = 0.0
          deltam2_bcm = 0.0
          CALL writebcm(ip,tphys,kstar(1),mass0(1),mass(1),
     &                  lumin(1),rad(1),teff1,massc(1),
     &                  radc(1),menv(1),renv(1),epoch(1),
     &                  ospin(1),deltam1_bcm,rrl1,kstar(2),mass0(2),
     &                  mass(2),lumin(2),rad(2),teff2,massc(2),
     &                  radc(2),menv(2),renv(2),epoch(2),ospin(2),
     &                  deltam2_bcm,rrl2,tb,sep,ecc,b01_bcm,b02_bcm,
     &                  vk1_bcm,vk2_bcm,vsys_bcm,theta_bcm,
     &                  formation(1),formation(2),binstate,mergertype)
         if(output) write(*,*)'bcm2:',kstar(1),kstar(2),mass(1),
     & mass(2),rad(1),rad(2),ospin(1),ospin(2),jspin(1)
*     & mass(2),rad(1),rad(2),ospin(1),ospin(2),B(1),B(2),jspin(1)
      endif
*
* Eddington limit for accretion on to the secondary in one orbit.
*
 8    dme = 2.08d-03*eddfac*(1.d0/(1.d0 + zpars(11)))*rad(j2)*tb
      supedd = .false.
      novae = .false.
      disk = .false.
*
* Determine whether the transferred material forms an accretion
* disk around the secondary or hits the secondary in a direct
* stream, by using eq.(1) of Ulrich & Burger (1976, ApJ, 206, 509)
* fitted to the calculations of Lubow & Shu (1974, ApJ, 198, 383).
*
*     if(kstar(j2).ge.10) disk = .true.
      rmin = 0.0425d0*sep*(q(j2)*(1.d0+q(j2)))**(1.d0/4.d0)
      if(rmin.gt.rad(j2)) disk = .true.
*
* Kelvin-Helmholtz time from the modified classical expression.
*
      do 13 , k = 1,2
         tkh(k) = 1.0d+07*mass(k)/(rad(k)*lumin(k))
         if(kstar(k).le.1.or.kstar(k).eq.7.or.kstar(k).ge.10)then
            tkh(k) = tkh(k)*mass(k)
         else
            tkh(k) = tkh(k)*(mass(k) - massc(k))
         endif
 13   continue
*
* Dynamical timescale for the primary.
*
      tdyn = 5.05d-05*SQRT(rad(j1)**3/mass(j1))

*
* Set default qcrit values and identify special cases.
*
      if(kstar(j1).eq.2)then
         qc = 4.d0
      elseif(kstar(j1).eq.3.or.kstar(j1).eq.5.or.kstar(j1).eq.6)then
*        qc = (1.67d0-zpars(7)+2.d0*(massc(j1)/mass(j1))**5)/2.13d0
* Alternatively use condition of Hjellming & Webbink, 1987, ApJ, 318, 794.
         qc = 0.362 + 1.0/(3.0*(1.0 - massc(j1)/mass(j1)))
* Or allow all cases to avoid common-envelope.
*        qc = 100.d0
      elseif(kstar(j1).eq.8.or.kstar(j1).eq.9)then
         qc = 0.784d0
      else
         qc = 3.d0
      endif
*
* Allow for manually overriding qcrit values with fixed
* values supplied from ini file.
*
      qc_fixed = qcrit_array(kstar(j1)+1)
      if(qc_fixed.ne.0)then
         qc = qc_fixed
      endif

      if(kstar(j1).eq.0.and.q(j1).gt.0.695d0)then
*
* This will be dynamical mass transfer of a similar nature to
* common-envelope evolution.  The result is always a single
* star placed in *2.
*
         CALL CONCATKSTARS(kstar(j1), kstar(j2), mergertype)
         taum = SQRT(tkh(j1)*tdyn)
         dm1 = mass(j1)
         if(kstar(j2).le.1)then
*
* Restrict accretion to thermal timescale of secondary.
*
            dm2 = taum/tkh(j2)*dm1
            mass(j2) = mass(j2) + dm2
*
* Rejuvenate if the star is still on the main sequence.
*
            mass0(j2) = mass(j2)
            CALL star(kstar(j2),mass0(j2),mass(j2),tmsnew,tn,
     &                tscls,lums,GB,zpars)
* If the star has no convective core then the effective age decreases,
* otherwise it will become younger still.
            if(mass(j2).lt.0.35d0.or.mass(j2).gt.1.25d0)then
               aj(j2) = tmsnew/tms(j2)*aj(j2)*(mass(j2) - dm2)/mass(j2)
            else
               aj(j2) = tmsnew/tms(j2)*aj(j2)
            endif
            epoch(j2) = tphys - aj(j2)
         elseif(kstar(j2).le.6)then
*
* Add all the material to the giant's envelope.
*
            dm2 = dm1
            mass(j2) = mass(j2) + dm2
            if(kstar(j2).eq.2)then
               mass0(j2) = mass(j2)
               CALL star(kstar(j2),mass0(j2),mass(j2),tmsnew,tn,tscls,
     &                   lums,GB,zpars)
               aj(j2) = tmsnew + tscls(1)*(aj(j2)-tms(j2))/tbgb(j2)
               epoch(j2) = tphys - aj(j2)
            endif
         elseif(kstar(j2).le.12)then
*
* Form a new giant envelope.
*
            dm2 = dm1
            kst = ktype(kstar(j1),kstar(j2))
            if(kst.gt.100) kst = kst - 100
            if(kst.eq.4)then
               aj(j2) = aj(j2)/tms(j2)
               massc(j2) = mass(j2)
            endif
*
* Check for planets or low-mass WDs.
*
            if((kstar(j2).eq.10.and.mass(j2).lt.0.05d0).or.
     &         (kstar(j2).ge.11.and.mass(j2).lt.0.1d0))then
               kst = kstar(j1)
               mass(j1) = mass(j2) + dm2
               mass(j2) = 0.d0
            else
               mass(j2) = mass(j2) + dm2
               CALL gntage(massc(j2),mass(j2),kst,zpars,
     &                     mass0(j2),aj(j2))
               epoch(j2) = tphys - aj(j2)
            endif
            kstar(j2) = kst
         else
*
* The neutron star or black hole simply accretes at the Eddington rate.
*
            dm2 = MIN(dme*taum/tb,dm1)
            if(dm2.lt.dm1) supedd = .true.
            mass(j2) = mass(j2) + dm2
         endif
         coel = .true.
         binstate = 1
         if(mass(j2).gt.0.d0)then
            mass(j1) = 0.d0
            kstar(j1) = 15
         else
            kstar(j1) = kstar(j2)
            kstar(j2) = 15
         endif
         goto 135
      elseif(((ABS(ABS(2*kstar(j1)-11)-3).eq.2.or.kstar(j1).eq.9).
     &        and.(q(j1).gt.qc.or.radx(j1).le.radc(j1))).or.
     &        (kstar(j1).eq.2.and.q(j1).gt.qc).or.
     &        (kstar(j1).eq.4.and.q(j1).gt.qc))then
*
* Common-envelope evolution.
*
         m1ce = mass(j1)
         m2ce = mass(j2)
         kcomp1 = kstar(j1) !PDK
         kcomp2 = kstar(j2)
         CALL comenv(mass0(j1),mass(j1),massc(j1),aj(j1),jspin(j1),
     &               kstar(j1),mass0(j2),mass(j2),massc(j2),aj(j2),
     &               jspin(j2),kstar(j2),zpars,ecc,sep,jorb,coel,j1,j2,
     &               vk,bkick,ecsnp,ecsn_mlow,
     &               formation(j1),formation(j2),ST_tide,
     &               binstate,mergertype,natal_kick_array)
         if(j1.eq.2.and.kcomp2.eq.13.and.kstar(j2).eq.15.and.
     &      kstar(j1).eq.13)then !PK.
* In CE the NS got switched around. Do same to formation.
            formation(j1) = formation(j2)
            bkick(1) = 3-bkick(1)
         endif
         if(j1.eq.1.and.kcomp2.eq.13.and.kstar(j2).eq.15.and.
     &      kstar(j1).eq.13)then !PK.
* In CE the NS got switched around. Do same to formation.
            formation(j1) = formation(j2)
            bkick(1) = 3-bkick(1)
         endif

* set kick values for the bcm array
         if(bkick(13).gt.0.d0)then
             vk1_bcm=bkick(13)
         endif
         if(bkick(14).gt.0.d0)then
             vk2_bcm=bkick(14)
         endif
         if(bkick(17).gt.0.d0.and.binstate.ne.2.d0)then
             vsys_bcm=bkick(17)
         endif
         if(bkick(20).gt.0.d0.and.binstate.ne.2.d0)then
             theta_bcm=bkick(20)
         endif
*
         evolve_type = 7.0
         mass1_bpp = mass(1)
         mass2_bpp = mass(2)
         if(kstar(1).eq.15) mass1_bpp = mass0(1)
         if(kstar(2).eq.15) mass2_bpp = mass0(2)
         rrl1 = rad(1)/rol(1)
         rrl2 = rad(2)/rol(2)
         CALL writebpp(jp,tphys,evolve_type,
     &                 mass1_bpp,mass2_bpp,
     &                 kstar(1),kstar(2),sep,
     &                 tb,ecc,rrl1,rrl2,bkick)
         DO jj = 13,20
            bkick(jj) = 0.0
         ENDDO
*
         epoch(j1) = tphys - aj(j1)
         if(coel)then
            com = .true.
            goto 135
         endif
         epoch(j2) = tphys - aj(j2)
         if(ecc.gt.1.d0)then
            if(kstar(1).ge.13)then
               rc = corerd(kstar(1),mass(1),mass(1),zpars(2))
               ospin(1) = jspin(1)/(k3*rc*rc*mass(1))
            endif
            if(kstar(2).ge.13)then
               rc = corerd(kstar(2),mass(2),mass(2),zpars(2))
               ospin(2) = jspin(2)/(k3*rc*rc*mass(2))
            endif
            goto 135
         endif
*
* Next step should be made without changing the time.
*
         dm1 = m1ce - mass(j1)
         dm2 = mass(j2) - m2ce
         dm22 = dm2
         dtm = 0.d0
*
* Reset orbital parameters as separation may have changed.
*
         tb = (sep/aursun)*SQRT(sep/(aursun*(mass(1)+mass(2))))
         oorb = twopi/tb
      elseif(kstar(j1).ge.10.and.kstar(j1).le.12.and.
     &       q(j1).gt.0.628d0)then
*
* Dynamic transfer from a white dwarf.  Secondary will have KW > 9.
*
         CALL CONCATKSTARS(kstar(j1), kstar(j2), mergertype)
         taum = SQRT(tkh(j1)*tdyn)
         dm1 = mass(j1)
         if(eddfac.lt.10.d0)then
            dm2 = MIN(dme*taum/tb,dm1)
            if(dm2.lt.dm1) supedd = .true.
         else
            dm2 = dm1
         endif
         mass(j2) = mass(j2) + dm2
*
         if(kstar(j1).eq.10.and.kstar(j2).eq.10)then
*
* Assume the energy released by ignition of the triple-alpha reaction
* is enough to destroy the star.
*
            kstar(j2) = 15
            mass(j2) = 0.d0
         elseif(kstar(j1).eq.10.or.kstar(j2).eq.10)then
*
* Should be helium overflowing onto a CO or ONe core in which case the
* helium swells up to form a giant envelope so a HeGB star is formed.
* Allowance for the rare case of CO or ONe flowing onto He is made.
*
            kst = 9
            if(kstar(j2).eq.10) massc(j2) = dm2
            CALL gntage(massc(j2),mass(j2),kst,zpars,mass0(j2),aj(j2))
            kstar(j2) = kst
            epoch(j2) = tphys - aj(j2)
         elseif(kstar(j2).le.12)then
            mass0(j2) = mass(j2)
            if(kstar(j1).eq.12.and.kstar(j2).eq.11)then
*
* Mixture of ONe and CO will result in an ONe product.
*
               kstar(j2) = 12
            endif
            if(kstar(j1).eq.11.and.kstar(j2).eq.11)then !PK.
*
* Following Startrack of merger of two CO will result in an ONe or NS product
* (depending upon mass, if kstar = 12 and mass > Mecsn then hrdiag will update
* accordingly).
*
               kstar(j2) = 12
            endif
            formation(j2) = 11
         endif
         kstar(j1) = 15
         mass(j1) = 0.d0
*
* Might be a supernova that destroys the system.
*
         if(kstar(j2).le.11.and.mass(j2).gt.mch)then
            kstar(j2) = 15
            mass(j2) = 0.d0
         endif
         coel = .true.
         binstate = 1
         goto 135
      elseif(kstar(j1).eq.13)then
*
* Gamma ray burster?
*
         CALL CONCATKSTARS(kstar(j1), kstar(j2), mergertype)
         dm1 = mass(j1)
         mass(j1) = 0.d0
         kstar(j1) = 15
         dm2 = dm1
         mass(j2) = mass(j2) + dm2
         kstar(j2) = 14
         coel = .true.
         binstate = 1
         goto 135
      elseif(kstar(j1).eq.14)then
*
* Both stars are black holes.  Let them merge quietly.
*
         CALL CONCATKSTARS(kstar(j1), kstar(j2), mergertype)
         dm1 = mass(j1)
         mass(j1) = 0.d0
         kstar(j1) = 15
         dm2 = dm1
         mass(j2) = mass(j2) + dm2
         coel = .true.
         binstate = 1
         goto 135
      else
*
* Mass transfer in one Kepler orbit.
*
         dm1 = 3.0d-06*tb*(LOG(rad(j1)/rol(j1))**3)*
     &         MIN(mass(j1),5.d0)**2
         if(kstar(j1).eq.2)then
            mew = (mass(j1) - massc(j1))/mass(j1)
            dm1 = MAX(mew,0.01d0)*dm1
         elseif(kstar(j1).ge.10)then
*           dm1 = dm1*1.0d+03/MAX(rad(j1),1.0d-04)
            dm1 = dm1*1.0d+03*mass(j1)/MAX(rad(j1),1.0d-04)
         endif
         kst = kstar(j2)
*
* Possibly mass transfer needs to be reduced if primary is rotating
* faster than the orbit (not currently implemented).
*
*        spnfac = MIN(3.d0,MAX(ospin(j1)/oorb,1.d0))
*        dm1 = dm1/spnfac**2
*
* Limit mass transfer to the thermal rate for remaining giant-like stars
* and to the dynamical rate for all others.
*
         if(kstar(j1).ge.2.and.kstar(j1).le.9.and.kstar(j1).ne.7)then
***
* JH_temp ... this may be good for HG RLOF??
*           if(kstar(j1).eq.2)then
*              mew = rad(j1)/rol(j1) - 1.d0
*              mew = 2.d0*mew
*              dm1 = dm1*10.d0**mew
*           endif
***
            dm1 = MIN(dm1,mass(j1)*tb/tkh(j1))
         elseif(rad(j1).gt.10.d0*rol(j1).or.(kstar(j1).le.1.and.
     &          kstar(j2).le.1.and.q(j1).gt.qc))then
*
* Allow the stars to merge with the product in *1.
*
            CALL CONCATKSTARS(kstar(j1), kstar(j2), mergertype)
            m1ce = mass(j1)
            m2ce = mass(j2)
            if((kstar(1).ge.10.and.kstar(1).le.12).and.
     &         (kstar(2).ge.10.and.kstar(2).le.12))then
               formation(1) = 11
               formation(2) = 11
            endif
            CALL mix(mass0,mass,aj,kstar,zpars)
            dm1 = m1ce - mass(j1)
            dm2 = mass(j2) - m2ce
*
* Next step should be made without changing the time.
*
            dtm = 0.d0
            epoch(1) = tphys - aj(1)
            coel = .true.
            binstate = 1
            goto 135
         else
            dm1 = MIN(dm1,mass(j1)*tb/tdyn)
         endif
*
* Calculate wind mass loss from the stars during one orbit.
*
         vorb2 = acc1*(mass(1)+mass(2))/sep
         ivsqm = 1.d0/SQRT(1.d0-ecc*ecc)
         do 14 , k = 1,2
            if(neta.gt.tiny)then
               if(beta.lt.0.d0)then !PK. following startrack
                  beta = 0.125
                  if(kstar(k).le.1)then
                     if(mass(k).gt.120.d0)then
                        beta = 7.d0
                     elseif(mass(k).le.1.4d0)then
                        beta = 0.5
                     else
                        beta = 7.d0*((mass(k)-1.4d0)/(120.d0-1.4d0))
     &                         + 0.5d0
                     endif
                  elseif(kstar(k).ge.7.and.kstar(k).le.9)then
                     if(mass(k).gt.120.d0)then
                        beta = 7.d0
                     elseif(mass(k).le.10.d0)then
                        beta = 0.125
                     else
                        beta = 7.d0*((mass(k)-10.d0)/(120.d0-10.d0))
     &                               + 0.125d0
                     endif
                  endif
               endif
               rlperi = rol(k)*(1.d0-ecc)
               dmr(k) = mlwind(kstar(k),lumin(k),radx(k),
     &                         mass(k),massc(k),rlperi,z,tphys)
               vwind2 = 2.d0*beta*acc1*mass(k)/radx(k)
               omv2 = (1.d0 + vorb2/vwind2)**(3.d0/2.d0)
               dmt(3-k) = ivsqm*acc2*dmr(k)*((acc1*mass(3-k)/vwind2)**2)
     &                    /(2.d0*sep*sep*omv2)
               dmt(3-k) = MIN(dmt(3-k),dmr(k))
               beta = betahold
            else
               dmr(k) = 0.d0
               dmt(3-k) = 0.d0
            endif
 14      continue
*
         do 15 , k = 1,2
            dms(k) = (dmr(k)-dmt(k))*tb
 15      continue
*
* Increase time-scale to relative mass loss of 0.5% but not more than twice.
* KM is the number of orbits for the timestep.
*
         km = MIN(2.d0*km0,5.0d-03/
     &            MAX(ABS(dm1+dms(j1))/mass(j1),dms(j2)/mass(j2)))
         km0 = km
*
*       Modify time-step & mass loss terms by speed-up factor.
*
         dt = km*tb
         dtm = dt/1.0d+06
*
* Take the stellar evolution timestep into account but don't let it
* be overly restrictive for long lived phases.
*
         if(iter.le.1000) dtm = MIN(dtm,dtmi(1),dtmi(2))
         dtm = MIN(dtm,tsave-tphys)
         dt = dtm*1.0d+06
         km = dt/tb
*
* Decide between accreted mass by secondary and/or system mass loss.
*
         taum = mass(j2)/dm1*tb
         if(kstar(j2).le.2.or.kstar(j2).eq.4)then
*
* Limit according to the thermal timescale of the secondary.
*
            dm2 = MIN(1.d0,10.d0*taum/tkh(j2))*dm1
         elseif(kstar(j2).ge.7.and.kstar(j2).le.9)then
*
* Naked helium star secondary swells up to a core helium burning star
* or SAGB star unless the primary is also a helium star.
*
            if(kstar(j1).ge.7)then
               dm2 = MIN(1.d0,10.d0*taum/tkh(j2))*dm1
            else
               dm2 = dm1
               dmchk = dm2 - 1.05d0*dms(j2)
               if(dmchk.gt.0.d0.and.dm2/mass(j2).gt.1.0d-04)then
                  kst = MIN(6,2*kstar(j2)-10)
                  if(kst.eq.4)then
                     aj(j2) = aj(j2)/tms(j2)
                     mcx = mass(j2)
                  else
                     mcx = massc(j2)
                  endif
                  mt2 = mass(j2) + km*(dm2 - dms(j2))
                  CALL gntage(mcx,mt2,kst,zpars,mass0(j2),aj(j2))
                  epoch(j2) = tphys + dtm - aj(j2)
*
                  evolve_type = 8.0
                  if(j1.eq.2)then
                      kstar1_bpp = kst
                      kstar2_bpp = kstar(j1)
                      mass1_bpp = mt2
                      mass2_bpp = mass(j1)
                  else
                      kstar1_bpp = kstar(j1)
                      kstar2_bpp = kst
                      mass1_bpp = mass(j1)
                      mass2_bpp = mt2
                  endif
                  rrl1 = rad(1)/rol(1)
                  rrl2 = rad(2)/rol(2)
                  CALL writebpp(jp,tphys,evolve_type,
     &                          mass1_bpp,mass2_bpp,
     &                          kstar1_bpp,kstar2_bpp,sep,
     &                          tb,ecc,rrl1,rrl2,bkick)
               endif
            endif
         elseif(kstar(j1).le.6.and.
     &           (kstar(j2).ge.10.and.kstar(j2).le.12))then
*
* White dwarf secondary.
*
            if(dm1/tb.lt.2.71d-07)then
               if(dm1/tb.lt.1.03d-07)then
*
* Accrete until a nova explosion blows away most of the accreted material.
*
                  novae = .true.
                  dm2 = MIN(dm1,dme)
                  if(dm2.lt.dm1) supedd = .true.
                  dm22 = epsnov*dm2
               else
*
* Steady burning at the surface
*
                  dm2 = dm1
               endif
            else
*
* Make a new giant envelope.
*
               dm2 = dm1
*
* Check for planets or low-mass WDs.
*
               if((kstar(j2).eq.10.and.mass(j2).lt.0.05d0).or.
     &            (kstar(j2).ge.11.and.mass(j2).lt.0.5d0))then
                  kst = kstar(j2)
               else
                  kst = MIN(6,3*kstar(j2)-27)
                  mt2 = mass(j2) + km*(dm2 - dms(j2))
                  CALL gntage(massc(j2),mt2,kst,zpars,mass0(j2),aj(j2))
                  epoch(j2) = tphys + dtm - aj(j2)
*
                  evolve_type = 8.0
                  if(j1.eq.2)then
                      kstar1_bpp = kst
                      kstar2_bpp = kstar(j1)
                      mass1_bpp = mt2
                      mass2_bpp = mass(j1)
                  else
                      kstar1_bpp = kstar(j1)
                      kstar2_bpp = kst
                      mass1_bpp = mass(j1)
                      mass2_bpp = mt2
                  endif
                  rrl1 = rad(1)/rol(1)
                  rrl2 = rad(2)/rol(2)
                  CALL writebpp(jp,tphys,evolve_type,
     &                          mass1_bpp,mass2_bpp,
     &                          kstar1_bpp,kstar2_bpp,sep,
     &                          tb,ecc,rrl1,rrl2,bkick)
                  DO jj = 13,20
                     bkick(jj) = 0.0
                  ENDDO
               endif
*
            endif
         elseif(kstar(j2).ge.10)then
*
* Impose the Eddington limit.
*
            dm2 = MIN(dm1,dme)
            if(dm2.lt.dm1) supedd = .true.
* Can add pulsar propeller evolution here if need be. PK.
*
*
         else
*
* We have a giant whose envelope can absorb any transferred material.
*
            dm2 = dm1
         endif
         if(.not.novae) dm22 = dm2
*
         if(kst.ge.10.and.kst.le.12)then
            mt2 = mass(j2) + km*(dm22 - dms(j2))
            if(kstar(j1).le.10.and.kst.eq.10.and.mt2.ge.0.7d0)then
*
* HeWD can only accrete helium-rich material up to a mass of 0.7 when
* it is destroyed in a possible Type 1a SN.
*
               mass(j1) = mass(j1) - km*(dm1 + dms(j1))
               mass(j2) = 0.d0
               kstar(j2) = 15
               goto 135
            elseif(kstar(j1).le.10.and.kst.ge.11)then
*
* CO and ONeWDs accrete helium-rich material until the accumulated
* material exceeds a mass of 0.15 when it ignites. For a COWD with
* mass less than 0.95 the system will be destroyed as an ELD in a
* possible Type 1a SN. COWDs with mass greater than 0.95 and ONeWDs
* will survive with all the material converted to ONe (JH 30/09/99).
*
** Now changed to an ELD for all COWDs when 0.15 accreted (JH 11/01/00).
*
               if((mt2-mass0(j2)).ge.0.15d0)then
                  if(kst.eq.11)then
                     mass(j1) = mass(j1) - km*(dm1 + dms(j1))
                     mass(j2) = 0.d0
                     kstar(j2) = 15
                     goto 135
                  endif
                  mass0(j2) = mt2
               endif
            else
               mass0(j2) = mt2
            endif
*
* If the Chandrasekhar limit is exceeded for a white dwarf then destroy
* the white dwarf in a supernova. If the WD is ONe then a neutron star
* will survive the supernova and we let HRDIAG take care of this when
* the stars are next updated.
*
            if(kst.eq.10.or.kst.eq.11)then
               if(mt2.ge.mch)then
                  dm1 = mch - mass(j2) + km*dms(j2)
                  mass(j1) = mass(j1) - dm1 - km*dms(j1)
                  mass(j2) = 0.d0
                  kstar(j2) = 15
                  goto 135
               endif
            endif
         endif
*
*       Modify mass loss terms by speed-up factor.
*
         dm1 = km*dm1
         dm2 = km*dm2
         dm22 = km*dm22
         dme = km*dme
*
* Calculate orbital angular momentum change due to system mass loss.
*
         djorb = ((dmr(1)+q(1)*dmt(1))*mass(2)*mass(2) +
     &            (dmr(2)+q(2)*dmt(2))*mass(1)*mass(1))/
     &           (mass(1)+mass(2))**2
         djorb = djorb*dt
*
* For super-Eddington mass transfer rates, for gamma = -2.0,
* and for novae systems, assume that material is lost from
* the system as if a wind from the secondary.
* If gamma = -1.0 then assume the lost material carries with it
* the specific angular momentum of the primary and for all
* gamma > 0.0 assume that it takes away a fraction gamma of
* the orbital angular momentum.
*
         if(supedd.or.novae.or.gamma.lt.-1.5d0)then
            djorb = djorb + (dm1 - dm22)*mass(j1)*mass(j1)/
     &              (mass(1)+mass(2))**2
         elseif(gamma.ge.0.d0)then
            djorb = djorb + gamma*(dm1 - dm2)
         else
            djorb = djorb + (dm1 - dm2)*mass(j2)*mass(j2)/
     &              (mass(1)+mass(2))**2
         endif
*
         ecc2 = ecc*ecc
         omecc2 = 1.d0 - ecc2
         sqome2 = SQRT(omecc2)
*
         djorb = djorb*sep*sep*sqome2*oorb
         delet = 0.d0
*
* For very close systems include angular momentum loss mechanisms.
*
         if(sep.le.100000.d0)then
            djgr = 8.315d-10*mass(1)*mass(2)*(mass(1)+mass(2))/
     &             (sep*sep*sep*sep)
            f1 = (19.d0/6.d0) + (121.d0/96.d0)*ecc2
            sqome5 = sqome2**5
            delet1 = djgr*ecc*f1/sqome5
            djgr = djgr*jorb*(1.d0+0.875d0*ecc2)/sqome5
            djorb = djorb + djgr*dt
            delet = delet + delet1*dt
         endif
*
         do 602 , k = 1,2
*
            dms(k) = km*dms(k)
            if(kstar(k).lt.10) dms(k) = MIN(dms(k),mass(k) - massc(k))
*
* Calculate change in the intrinsic spin of the star.
*
* Spin up via wind accretion. NSs are allowed to vary the angular momentum accretion efficiency. PK.
            if(kstar(k).eq.13.and.xip.eq.1.and.pulsar.gt.0)then
               if(B(k).gt.0.d0)then
                  xi = MIN(1.d0,(0.01d0*(2.0d+11/B(k)))+0.01d0)
                  xi = 0.01
               else
                  xi = 0.01
               endif
            else
               xi = xihold
            endif
            djspint(k) = (2.d0/3.d0)*(dmr(k)*radx(k)*radx(k)*ospin(k) -
     &                   xi*dmt(k)*radx(3-k)*radx(3-k)*ospin(3-k))
            djspint(k) = djspint(k)*dt
*
* Evaluate convective/radiative limits for a variety of stars as based
* on the work of Belczynski et al. (2008). As option.
* Note only certain stars of type k = 0, 1, 2, 4, 5, 6, 9 **double check
* 0, 1 have range of 0.35-Mms,conv. Mms,conv is function of metalicity.
* 2 & 4 have a temperature dependence. Convective if Teff < 10**3.73
* 3, 5 & 6 are giants and have no radiative envelopes.
* 9's envelope is convective when M < Mhe,conv, Mhe,conv = 3.0Msun.
*
            if(ST_cr.le.0)then
               if(kstar(k).le.1)then
                  convradcomp(k) = 1.25d0
               else
                  convradcomp(k) = 9999999999.d0 !doesn't work well with startrack_tide = .false.
               endif
            else
               if(kstar(k).le.1)then
*                 Main sequence mass limit varying with metallicity
                  convradcomp(k) = 1.25d0
                  if(z.gt.0.001d0.and.z.lt.0.02d0)then
                     convradcomp(k) = 0.747d0 + 55.73d0*z - 1532*z*z
                  elseif(z.le.0.001d0)then
                     convradcomp(k) = 0.8d0
                  endif
               elseif(kstar(k).eq.2.or.kstar(k).eq.4)then
*                 H-rich HG and CHeB temperature limit
                  convradcomp(k) = 10.d0**3.73d0
               elseif(kstar(k).le.6)then
*                 No limit or all other giant stars
*                 (compare this large value to mass).
                  convradcomp(k) = 9999999999.d0
               elseif(kstar(k).eq.9)then
*                 Mass limit for evolved He star
                  convradcomp(k) = 3.d0
               endif
            endif
*
*            if(mass(k).gt.0.35d0.and.kstar(k).lt.10)then
*               djmb = 5.83d-16*menv(k)*(rad(k)*ospin(k))**3/mass(k)
*               djspint(k) = djspint(k) + djmb*dt
*            if(mass(k).gt.0.35d0.and.kstar(k).lt.10.and.
*     &              menv(k).gt.0.0d0)then
*                if (ospin(k) .le. wx) djmb = kw3 * rad(k)**4.0d0 *
*     &              (ospin(k)/wsun)**3.0d0
*                if (ospin(k) .gt. wx) djmb = kw3 * rad(k)**4.0d0 *
*     &             (ospin(k)/wsun)**1.3d0 * (wx/wsun)**1.7d0
*                djspint(k) = djspint(k) + djmb
*            endif
* MB
            djmb = 0.d0
            if(htpmb.eq.0)then
* HTP02 method
               if(mass(k).gt.0.35d0.and.kstar(k).lt.10)then
                  djmb = 5.83d-16*menv(k)*(rad(k)*ospin(k))**3/mass(k)
                  djspint(k) = djspint(k) + djmb*dt
               endif
            else
               if(ST_cr.le.0.and.
     &            (mass(k).gt.0.35d0.and.kstar(k).lt.10.and.
     &            menv(k).gt.0.0d0))then
* Ivanova & Taam (2003)
                   if (ospin(k).le.wx) djmb = kw3 * rad(k)**4.0d0 *
     &                 (ospin(k)/wsun)**3.0d0
                   if (ospin(k).gt.wx) djmb = kw3 * rad(k)**4.0d0 *
     &                (ospin(k)/wsun)**1.3d0 * (wx/wsun)**1.7d0
                   djspint(k) = djspint(k) + djmb
               elseif(ST_cr.gt.0.and.(menv(k).gt.0.d0.and.
     &            ((kstar(k).le.1.and.mass(k).gt.0.35d0.and.
     &              mass(k).le.convradcomp(k)).or.
     &              (kstar(k).eq.2.and.teff(k).le.convradcomp(k)).or.
     &              (kstar(k).eq.4.and.teff(k).le.convradcomp(k)).or.
     &              ((kstar(k).eq.3).or.(kstar(k).eq.5).or.
     &              (kstar(k).eq.6)))))then
* MB given in Ivanova & Taam (2003)
*            if(mass(k).gt.0.35d0.and.kstar(k).lt.10.and.
*     &              menv(k).gt.0.0d0)then
                  if(ospin(k).le.wx) djmb = kw3 * rad(k)**4.0d0 *
     &                (ospin(k)/wsun)**3.0d0
                  if(ospin(k).gt.wx) djmb = kw3 * rad(k)**4.0d0 *
     &               (ospin(k)/wsun)**1.3d0 * (wx/wsun)**1.7d0
                  djspint(k) = djspint(k) + djmb
               endif
            endif
            if(kstar(k).eq.13.and.pulsar.gt.0)then
               if(bdecayfac.eq.0)then
                  if(B_0(k).eq.0.d0)then
                     B(k) = 0.d0
                  elseif((tphys-epoch(k)-tacc(k)).le.tiny)then
                     B(k) = B_0(k)*exp(CK*bacc(k)) + Bbot
                  else
                     B(k) = B_0(k)*exp((tphys-epoch(k)-tacc(k))/bconst)*
     &                      exp(CK*bacc(k)) + Bbot
                  endif
               else
                  if(B_0(k).eq.0.d0)then
                     B(k) = 0.d0
                  elseif((tphys-epoch(k)-tacc(k)).lt.tiny.and.
     &                bacc(k).eq.0.d0)then
                     B(k) = B_0(k) + Bbot
                  elseif((tphys-epoch(k)-tacc(k)).lt.tiny)then
                     B(k) = B_0(k)/(1.d0 + (bacc(k)/1.0d-6)) + Bbot
                  elseif(bacc(k).eq.0.d0)then
                     B(k) = B_0(k)*EXP((tphys-epoch(k)-tacc(k))/bconst)
     &                       + Bbot
                  else
                     B(k) = B_0(k)*EXP((tphys-epoch(k)-tacc(k))/bconst)/
     &                       (1.d0 + (bacc(k)/1.0d-6)) + Bbot
                  endif
               endif
            endif
*
 602     continue
*
* Adjust the spin angular momentum of each star owing to mass transfer
* and conserve total angular momentum.
*
         djt = dm1*radx(j1)*radx(j1)*ospin(j1)
         djspint(j1) = djspint(j1) + djt
         djorb = djorb - djt
         if(disk)then
*
* Alter spin of the degenerate secondary by assuming that material
* falls onto the star from the inner edge of a Keplerian accretion
* disk and that the system is in a steady state.
*
            djt = dm2*twopi*aursun*SQRT(aursun*mass(j2)*radx(j2))
            djspint(j2) = djspint(j2) - djt
            djorb = djorb + djt
*
         else
*
* No accretion disk.
* Calculate the angular momentum of the transferred material by
* using the radius of the disk (see Ulrich & Burger) that would
* have formed if allowed.
*
            rdisk = 1.7d0*rmin
            djt = dm2*twopi*aursun*SQRT(aursun*mass(j2)*rdisk)
            djspint(j2) = djspint(j2) - djt
            djorb = djorb + djt
*
         endif
         djtx(2) = djt
*
* Adjust the secondary spin if a nova eruption has occurred.
*
         if(novae)then
            djt = (dm2 - dm22)*radx(j2)*radx(j2)*ospin(j2)
            djspint(j2) = djspint(j2) + djt
            djtx(2) = djtx(2) - djt
         endif
*
* Calculate circularization, orbital shrinkage and spin up.
*
         do 603 , k = 1,2
*
* Evaluate convective/radiative limits for a variety of stars as based
* on the work of Belczynski et al. (2008). As option.
* Note only certain stars of type k = 0, 1, 2, 4, 5, 6, 9 **double check
* 0, 1 have range of 0.35-Mms,conv. Mms,conv is function of metalicity.
* 2 & 4 have a temperature dependence. Convective if Teff < 10**3.73
* 3, 5 & 6 are giants and have no radiative envelopes.
* 9's envelope is convective when M < Mhe,conv, Mhe,conv = 3.0Msun.
*
            if(ST_cr.le.0)then
               if(kstar(k).le.1)then
                  convradcomp(k) = 1.25d0
               else
                  convradcomp(k) = 99999999.d0
               endif
            else
               if(kstar(k).le.1)then
*                 Main sequence mass limit varying with metallicity
                  convradcomp(k) = 1.25d0
                  if(z.gt.0.001d0.and.z.lt.0.02d0)then
                     convradcomp(k) = 0.747d0 + 55.73d0*z - 1532*z*z
                  elseif(z.le.0.001d0)then
                     convradcomp(k) = 0.8d0
                  endif
               elseif(kstar(k).eq.2.or.kstar(k).eq.4)then
*                 H-rich HG and CHeB temperature limit
                  convradcomp(k) = 10.d0**3.73d0
               elseif(kstar(k).le.6)then
*                 No limit or all other giant stars
*                 (compare this large value to mass).
                  convradcomp(k) = 99999999.d0
               elseif(kstar(k).eq.9)then
*                 Mass limit for evolved He star
                  convradcomp(k) = 3.d0
               endif
            endif
*
            dspint(k) = 0.d0
            if(((kstar(k).le.9.and.rad(k).ge.0.01d0*rol(k)).or.
     &         (kstar(k).ge.10.and.k.eq.j1)).and.tflag.gt.0)then
*
               raa2 = (radx(k)/sep)**2
               raa6 = raa2**3
*
               f5 = 1.d0+ecc2*(3.d0+ecc2*0.375d0)
               f4 = 1.d0+ecc2*(1.5d0+ecc2*0.125d0)
               f3 = 1.d0+ecc2*(3.75d0+ecc2*(1.875d0+ecc2*7.8125d-02))
               f2 = 1.d0+ecc2*(7.5d0+ecc2*(5.625d0+ecc2*0.3125d0))
               f1 = 1.d0+ecc2*(15.5d0+ecc2*(31.875d0+ecc2*(11.5625d0
     &                  +ecc2*0.390625d0)))
*
               if(ST_cr.le.0.and.
     &            ((kstar(k).eq.1.and.mass(k).ge.1.25d0).or.
     &            kstar(k).eq.4.or.kstar(k).eq.7))then
*
* Radiative damping (Zahn, 1977, A&A, 57, 383 and 1975, A&A, 41, 329).
*
                  tc = 1.592d-09*(mass(k)**2.84d0)
                  f = 1.9782d+04*SQRT((mass(k)*radx(k)*radx(k))/sep**5)*
     &                tc*(1.d0+q(3-k))**(5.d0/6.d0)
                  tcqr = f*q(3-k)*raa6
                  rg2 = k2str(k)
               elseif(ST_cr.gt.0.and.
     &                ((kstar(k).le.1.and.mass(k).gt.convradcomp(k)).or.
     &           (kstar(k).eq.2.and.teff(k).gt.convradcomp(k)).or.
     &           (kstar(k).eq.4.and.teff(k).gt.convradcomp(k)).or.
     &           (kstar(k).eq.9.and.mass(k).gt.convradcomp(k)).or.
     &           (kstar(k).eq.7).or.(kstar(k).eq.8)))then
*
* Radiative damping (Zahn, 1977, A&A, 57, 383 and 1975, A&A, 41, 329).
*
                  tc = 1.592d-09*(mass(k)**2.84d0)
                  f = 1.9782d+04*SQRT((mass(k)*rad(k)*rad(k))/sep**5)*
     &                tc*(1.d0+q(3-k))**(5.d0/6.d0)
                  tcqr = f*q(3-k)*raa6
                  rg2 = k2str(k)
               elseif(kstar(k).le.9)then
* Convective damping
                  renv(k) = MIN(renv(k),radx(k)-radc(k))
                  renv(k) = MAX(renv(k),1.0d-10)
                  tc = mr23yr*(menv(k)*renv(k)*(radx(k)-0.5d0*renv(k))/
     &                 (3.d0*lumin(k)))**(1.d0/3.d0)
                  ttid = twopi/(1.0d-10 + ABS(oorb - ospin(k)))
                  f = MIN(1.d0,(ttid/(2.d0*tc)**2))
                  tcqr = 2.d0*f*q(3-k)*raa6*menv(k)/(21.d0*tc*mass(k))
                  rg2 = (k2str(k)*(mass(k)-massc(k)))/mass(k)
               elseif(ST_tide.le.0)then
*Degenerate damping
                  f = 7.33d-09*(lumin(k)/mass(k))**(5.d0/7.d0)
                  tcqr = f*q(3-k)*q(3-k)*raa2*raa2/(1.d0+q(3-k))
                  rg2 = k3
               endif
               sqome3 = sqome2**3
               delet1 = 27.d0*tcqr*(1.d0+q(3-k))*raa2*(ecc/sqome2**13)*
     &                  (f3 - (11.d0/18.d0)*sqome3*f4*ospin(k)/oorb)
               tcirc = ecc/(ABS(delet1) + 1.0d-20)
               delet = delet + delet1*dt
               dspint(k) = (3.d0*q(3-k)*tcqr/(rg2*omecc2**6))*
     &                     (f2*oorb - sqome3*f5*ospin(k))
               eqspin = oorb*f2/(sqome3*f5)
               if(dt.gt.0.d0)then
                  if(dspint(k).ge.0.d0)then
                     dspint(k) = MIN(dt*dspint(k),eqspin-ospin(k))/dt
                  else
                     dspint(k) = MAX(dt*dspint(k),eqspin-ospin(k))/dt
                  endif
               endif
               djt = (k2str(k)*(mass(k)-massc(k))*radx(k)*radx(k) +
     &                k3*massc(k)*radc(k)*radc(k))*dspint(k)
               djorb = djorb + djt*dt
               djspint(k) = djspint(k) - djt*dt
*
            endif
*
            jspin(k) = MAX(1.0d-10,jspin(k) - djspint(k))
*
* Ensure that the star does not spin up beyond break-up, and transfer
* the excess angular momentum back to the orbit.
*
            ospbru = twopi*SQRT(mass(k)*aursun**3/radx(k)**3)
            jspbru = (k2str(k)*(mass(k)-massc(k))*radx(k)*radx(k) +
     &                k3*massc(k)*radc(k)*radc(k))*ospbru
            if(jspin(k).gt.jspbru)then
               mew = 1.d0
               if(djtx(2).gt.0.d0)then
                  mew = MIN(mew,(jspin(k) - jspbru)/djtx(2))
               endif
               djorb = djorb - (jspin(k) - jspbru)
               jspin(k) = jspbru
* If excess material should not be accreted, activate next line.
*              dm22 = (1.d0 - mew)*dm22
            endif
*
 603     continue
*
* Update the masses.
*
         kstar(j2) = kst
         mass(j1) = mass(j1) - dm1 - dms(j1)
         if(kstar(j1).le.1.or.kstar(j1).eq.7) mass0(j1) = mass(j1)
         mass(j2) = mass(j2) + dm22 - dms(j2)
         if(kstar(j2).le.1.or.kstar(j2).eq.7) mass0(j2) = mass(j2)
         if(kstar(j2).eq.13.and.pulsar.gt.0)then
* if propeller add and if(.not.prop)then here... PK.
            b_mdot = (dm2-dms(j2))/dt
            if(b_mdot_lim.gt.0.d0.and.b_mdot.gt.b_mdot_lim)then
               bacc(j2) = bacc(j2) + (dm2-dms(j2))
               tacc(j2) = tacc(j2) + dtm
            elseif(b_mdot_lim.le.0.d0)then
               bacc(j2) = bacc(j2) + (dm2-dms(j2))
               tacc(j2) = tacc(j2) + dtm
            endif
         endif
*
* For a HG star check if the initial mass can be reduced.
*
         if(kstar(j1).eq.2.and.mass0(j1).le.zpars(3))then
            m0 = mass0(j1)
            mass0(j1) = mass(j1)
            CALL star(kstar(j1),mass0(j1),mass(j1),tmsnew,tn,tscls,
     &                lums,GB,zpars)
            if(GB(9).lt.massc(j1))then
               mass0(j1) = m0
            endif
         endif
         if(kstar(j2).eq.2.and.mass0(j2).le.zpars(3))then
            m0 = mass0(j2)
            mass0(j2) = mass(j2)
            CALL star(kstar(j2),mass0(j2),mass(j2),tmsnew,tn,tscls,
     &                lums,GB,zpars)
            if(GB(9).lt.massc(j2))then
               mass0(j2) = m0
            endif
         endif
*
         ecc = ecc - delet
         ecc = MAX(ecc,0.d0)
         if(ecc.lt.1.0d-10) ecc = 0.d0
*
         if(ecc.ge.1.d0) goto 135
*
* Ensure that Jorb does not become negative which could happen if the
* primary overfills its Roche lobe initially. In this case we simply
* allow contact to occur.
*
         jorb = MAX(1.d0,jorb - djorb)
         sep = (mass(1) + mass(2))*jorb*jorb/
     &         ((mass(1)*mass(2)*twopi)**2*aursun**3*(1.d0-ecc*ecc))
         tb = (sep/aursun)*SQRT(sep/(aursun*(mass(1)+mass(2))))
         oorb = twopi/tb
*
      endif
*
* Always rejuvenate the secondary and age the primary if they are on
* the main sequence.
*
      if(kstar(j1).le.2.or.kstar(j1).eq.7)then
         CALL star(kstar(j1),mass0(j1),mass(j1),tmsnew,tn,tscls,
     &             lums,GB,zpars)
         if(kstar(j1).eq.2)then
            aj(j1) = tmsnew + (tscls(1) - tmsnew)*(aj(j1)-tms(j1))/
     &                        (tbgb(j1) - tms(j1))
         else
            aj(j1) = tmsnew/tms(j1)*aj(j1)
         endif
         epoch(j1) = tphys - aj(j1)
      endif
*
      if(kstar(j2).le.2.or.kstar(j2).eq.7)then
         CALL star(kstar(j2),mass0(j2),mass(j2),tmsnew,tn,tscls,
     &             lums,GB,zpars)
         if(kstar(j2).eq.2)then
            aj(j2) = tmsnew + (tscls(1) - tmsnew)*(aj(j2)-tms(j2))/
     &                        (tbgb(j2) - tms(j2))
         elseif((mass(j2).lt.0.35d0.or.mass(j2).gt.1.25d0).
     &           and.kstar(j2).ne.7)then
            aj(j2) = tmsnew/tms(j2)*aj(j2)*(mass(j2) - dm22)/mass(j2)
         else
            aj(j2) = tmsnew/tms(j2)*aj(j2)
         endif
         epoch(j2) = tphys - aj(j2)
      endif
*
* Obtain the stellar parameters for the next step.
*
      tphys = tphys + dtm
      do 90 , k = 1,2
         age = tphys - epoch(k)
         m0 = mass0(k)
         mt = mass(k)
         mc = massc(k)
*
* Masses over 100Msun should probably not be trusted in the
* evolution formulae.
*
         if(mt.gt.100.d0)then
*            WRITE(99,*)' MASS EXCEEDED ',mass1i,mass2i,tbi,ecci,mt,
*     & tphysf,id1_pass,id2_pass
*            goto 140
         endif
         kw = kstar(k)
         CALL star(kw,m0,mt,tm,tn,tscls,lums,GB,zpars)
         CALL hrdiag(m0,age,mt,tm,tn,tscls,lums,GB,zpars,
     &               rm,lum,kw,mc,rc,me,re,k2,ST_tide,ecsnp,ecsn_mlow)
*
* Check for a supernova and correct the semi-major axis if so.
*
         if(kw.ne.kstar(k).and.kstar(k).le.12.and.
     &      (kw.eq.13.or.kw.eq.14))then
            dms(k) = mass(k) - mt
            if(formation(k).ne.11) formation(k) = 4
            if(kw.eq.13.and.ecsnp.gt.0.d0)then
               if(kstar(k).le.6)then
                  if(mass0(k).le.zpars(5))then
                     if(sigma.gt.0.d0.and.sigmadiv.gt.0.d0)then
                        sigma = sigmahold/sigmadiv
                        sigma = -sigma
                     else
                        sigma = -1.d0*sigmadiv
                     endif
                     formation(k) = 5
                  endif
               elseif(kstar(k).ge.7.and.kstar(k).le.9)then
                  if(mass(k).gt.ecsn_mlow.and.mass(k).le.ecsnp)then
* BSE orgi: 1.6-2.25, Pod: 1.4-2.5, StarTrack: 1.83-2.25 (all in Msun)
                     if(sigma.gt.0.d0.and.sigmadiv.gt.0.d0)then
                        sigma = sigmahold/sigmadiv
                        sigma = -sigma
                     else
                        sigma = -1.d0*sigmadiv
                     endif
                     formation(k) = 5
                  endif
               elseif(formation(k).eq.11)then
                  if(sigma.gt.0.d0.and.sigmadiv.gt.0.d0)then
                     sigma = sigmahold/sigmadiv
                     sigma = -sigma
                  else
                     sigma = -1.d0*sigmadiv
                  endif
                  formation(k) = 7
               elseif(kstar(k).ge.10.or.kstar(k).eq.12)then
* AIC formation, will never happen here but...
                  if(sigma.gt.0.d0.and.sigmadiv.gt.0.d0)then
                     sigma = sigmahold/sigmadiv
                     sigma = -sigma
                  else
                     sigma = -1.d0*sigmadiv
                  endif
                  formation(k) = 6
               endif
            endif
            CALL kick(kw,mass(k),mt,mass(3-k),ecc,sep,jorb,vk,k,
     &                rad(3-k),fallback,bkick,natal_kick_array)
            sigma = sigmahold !reset sigma after possible ECSN kick dist. Remove this if u want some kick link to the intial pulsar values...

* set kick values for the bcm array
            if(bkick(13).gt.0.d0)then
               vk1_bcm=bkick(13)
            endif
            if(bkick(14).gt.0.d0)then
               vk2_bcm=bkick(14)
            endif
            if(bkick(17).gt.0.d0.and.binstate.ne.2.d0)then
               vsys_bcm=bkick(17)
            endif
            if(bkick(20).gt.0.d0.and.binstate.ne.2.d0)then
               theta_bcm=bkick(20)
            endif

            if(mass(3-k).lt.0.d0)then
               if(kstar(3-k).lt.0.d0) mt = mt-mass(3-k)
               if(kw.eq.13.and.mt.gt.mxns) kw = 14
               CALL CONCATKSTARS(kstar(j1), kstar(j2), mergertype)
               kstar(k) = kw
               mass(k) = mt
               epoch(k) = tphys - age
               kstar(3-k) = 15
               mass(3-k) = 0.d0
               coel = .true.
               binstate = 1
            endif
            if(ecc.gt.1.d0)then
               kstar(k) = kw
               mass(k) = mt
               epoch(k) = tphys - age
               goto 135
            endif
            tb = (sep/aursun)*SQRT(sep/(aursun*(mt+mass(3-k))))
            oorb = twopi/tb
         endif
         if(kw.ne.kstar(k))then
            change = .true.
            if((kw.eq.13.or.kw.eq.14).and.kstar(k).le.12)then
               snova = .true.
            endif
            mass(k) = mt
            if(kw.eq.15)then
               kstar(k) = kw
               goto 135
            endif
            mass0(k) = m0
            epoch(k) = tphys - age
         endif
*
*     Determine stellar evolution timescale for nuclear burning types.
*
         if(kw.le.9)then
            CALL deltat(kw,age,tm,tn,tscls,dt,dtr)
            dtmi(k) = MIN(dt,dtr)
*           dtmi(k) = dtr
            dtmi(k) = MAX(1.0d-07,dtmi(k))
         else
            dtmi(k) = 1.0d+10
         endif
*        dtmi(k) = MAX((tn-age),1.0d-07)
*
* Save relevent solar quantities.
*
         aj(k) = age
         kstar(k) = kw
         rad(k) = rm
         radx(k) = rm
         lumin(k) = lum
         teff(k) = 1000.d0*((1130.d0*lumin(k)/
     &                    (rad(k)**2.d0))**(1.d0/4.d0))
         massc(k) = mc
         radc(k) = rc
         menv(k) = me
         renv(k) = re
         k2str(k) = k2
         tms(k) = tm
         tbgb(k) = tscls(1)
*
* Check for blue straggler formation.
*
         if(kw.le.1.and.tm.lt.tphys.and..not.bss)then
            bss = .true.
            evolve_type = 14.0
            rrl1 = rad(1)/rol(1)
            rrl2 = rad(2)/rol(2)
            CALL writebpp(jp,tphys,evolve_type,
     &                    mass(1),mass(2),kstar(1),kstar(2),sep,
     &                    tb,ecc,rrl1,rrl2,bkick)
            DO jj = 13,20
               bkick(jj) = 0.0
            ENDDO
         endif
*
 90   continue
*
      do 100 , k = 1,2
         q(k) = mass(k)/mass(3-k)
         rol(k) = rl(q(k))*sep
         if(ST_tide.gt.0) rol(k) = rl(q(k))*sep*(1.d0-ecc)
 100  continue
      if(rad(j1).gt.rol(j1)) radx(j1) = MAX(radc(j1),rol(j1))
      do 110 , k = 1,2
         ospin(k) = jspin(k)/(k2str(k)*(mass(k)-massc(k))*radx(k)*
     &              radx(k) + k3*massc(k)*radc(k)*radc(k))
 110  continue
*
      if((isave.and.tphys.ge.tsave).or.iplot)then
          if(B_0(1).eq.0.d0)then !PK.
              b01_bcm = 0.d0
          elseif(B_0(1).gt.0.d0.and.B(1).eq.0.d0)then
              b01_bcm = B_0(1)
          else
              b01_bcm = B(1)
          endif
          if(B_0(2).eq.0.d0)then
              b02_bcm = 0.d0
          elseif(B_0(2).gt.0.d0.and.B(2).eq.0.d0)then
              b02_bcm = B_0(2)
          else
              b02_bcm = B(2)
          endif
          teff1 = 1000.d0*((1130.d0*lumin(1)/
     &                       (rad(1)**2.d0))**(1.d0/4.d0))
          teff2 = 1000.d0*((1130.d0*lumin(2)/
     &                       (rad(2)**2.d0))**(1.d0/4.d0))
          rrl1 = rad(1)/rol(1)
          rrl2 = rad(2)/rol(2)
          dt = MAX(dtm,1.0d-12)*1.0d+06
          if(j1.eq.1)then
              deltam1_bcm = (-1.0*dm1 - dms(1))/dt
              deltam2_bcm = (dm2 - dms(2))/dt
          else
              deltam1_bcm = (dm2 - dms(1))/dt
              deltam2_bcm = (-1.0*dm1 - dms(2))/dt
          endif
          CALL writebcm(ip,tphys,kstar(1),mass0(1),mass(1),
     &                  lumin(1),rad(1),teff1,massc(1),
     &                  radc(1),menv(1),renv(1),epoch(1),
     &                  ospin(1),deltam1_bcm,rrl1,kstar(2),mass0(2),
     &                  mass(2),lumin(2),rad(2),teff2,massc(2),
     &                  radc(2),menv(2),renv(2),epoch(2),ospin(2),
     &                  deltam2_bcm,rrl2,tb,sep,ecc,b01_bcm,b02_bcm,
     &                  vk1_bcm,vk2_bcm,vsys_bcm,theta_bcm,
     &                  formation(1),formation(2),binstate,mergertype)
         if(isave) tsave = tsave + dtp
         if(output) write(*,*)'bcm3:',kstar(1),kstar(2),mass(1),
     & mass(2),rad(1),rad(2),ospin(1),ospin(2),jspin(1)
*     & mass(2),rad(1),rad(2),ospin(1),ospin(2),B(1),B(2),jspin(1)
      endif
*
      if(tphys.ge.tphysf) goto 140
*
      if(change)then
         change = .false.
         evolve_type = 2.0
         rrl1 = rad(1)/rol(1)
         rrl2 = rad(2)/rol(2)
         CALL writebpp(jp,tphys,evolve_type,
     &                 mass(1),mass(2),kstar(1),kstar(2),sep,
     &                 tb,ecc,rrl1,rrl2,bkick)
         DO jj = 13,20
            bkick(jj) = 0.0
         ENDDO
      endif
*
* Test whether the primary still fills its Roche lobe.
*
      if(rad(j1).gt.rol(j1).and..not.snova)then
*
* Test for a contact system
*
         if(rad(j2).gt.rol(j2)) goto 130
         iter = iter + 1
         goto 8
      else
         evolve_type = 4.0
         rrl1 = rad(1)/rol(1)
         rrl2 = rad(2)/rol(2)
         CALL writebpp(jp,tphys,evolve_type,
     &                 mass(1),mass(2),kstar(1),kstar(2),sep,
     &                 tb,ecc,rrl1,rrl2,bkick)
         DO jj = 13,20
            bkick(jj) = 0.0
         ENDDO
         dtm = 0.d0
         goto 4
      endif
*
 130  continue
*
* Contact system.
*
      coel = .true.
      binstate = 1
      CALL CONCATKSTARS(kstar(j1), kstar(j2), mergertype)
*
* If *1 or *2 is giant-like this will be common-envelope evolution.
*
      m1ce = mass(j1)
      m2ce = mass(j2)
      rrl1 = MIN(999.999d0,rad(1)/rol(1))
      rrl2 = MIN(999.999d0,rad(2)/rol(2))
*
      evolve_type = 5.0
      CALL writebpp(jp,tphys,evolve_type,
     &              mass(1),mass(2),kstar(1),kstar(2),sep,
     &              tb,ecc,rrl1,rrl2,bkick)
      DO jj = 13,20
         bkick(jj) = 0.0
      ENDDO
*
      kcomp1 = kstar(j1)
      kcomp2 = kstar(j2)
*
      if(output) write(*,*)'coal r/rl1 & r/rl2 > 0',tphys,kcomp1,kcomp2,
     & m1ce,m2ce
*
      if(kstar(j1).ge.2.and.kstar(j1).le.9.and.kstar(j1).ne.7)then
         CALL comenv(mass0(j1),mass(j1),massc(j1),aj(j1),jspin(j1),
     &               kstar(j1),mass0(j2),mass(j2),massc(j2),aj(j2),
     &               jspin(j2),kstar(j2),zpars,ecc,sep,jorb,coel,j1,j2,
     &               vk,bkick,ecsnp,ecsn_mlow,
     &               formation(j1),formation(j2),ST_tide,
     &               binstate,mergertype,natal_kick_array)
         if(output) write(*,*)'coal1:',tphys,kstar(j1),kstar(j2),coel,
     & mass(j1),mass(j2)
         if(j1.eq.2.and.kcomp2.eq.13.and.kstar(j2).eq.15.and.
     &      kstar(j1).eq.13)then !PK.
* In CE the NS got switched around. Do same to formation.
            formation(j1) = formation(j2)
            bkick(1) = 3-bkick(1)
         endif
         if(j1.eq.1.and.kcomp2.eq.13.and.kstar(j2).eq.15.and.
     &      kstar(j1).eq.13)then !PK.
* In CE the NS got switched around. Do same to formation.
            formation(j1) = formation(j2)
            bkick(1) = 3-bkick(1)
         endif
         com = .true.
         if(com.and..not.coel)then
            binstate = 0
            mergertype = -1
         endif
      elseif(kstar(j2).ge.2.and.kstar(j2).le.9.and.kstar(j2).ne.7)then
         CALL comenv(mass0(j2),mass(j2),massc(j2),aj(j2),jspin(j2),
     &               kstar(j2),mass0(j1),mass(j1),massc(j1),aj(j1),
     &               jspin(j1),kstar(j1),zpars,ecc,sep,jorb,coel,j1,j2,
     &               vk,bkick,ecsnp,ecsn_mlow,
     &               formation(j1),formation(j2),ST_tide,
     &               binstate,mergertype,natal_kick_array)
         if(output) write(*,*)'coal2:',tphys,kstar(j1),kstar(j2),coel,
     & mass(j1),mass(j2)
         if(j2.eq.2.and.kcomp1.eq.13.and.kstar(j1).eq.15.and.
     &      kstar(j2).eq.13)then !PK.
* In CE the NS got switched around. Do same to formation.
            formation(j2) = formation(j1)
            bkick(1) = 3-bkick(1)
         endif
         if(j2.eq.1.and.kcomp1.eq.13.and.kstar(j1).eq.15.and.
     &      kstar(j2).eq.13)then !PK.
* In CE the NS got switched around. Do same to formation.
            formation(j2) = formation(j1)
            bkick(1) = 3-bkick(1)
         endif
         com = .true.
         if(com.and..not.coel)then
            binstate = 0
            mergertype = -1
         endif
      else
         CALL mix(mass0,mass,aj,kstar,zpars)
      endif

* set kick values for the bcm array
      if(bkick(13).gt.0.d0)then
         vk1_bcm=bkick(13)
      endif
      if(bkick(14).gt.0.d0)then
         vk2_bcm=bkick(14)
      endif
      if(bkick(17).gt.0.d0.and.binstate.ne.2.d0)then
         vsys_bcm=bkick(17)
      endif
      if(bkick(20).gt.0.d0.and.binstate.ne.2.d0)then
         theta_bcm=bkick(20)
      endif

      if(com)then
          evolve_type = 7.0
          mass1_bpp = mass(1)
          mass2_bpp = mass(2)
          if(kstar(1).eq.15) mass1_bpp = mass0(1)
          if(kstar(2).eq.15) mass2_bpp = mass0(2)
          rrl1 = MIN(rrl1,0.99d0)
          rrl2 = MIN(rrl2,0.99d0)
          CALL writebpp(jp,tphys,evolve_type,
     &                  mass1_bpp,mass2_bpp,
     &                  kstar(1),kstar(2),sep,
     &                  tb,ecc,rrl1,rrl2,bkick)
         DO jj = 13,20
            bkick(jj) = 0.0
         ENDDO
      endif
      epoch(1) = tphys - aj(1)
      epoch(2) = tphys - aj(2)
      if(.not.coel)then
*
* Next step should be made without changing the time.
*
         if(ecc.gt.1.d0)then
            if(kstar(1).ge.13)then
               rc = corerd(kstar(1),mass(1),mass(1),zpars(2))
               ospin(1) = jspin(1)/(k3*rc*rc*mass(1))
            endif
            if(kstar(2).ge.13)then
               rc = corerd(kstar(2),mass(2),mass(2),zpars(2))
               ospin(2) = jspin(2)/(k3*rc*rc*mass(2))
            endif
            goto 135
         endif
         dtm = 0.d0
*
* Reset orbital parameters as separation may have changed.
*
         tb = (sep/aursun)*SQRT(sep/(aursun*(mass(1)+mass(2))))
         oorb = twopi/tb
         goto 4
      endif
*
 135  continue
*
      sgl = .true.
      if(kstar(1).eq.13.and.mergemsp.eq.1.and.
     &   notamerger.eq.0)then
         s = (twopi*yearsc)/ospin(1)
         if(s.lt.0.03d0.and.B(1).gt.0.d0)then
            merge_mem = 1
         endif
      endif
      if(kstar(2).eq.13.and.mergemsp.eq.1.and.
     &   notamerger.eq.0)then
         s = (twopi*yearsc)/ospin(2)
         if(s.lt.0.03d0.and.B(2).gt.0.d0)then
            merge_mem = 1
         endif
      endif
      if(kstar(1).ne.15.or.kstar(2).ne.15)then
         if(com)then
            com = .false.
         else
            mass1_bpp = mass(1)
            mass2_bpp = mass(2)
            if(kstar(1).eq.15) mass1_bpp = mass0(1)
            if(kstar(2).eq.15) mass2_bpp = mass0(2)
            if(coel)then
                evolve_type = 6.0
                CALL writebpp(jp,tphys,evolve_type,
     &                        mass1_bpp,mass2_bpp,
     &                        kstar(1),kstar(2),0.d0,
     &                        0.d0,0.d0,0.d0,ngtv,bkick)
            elseif(ecc.gt.1.d0)then
*
* Binary dissolved by a supernova or tides.
*
                evolve_type = 11.0
                binstate = 2
                mergertype = -1
                CALL writebpp(jp,tphys,evolve_type,
     &                        mass1_bpp,mass2_bpp,
     &                        kstar(1),kstar(2),sep,
     &                        tb,ecc,0.d0,ngtv2,bkick)
            else
                evolve_type = 9.0
                CALL writebpp(jp,tphys,evolve_type,
     &                        mass1_bpp,mass2_bpp,
     &                        kstar(1),kstar(2),0.d0,
     &                        0.d0,0.d0,0.d0,ngtv,bkick)
            endif
            DO jj = 13,20
               bkick(jj) = 0.0
            ENDDO
         endif
         if(kstar(2).eq.15)then
            kmax = 1
            rol(2) = -1.d0*rad(2)
            dtmi(2) = tphysf
         elseif(kstar(1).eq.15)then
            kmin = 2
            rol(1) = -1.d0*rad(1)
            dtmi(1) = tphysf
         endif
* Makes sure coalesced NSs are reset. PK.
         if(kstar(1).eq.13.and.ecc.le.1.d0.and.pulsar.gt.0.and.
     &      notamerger.eq.0)then
            age = 0.d0
            epoch(1) = tphys
         endif
         if(kstar(2).eq.13.and.ecc.le.1.d0.and.pulsar.gt.0.and.
     &      notamerger.eq.0)then
            age = 0.d0
            epoch(2) = tphys
         endif
         ecc = -1.d0
         sep = 0.d0
         dtm = 0.d0
         coel = .false.
         goto 4
      endif
*
 140  continue
*
      if(com)then
         com = .false.
      else
          mass1_bpp = mass(1)
          mass2_bpp = mass(2)

          if(kstar(1).eq.15.and.bpp(jp,4).lt.15.0)then
              mass1_bpp = mass0(1)
          endif

          if(kstar(2).eq.15.and.bpp(jp,5).lt.15.0)then
              mass2_bpp = mass0(2)
          endif

          if(coel)then
              evolve_type = 6.0
              CALL writebpp(jp,tphys,evolve_type,
     &                      mass1_bpp,mass2_bpp,
     &                      kstar(1),kstar(2),0.d0,
     &                      0.d0,0.d0,0.d0,ngtv,bkick)
          elseif(kstar(1).eq.15.and.kstar(2).eq.15)then
*
* Cases of accretion induced supernova or single star supernova.
* No remnant is left in either case.
*
              evolve_type = 9.0
              CALL writebpp(jp,tphys,evolve_type,
     &                      mass1_bpp,mass2_bpp,
     &                      kstar(1),kstar(2),0.d0,
     &                      0.d0,0.d0,0.d0,ngtv2,bkick)
          else
              evolve_type = 10.0
              rrl1 = rad(1)/rol(1)
              rrl2 = rad(2)/rol(2)
              CALL writebpp(jp,tphys,evolve_type,
     &                      mass1_bpp,mass2_bpp,
     &                      kstar(1),kstar(2),sep,
     &                      tb,ecc,rrl1,rrl2,bkick)
          endif
          DO jj = 13,20
              bkick(jj) = 0.0
          ENDDO
      endif
*
      if((isave.and.tphys.ge.tsave).or.iplot)then
          if(B_0(1).eq.0.d0)then !PK.
              b01_bcm = 0.d0
          elseif(B_0(1).gt.0.d0.and.B(1).eq.0.d0)then
              b01_bcm = B_0(1)
          else
              b01_bcm = B(1)
          endif
          if(B_0(2).eq.0.d0)then
              b02_bcm = 0.d0
          elseif(B_0(2).gt.0.d0.and.B(2).eq.0.d0)then
              b02_bcm = B_0(2)
          else
              b02_bcm = B(2)
          endif
          teff1 = 1000.d0*((1130.d0*lumin(1)/
     &                       (rad(1)**2.d0))**(1.d0/4.d0))
          teff2 = 1000.d0*((1130.d0*lumin(2)/
     &                       (rad(2)**2.d0))**(1.d0/4.d0))
          rrl1 = rad(1)/rol(1)
          rrl2 = rad(2)/rol(2)
          dt = MAX(dtm,1.0d-12)*1.0d+06
          if(j1.eq.1)then
              deltam1_bcm = (-1.0*dm1 - dms(1))/dt
              deltam2_bcm = (dm2 - dms(2))/dt
          else
              deltam1_bcm = (dm2 - dms(1))/dt
              deltam2_bcm = (-1.0*dm1 - dms(2))/dt
          endif
          CALL writebcm(ip,tphys,kstar(1),mass0(1),mass(1),
     &                  lumin(1),rad(1),teff1,massc(1),
     &                  radc(1),menv(1),renv(1),epoch(1),
     &                  ospin(1),deltam1_bcm,rrl1,kstar(2),mass0(2),
     &                  mass(2),lumin(2),rad(2),teff2,massc(2),
     &                  radc(2),menv(2),renv(2),epoch(2),ospin(2),
     &                  deltam2_bcm,rrl2,tb,sep,ecc,b01_bcm,b02_bcm,
     &                  vk1_bcm,vk2_bcm,vsys_bcm,theta_bcm,
     &                  formation(1),formation(2),binstate,mergertype)
         if(output) write(*,*)'bcm4:',kstar(1),kstar(2),mass(1),
     & mass(2),rad(1),rad(2),ospin(1),ospin(2),jspin(1),
     & tphys,tphysf
*     & mass(2),rad(1),rad(2),ospin(1),ospin(2),B(1),B(2),jspin(1),
         if(isave) tsave = tsave + dtp
         if(tphysf.le.0.d0)then
            ip = ip + 1
            do 145 , k = 1,42
               bcm(ip,k) = bcm(ip-1,k)
 145        continue
         endif
*

      elseif((kstar(1).eq.15.and.kstar(2).eq.15))then
         tphys = tphysf
         goto 135
      endif
      tphysfhold = tphysf
      tphysf = tphys
      if(sgl)then
         if(ecc.ge.0.d0.and.ecc.le.1.d0) ecc = -1.d0
         tb = -1.d0
      endif
      tb = tb*yeardy

      if(jp.ge.1000)then
         WRITE(*,*)' STOP: EVOLV2 ARRAY ERROR '
*         CALL exit(0)
*         STOP
      elseif(jp.ge.40)then
         WRITE(99,*)' EVOLV2 ARRAY WARNING ',mass1i,mass2i,tbi,ecci,jp
      endif
      if(iter.ge.loop)then
         WRITE(99,*)'ITER>=LOOP:',jp,tphys,tphysfhold,dtp,kstar,age,kst,
     & id1_pass,id2_pass,mass(1),mass(2),iter,loop
*         CALL exit(0)
*         STOP
      endif
      bcm(ip+1,1) = -1.0
      bpp(jp+1,1) = -1.0
      bppout = bpp
      bcmout = bcm
*

      END SUBROUTINE evolv2
***<|MERGE_RESOLUTION|>--- conflicted
+++ resolved
@@ -282,14 +282,11 @@
       kstar(1) = kstar1
       kstar(2) = kstar2
 
-<<<<<<< HEAD
-=======
       kstar1_bpp = 0
       kstar2_bpp = 0
 
       mass1_bpp = 0.d0
       mass2_bpp = 0.d0
->>>>>>> 744c70d4
 
       mass1i = mass(1)
       mass2i = mass(2)
@@ -1576,36 +1573,12 @@
 *
       if((tphys.lt.tiny.and.ABS(dtm).lt.tiny.and.
      &    (mass2i.lt.0.1d0.or..not.sgl)).or.snova)then
-<<<<<<< HEAD
-         jp = MIN(1000,jp + 1)
-         bpp(jp,1) = tphys
-         bpp(jp,2) = mass(1)
-         bpp(jp,3) = mass(2)
-         bpp(jp,4) = float(kstar(1))
-         bpp(jp,5) = float(kstar(2))
-         bpp(jp,6) = sep
-         bpp(jp,7) = tb
-         bpp(jp,8) = ecc
-         bpp(jp,9) = rad(1)/rol(1)
-         bpp(jp,10) = rad(2)/rol(2)
-         bpp(jp,11) = 1.0
-         bpp(jp,12) = bkick(15)
-         bpp(jp,13) = bkick(16)
-         if(bkick(1).gt.0.d0.and.bkick(5).le.0.d0)then
-            bpp(jp,14) = bkick(13)
-            bpp(jp,15) = bkick(18)
-         elseif(bkick(1).gt.0.d0.and.bkick(5).gt.0.d0)then
-            bpp(jp,14) = bkick(14)
-            bpp(jp,15) = bkick(19)
-         endif
-=======
           evolve_type = 1.d0
           rrl1 = rad(1)/rol(1)
           rrl2 = rad(2)/rol(2)
           CALL writebpp(jp,tphys,evolve_type,
      &                  mass(1),mass(2),kstar(1),kstar(2),sep,
      &                  tb,ecc,rrl1,rrl2,bkick)
->>>>>>> 744c70d4
          DO jj = 13,20
             bkick(jj) = 0.0
          ENDDO
