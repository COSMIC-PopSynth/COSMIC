***
      SUBROUTINE evolv2(kstar1,kstar2,mass1,mass2,tb,ecc,z,tphysf,
     \ netatmp,bwindtmp,hewindtmp,alpha1tmp,lambdatmp,
     \ ceflagtmp,tflagtmp,ifflagtmp,wdflagtmp,ppsntmp,
     \ bhflagtmp,nsflagtmp,
     \ cekickflagtmp,cemergeflagtmp,cehestarflagtmp,
     \ mxnstmp,pts1tmp,pts2tmp,pts3tmp,ecsnptmp,ecsn_mlowtmp,aictmp,
     \ sigmatmp,sigmadivtmp,bhsigmafractmp,polar_kick_angletmp,
     \ natal_kick_array,qcrit_array,betatmp,xitmp,
     \ acc2tmp,epsnovtmp,eddfactmp,gammatmp,
     \ bconsttmp,CKtmp,mergertmp,windflagtmp,dtptmp,idumtmp,
     \ bppout,bcmout)
      implicit none
      INCLUDE 'const_bse.h'
***
*
*           B I N A R Y
*           ***********
*
*       Roche lobe overflow.
*       --------------------
*
*       Developed by Jarrod Hurley, IOA, Cambridge.
*       .........................................................
*
*       Advice by Christopher Tout, Onno Pols & Sverre Aarseth.
*       ++++++++++++++++++++++++++++++++++++++++++++++++++
*
* Adapted from Aarseth's code 21st September 1996.
* Fully revised on 27th November 1996 to remove vestiges of N-body code and
* incorporate corrections.
* Fully revised on 1st April 1998 to include new stellar evolution formulae
* and associated binary evolution changes.
* Fully revised on 4th July 1998 to include eccentricity, tidal 
* circularization, wind accretion, velocity kicks for supernovae and all
* associated orbital momentum changes.
*
***
*
* See Tout et al., 1997, MNRAS, 291, 732 for a description of many of the
* processes in this code as well as the relevant references mentioned
* within the code. 
*
* Reference for the stellar evolution formulae is Hurley, Pols & Tout, 
* 2000, MNRAS, 315, 543 (SSE paper).  
* Reference for the binary evolution algorithm is Hurley, Tout & Pols, 
* 2002, MNRAS, 329, 897 (BSE paper). 
*
***
*
* March 2001 *
* Changes since version 3, i.e. since production of Paper3:  
*
* 1) The Eddington limit flag (on/off) has been replaced by an 
*    Eddington limit multiplicative factor (eddfac). So if you 
*    want to neglect the Eddington limit you would set eddfac 
*    to a large value. 
*
* 2) To determine whether material transferred during RLOF forms 
*    an accretion disk around the secondary or hits the secondary 
*    in a direct stream we calculate a minimum radial distance, rmin, 
*    of the mass stream from the secondary. This is taken from eq.(1) 
*    of Ulrich & Burger (1976, ApJ, 206, 509) which they fitted to 
*    the calculations of Lubow & Shu (1974, ApJ, 198, 383).
*    If rmin is less than the radius of the secondary then an 
*    accretion disk is not formed. 
*    Note that the formula for rmin given by Ulrich & Burger is valid 
*    for all q whereas that given by Nelemans et al. (2001, A&A, 
*    submitted) in their eq.(6) is only valid for q < 1 where 
*    they define q = Mdonor/Maccretor, i.e. DD systems. 
*
* 3) The changes to orbital and spin angular momentum owing to 
*    RLOF mass transfer have been improved, and an new input option 
*    now exists. 
*    When mass is lost from the system during RLOF there are now 
*    three choices as to how the orbital angular momentum is 
*    affected: a) the lost material carries with it a fraction 
*    gamma of the orbital angular momentum, i.e. 
*    dJorb = gamma*dm*a^2*omega_orb; b) the material carries with it 
*    the specific angular momentum of the primary, i.e.
*    dJorb = dm*a_1^2*omega_orb; or c) assume the material is lost 
*    from the system as if a wind from the secondary, i.e.
*    dJorb = dm*a_2^2*omega_orb. 
*    The parameter gamma is an input option. 
*    Choice c) is used if the mass transfer is super-Eddington 
*    or the system is experiencing novae eruptions. 
*    In all other cases choice a) is used if gamma > 0.0, b) if 
*    gamma = -1.0 and c) is used if gamma = -2.0. 
*    The primary spin angular momentum is reduced by an amount 
*    dm1*r_1^2*omega_1 when an amount of mass dm1 is transferred 
*    from the primary. 
*    If the secondary accretes through a disk then its spin 
*    angular momentum is altered by assuming that the material 
*    falls onto the star from the inner edge of a Keplerian 
*    disk and that the system is in a steady state, i.e. 
*    an amount dm2*SQRT(G*m_2*r_2). 
*    If there is no accretion disk then we calculate the angular 
*    momentum of the transferred material by using the radius at 
*    at which the disk would have formed (rdisk = 1.7*rmin, see 
*    Ulrich & Burger 1976) if allowed, i.e. the angular momentum 
*    of the inner Lagrangian point, and add this directly to 
*    the secondary, i.e. an amount dm2*SQRT(G*m_2*rdisk). 
*    Total angular momentum is conserved in this model. 
*
* 4) Now using q_crit = 3.0 for MS-MS Roche systems (previously we 
*    had nothing). This corresponds roughly to R proportional to M^5 
*    which should be true for the majority of the MS (varies from 
*    (M^17 -> M^2). If q > q_crit then contact occurs. 
*    For CHeB primaries we also take q_crit = 3.0 and allow 
*    common-envelope to occur if this is exceeded. 
*
* 5) The value of lambda used in calculations of the envelope binding 
*    energy for giants in common-envelope is now variable (see function 
*    in zfuncs). The lambda function has been fitted by Onno to detailed 
*    models ... he will write about this soon!
*
* 6) Note that eq.42 in the paper is missing a SQRT around the
*    MR^2/a^5 part. This needs to be corrected in any code update
*    paper with a thanks to Jeremy Sepinsky (student at NorthWestern).
*    It is ok in the code.
*
* March 2003 *
* New input options added:  
*
*    ifflag - for the mass of a WD you can choose to use the mass that 
*             results from the evolution algorithm (basically a competition
*             between core-mass growth and envelope mass-loss) or use the IFMR 
*             proposed by Han, Podsiadlowski & Eggleton, 1995, MNRAS, 272, 800
*             [>0 activates HPE IFMR]. 
*
*    wdflag - for the cooling of WDs you can choose to use either the standard 
*             Mestel cooling law (see SSE paper) or a modified-Mestel law that 
*             is better matched to detailed models (provided by Brad Hansen 
*             ... see Hurley & Shara, 2003, ApJ, May 20, in press) 
*             [>0 activates modified-Mestel]. 
*
*    bhflag - choose whether or not black holes should get velocity kicks 
*             at formation 
*             [0= no kick; >0 kick]. 
*
*    nsflag - for the mass of neutron stars and black holes you can use either 
*             the SSE prescription or the prescription presented by 
*             Belczynski et al. 2002, ApJ, 572, 407 who found that SSE was 
*             underestimating the masses of these stars. In either case you also 
*             need to set the maximum NS mass (mxns) for the prescription  
*             [0= SSE, mxns=1.8; >0 Belczynski, mxns=3.0].
*
* Sept 2004 *
* Input options added/changed:
*
*    ceflag - set to 3 this uses de Kool (or Podsiadlowski) CE prescription, 
*             other options, such as Yungelson, could be added as well. 
*
*    hewind - factor to control the amount of He star mass-loss, i.e.
*             1.0e-13*hewind*L^(2/3) gives He star mass-loss.
*
*
*       ++++++++++++++++++++++++++++++++++++++++++++++++++
***
*
      INTEGER loop,iter,intpol,k,ip,jp,j1,j2,jj
      INTEGER kcomp1,kcomp2,formation(2)
      PARAMETER(loop=20000)
      INTEGER kstar(2),kw,kst,kw1,kw2,kmin,kmax,kstar1,kstar2
      INTEGER kstar1_bpp,kstar2_bpp
*
      REAL*8 km,km0,tphys,tphys0,dtm0,tphys00,tphysfhold
      REAL*8 tphysf,dtp,tsave,mass1,mass2
      REAL*8 aj(2),aj0(2),epoch(2),tms(2),tbgb(2),tkh(2),dtmi(2)
      REAL*8 mass0(2),mass(2),massc(2),menv(2),mass00(2),mcxx(2)
      REAL*8 mass1_bpp,mass2_bpp
      REAL*8 rad(2),rol(2),rol0(2),rdot(2),radc(2),renv(2),radx(2)
      REAL*8 lumin(2),k2str(2),q(2),dms(2),dmr(2),dmt(2)
      REAL*8 dml,vorb2,vwind2,omv2,ivsqm,lacc,bkick(20)
      REAL*8 sep,dr,tb,dme,tdyn,taum,dm1,dm2,dmchk,qc,dt,pd,rlperi
      REAL*8 m1ce,m2ce,mch,tmsnew,dm22,mew
      PARAMETER(mch=1.44d0)
      REAL*8 yeardy,yearsc,aursun
      PARAMETER(yeardy=365.24d0,aursun=214.95d0,yearsc=3.1557d+07)
      REAL*8 acc1,tiny
      PARAMETER(acc1=3.920659d+08,tiny=1.0d-14)
      REAL*8 ecc,ecc1,tc,tcirc,ttid,ecc2,omecc2,sqome2,sqome3,sqome5
      REAL*8 f1,f2,f3,f4,f5,f,raa2,raa6,eqspin,rg2,tcqr
      REAL*8 k3,mr23yr,twopi
      PARAMETER(k3=0.21d0,mr23yr=0.4311d0)
      REAL*8 jspin(2),ospin(2),jorb,oorb,jspbru,ospbru
      REAL*8 delet,delet1,dspint(2),djspint(2),djtx(2)
      REAL*8 dtj,djorb,djgr,djmb,djt,djtt,rmin,rdisk
*
      INTEGER pulsar,bdecayfac,aic,htpmb,ST_cr,ST_tide,wdwdedd,eddlim
      INTEGER mergemsp,merge_mem,notamerger,binstate,mergertype
      REAL*8 fallback,sigmahold,sigmadiv,ecsnp,ecsn_mlow
      REAL*8 vk,u1,u2,s,Kconst,betahold,convradcomp(2),teff(2)
      REAL*8 B_0(2),bacc(2),tacc(2),xip,xihold,diskxip
      REAL*8 deltam1_bcm,deltam2_bcm,b01_bcm,b02_bcm
      REAL*8 B(2),Bbot,omdot,b_mdot,b_mdot_lim,evolve_type
      COMMON /fall/fallback
      REAL ran3
      EXTERNAL ran3
*

*
      REAL*8 z,tm,tn,m0,mt,rm,lum,mc,rc,me,re,k2,age,dtm,dtr
      REAL*8 tscls(20),lums(10),GB(10),zpars(20)
      REAL*8 zero,ngtv,ngtv2,mt2,rrl1,rrl2,mcx,teff1,teff2
      REAL*8 mass1i,mass2i,tbi,ecci
      LOGICAL coel,com,prec,inttry,change,snova,sgl,bsymb,esymb,bss
      LOGICAL supedd,novae,disk
      LOGICAL isave,iplot
      REAL*8 rl,mlwind,vrotf,corerd
      EXTERNAL rl,mlwind,vrotf,corerd
*
      REAL*8 kw3,wsun,wx
      PARAMETER(kw3=619.2d0,wsun=9.46d+07,wx=9.46d+08)
      LOGICAL output
      REAL*8 bppout(1000,15)
      REAL*8 bcmout(50000,42)

      REAL*8 netatmp,bwindtmp,hewindtmp,alpha1tmp,lambdatmp
      REAL*8 mxnstmp,pts1tmp,pts2tmp,pts3tmp,dtptmp
      REAL*8 sigmatmp,bhsigmafractmp,polar_kick_angletmp,betatmp,xitmp
      REAL*8 ecsnptmp,ecsn_mlowtmp,sigmadivtmp
      REAL*8 acc2tmp,epsnovtmp,eddfactmp,gammatmp
      REAL*8 bconsttmp,CKtmp,mergertmp,qc_fixed,qcrit_array(16)
      REAL*8 vk1_bcm,vk2_bcm,vsys_bcm,theta_bcm,natal_kick_array(6)
      INTEGER cekickflagtmp,cemergeflagtmp,cehestarflagtmp
      INTEGER ceflagtmp,tflagtmp,ifflagtmp,nsflagtmp,aictmp
      INTEGER wdflagtmp,ppsntmp,bhflagtmp,windflagtmp,idumtmp

Cf2py intent(in) kstar1,kstar2,mass1,mass2,tb,ecc,z,tphysf,bkick
Cf2py intent(out) bppout,bcmout
      ceflag = ceflagtmp
      tflag = tflagtmp
      ifflag = ifflagtmp
      nsflag = nsflagtmp
      wdflag = wdflagtmp
      ppsn = ppsntmp
      bhflag = bhflagtmp
      nsflag = nsflagtmp
      mxns = mxnstmp
      alpha1 = alpha1tmp
      pts1 = pts1tmp
      pts2 = pts2tmp
      pts3 = pts3tmp
      ecsnp = ecsnptmp
      ecsn_mlow = ecsn_mlowtmp
      aic = aictmp
      sigma = sigmatmp
      sigmadiv = sigmadivtmp
      bhsigmafrac = bhsigmafractmp
      polar_kick_angle = polar_kick_angletmp
      beta = betatmp
      neta = netatmp
      lambda = lambdatmp
      cekickflag = cekickflagtmp
      cemergeflag = cemergeflagtmp
      cehestarflag = cehestarflagtmp
      hewind = hewindtmp
      bwind = bwindtmp
      xi = xitmp
      acc2 = acc2tmp
      epsnov = epsnovtmp
      eddfac = eddfactmp
      gamma = gammatmp
      bconst = bconsttmp
      CK = CKtmp
      merger = mergertmp
      windflag = windflagtmp
      dtp = dtptmp
      idum = idumtmp

      CALL instar

*
* Save the initial state.
*
     
*      CE2flag = 0
      mass(1) = mass1
      mass(2) = mass2

      kstar(1) = kstar1
      kstar(2) = kstar2

      kstar1_bpp = 0
      kstar2_bpp = 0

      mass1_bpp = 0.d0
      mass2_bpp = 0.d0

      mass1i = mass(1)
      mass2i = mass(2)
      tbi = tb
      ecci = ecc
*
      zero = 0.d0
      ngtv = -1.d0
      ngtv2 = -2.d0
      twopi = 2.d0*ACOS(-1.d0)

* value for bcm[ii,37] which tracks binary state; 0 for binary, 1 for merger, 2 for disrupted
      binstate = 0
* value for bcm[ii,38] which tracks merger types; only set when binstate is 1
* the logic is to combine kstar values of merged objects. so 1313 or 0809.
      mergertype = -1
* PDK
      pulsar = 1
      bdecayfac = 1 !determines which accretion induced field decay method to use: 0=exp, 1=inverse
      wdwdedd = 0 !Have not introduced yet but will. if set to 1 forces WD dynamical MT to be limited by eddington rate.
      eddlim = 1 !Have not introduced yet but will.if = 0 then BSE version, only H limit, else StarTrack version.
      sigmahold = sigma !Captures original sigma so after ECSN we can reset it.
      betahold = beta !memory for wind mass loss factor.
      htpmb = 1 !zero = htpmb, 1 = Ivanova & Taam 2002 method which kicks in later than the standard
      ST_cr = 1 !sets which convective/radiative boundary to use, 0=old, 1=startrack.
      ST_tide = 0 !sets which tidal method to use. 0=old, 1=startrack
* Note, here startrack method does not use a better integration scheme (yet) but simply
* follows similar set up to startrack (including initial vrot, using roche-lobe check
* at periastron, and circularisation and synchronisation at start of MT).
      Kconst = 2.5d-52
      Bbot = 5e+7 !100.d0 or ~d+07.
      b_mdot_lim = -1.0e-11 !limiting accretion induced field decay with mdot as a proxy for 
*                           accretion temperature and number of impurities.
      xihold = xi
      xip = 1 !1 is on, 0 is off; for modified NS wind ang. mom. accretion.
      diskxip = 0.d0 !sets if diskxi is to be used (>0; 0.01) and is min diskxi value.
      formation(1) = 0 !helps determine formation channel of interesting systems.
      formation(2) = 0
      notamerger = 0 !if 0 you reset the merger NS product to new factory settings else you don't.
      mergemsp = 1 !if set to 1 any NS that merges with another star where the NS is an MSP stays an MSP...
      merge_mem = 0
      output = .false.  ! .true. turns on, .false. turns off.
*                       WARNING: can fill up the output file very quickly. 
*                       With N=2e6 .stdout was 3.2 GB in 6 mins. If needed you can
*                       be more selective with outputting, but must add this yourself!
*      if(id1_pass.eq.1)then!.and.tphysf.gt.17.50d0.and.
**     &   tphysf.lt.17.6d0)then
*         output = .true.
*      endif
*
* Initialize the parameters.
*

      tphys = 0.d0 
      bpp = 0.d0
      bcm = 0.d0
      bppout = 0.d0
      bcmout = 0.d0

      B_0(1) = 0.d0
      B_0(2) = 0.d0

      bacc(1) = 0.d0
      bacc(2) = 0.d0

      tacc(1) = 0.d0
      tacc(2) = 0.d0
  
      tms(1) = 0.0
      tms(2) = 0.0

      DO jj = 1,20
         bkick(jj) = 0.0
      ENDDO

      mass0(1) = mass(1)
      massc(1) = 0.0
      ospin(1) = 0.0
      epoch(1) = 0.0
      rad(1) = 0.0
      lumin(1) = 0.0
      massc(1) = 0.0
      radc(1) = 0.0
      menv(1) = 0.0
      renv(1) = 0.0
      ospin(1) = 0.0
  
      mass0(2) = mass(2)
      massc(2) = 0.0
      ospin(2) = 0.0
      epoch(2) = 0.0
      rad(2) = 0.0
      lumin(2) = 0.0
      massc(2) = 0.0
      radc(2) = 0.0
      menv(2) = 0.0
      renv(2) = 0.0
      ospin(2) = 0.0

* set bcm kick values to 0.0 initially
      vk1_bcm = 0.d0
      vk2_bcm = 0.d0
      vsys_bcm = 0.d0
      theta_bcm = 0.d0


*
* Set the seed for the random number generator. 
*
*      idum = INT(sep*100)
      if(idum.gt.0) idum = -idum

*
* Set the collision matrix.
*
      CALL zcnsts(z,zpars)

      kmin = 1
      kmax = 2
      sgl = .false.
      mt2 = MIN(mass(1),mass(2))
      kst = 0
      iter = 0 ! PDK addition, just incase you bail out before 4 loop (usually from multiple calls for one evolve)
*
      if(mt2.lt.tiny.or.tb.le.0.d0)then
         sgl = .true.
         if(mt2.lt.tiny)then
            mt2 = 0.d0
            if(mass(1).lt.tiny)then
               if(tphys.lt.tiny)then
                  mass0(1) = 0.01d0
                  mass(1) = mass0(1)
                  kst = 1
               else
                  kmin = 2
                  lumin(1) = 1.0d-10
                  rad(1) = 1.0d-10
                  massc(1) = 0.d0
                  dmt(1) = 0.d0
                  dmr(1) = 0.d0
               endif
               ospin(1) = 1.0d-10
               jspin(1) = 1.0d-10
               dtmi(1) = 5.0d+04 !5Gyr, added for use of single stars in evolv2.f
            else
               if(tphys.lt.tiny)then
                  mass0(2) = 0.01d0
                  mass(2) = mass0(2)
                  kst = 2
               else
                  kmax = 1
                  lumin(2) = 1.0d-10
                  rad(2) = 1.0d-10
                  massc(2) = 0.d0
                  dmt(2) = 0.d0
                  dmr(2) = 0.d0
               endif
               ospin(2) = 1.0d-10
               jspin(2) = 1.0d-10
               dtmi(2) = 5.0d+04 !5Gyr, added for use of single stars in evolv2.f
            endif
         endif
         ecc = -1.d0
         tb = 0.d0
         sep = 1.0d+10
         oorb = 0.d0
         jorb = 0.d0
         if(ospin(1).lt.0.0) ospin(1) = 1.0d-10
         if(ospin(2).lt.0.0) ospin(2) = 1.0d-10
         q(1) = 1.0d+10
         q(2) = 1.0d+10
         rol(1) = 1.0d+10
         rol(2) = 1.0d+10
      else
         tb = tb/yeardy
         sep = aursun*(tb*tb*(mass(1) + mass(2)))**(1.d0/3.d0)
         oorb = twopi/tb
         jorb = mass(1)*mass(2)/(mass(1)+mass(2))
     &          *SQRT(1.d0-ecc*ecc)*sep*sep*oorb
         if(ospin(1).lt.0.d0) ospin(1) = oorb
         if(ospin(2).lt.0.d0) ospin(2) = oorb
      endif
*
      do 500 , k = kmin,kmax
         age = tphys - epoch(k)
         mc = massc(k)
         rc = radc(k)
         CALL star(kstar(k),mass0(k),mass(k),tm,tn,tscls,lums,GB,zpars)
         CALL hrdiag(mass0(k),age,mass(k),tm,tn,tscls,lums,GB,zpars,
     &               rm,lum,kstar(k),mc,rc,me,re,k2,ST_tide,
     &               ecsnp,ecsn_mlow)
         aj(k) = age
         epoch(k) = tphys - age
         rad(k) = rm
         lumin(k) = lum
         teff(k) = 1000.d0*((1130.d0*lumin(k)/
     &                    (rad(k)**2.d0))**(1.d0/4.d0))
         massc(k) = mc
         radc(k) = rc
         menv(k) = me
         renv(k) = re
         k2str(k) = k2
         tms(k) = tm
         tbgb(k) = tscls(1)
*
         if(tphys.lt.tiny.and.ospin(k).le.0.001d0)then
            ospin(k) = 45.35d0*vrotf(mass(k),ST_tide)/rm
         endif
         jspin(k) = ospin(k)*(k2*rm*rm*(mass(k)-mc)+k3*rc*rc*mc)
         if(.not.sgl)then
            q(k) = mass(k)/mass(3-k)
            rol(k) = rl(q(k))*sep
            if(ST_tide.gt.0) rol(k) = rl(q(k))*sep*(1.d0-ecc)
         endif
         rol0(k) = rol(k)
         dmr(k) = 0.d0
         dmt(k) = 0.d0
         djspint(k) = 0.d0
         dtmi(k) = 1.0d+06
         B(k) = 0.d0 !PK
         if(kstar(k).ne.13)then
            bacc(k) = 0.d0
            tacc(k) = 0.d0
         endif
*
 500  continue
*
      if(output) write(*,*)'Init:',mass(1),mass(2),massc(1),massc(2),
     & rad(1),rad(2),kstar(1),kstar(2),sep,ospin(1),ospin(2),jspin(1),
     & jspin(2),sigma,eddfac,z,id1_pass,id2_pass,tphysf,tphys,iter,tsave
*
      if(mt2.lt.tiny)then
         sep = 0.d0
         if(kst.gt.0)then
            mass0(kst) = 0.d0
            mass(kst) = 0.d0
            kmin = 3 - kst
            kmax = kmin
         endif
      endif
*
* On the first entry the previous timestep is zero to prevent mass loss.
*
      dtm = 1.d0
      delet = 0.d0
      djorb = 0.d0
      bss = .false.
*
* Setup variables which control the output (if it is required).
*
      ip = 0
      jp = 0

      tsave = tphys
      isave = .true.
      iplot = .false.
      if(dtp.le.0.d0)then
         iplot = .true.
         isave = .false.
         tsave = tphysf
      elseif(dtp.gt.tphysf)then
         isave = .false.
         tsave = tphysf
      endif
      if(tphys.ge.tphysf) goto 140
*
 4    iter = 0
      intpol = 0
      inttry = .false.
      change = .false.
      prec = .false.
      snova = .false.
      coel = .false.
      com = .false.
      bsymb = .false.
      esymb = .false.
      tphys0 = tphys
      ecc1 = ecc
      j1 = 1
      j2 = 2
      if(kstar(1).ge.10.and.kstar(1).le.14) dtmi(1) = 0.01d0
      if(kstar(2).ge.10.and.kstar(2).le.14) dtmi(2) = 0.01d0
      dm1 = 0.d0
      dm2 = 0.d0
*
 5    kw1 = kstar(1)
      kw2 = kstar(2)
*      WRITE(*,*)iter,dt,dtm,dtmi

*
      dt = 1.0d+06*dtm
      eqspin = 0.d0
      djtt = 0.d0
*
      if(output) write(*,*)'1st in 5: ',tphys,dt,kw1,kw2,
     & mass(1),mass(2),intpol,iter
*
      if(intpol.eq.0.and.ABS(dtm).gt.tiny.and..not.sgl)then
         vorb2 = acc1*(mass(1)+mass(2))/sep
         ivsqm = 1.d0/SQRT(1.d0-ecc*ecc)
         do 501 , k = 1,2
*
* Calculate wind mass loss from the previous timestep.
*
            if(neta.gt.tiny)then
               rlperi = rol(k)*(1.d0-ecc)
               if(ST_tide.gt.1) rlperi = rol(k)
               dmr(k) = mlwind(kstar(k),lumin(k),rad(k),mass(k),
     &                         massc(k),rlperi,z,tphys)
*
* Calculate how much of wind mass loss from companion will be
* accreted (Boffin & Jorissen, A&A 1988, 205, 155).
*
               if(beta.lt.0.d0)then !PK. following startrack
                  beta = 0.125
                  if(kstar(k).le.1)then
                     if(mass(k).gt.120.d0)then
                        beta = 7.d0
                     elseif(mass(k).le.1.4d0)then
                        beta = 0.5
                     else
                        beta = 7.d0*((mass(k)-1.4d0)/(120.d0-1.4d0))
     &                         + 0.5d0
                     endif
                  elseif(kstar(k).ge.7.and.kstar(k).le.9)then
                     if(mass(k).gt.120.d0)then
                        beta = 7.d0
                     elseif(mass(k).le.10.d0)then
                        beta = 0.125
                     else
                        beta = 7.d0*((mass(k)-10.d0)/(120.d0-10.d0))
     &                               + 0.125d0
                     endif
                  endif
               endif
               vwind2 = 2.d0*beta*acc1*mass(k)/rad(k)
               omv2 = (1.d0 + vorb2/vwind2)**(3.d0/2.d0)
               dmt(3-k) = ivsqm*acc2*dmr(k)*((acc1*mass(3-k)/vwind2)**2)
     &                    /(2.d0*sep*sep*omv2)
               dmt(3-k) = MIN(dmt(3-k),0.8d0*dmr(k))
               beta = betahold
            else
               dmr(k) = 0.d0
               dmt(3-k) = 0.d0
            endif
 501     continue
*
* Diagnostic for Symbiotic-type stars.
*
         if(neta.gt.tiny.and..not.esymb)then
            lacc = 3.14d+07*mass(j2)*dmt(j2)/rad(j2)
            lacc = lacc/lumin(j1)
            if((lacc.gt.0.01d0.and..not.bsymb).or.
     &         (lacc.lt.0.01d0.and.bsymb))then
<<<<<<< HEAD
=======
               jp = MIN(1000,jp + 1)
               bpp(jp,1) = tphys
               bpp(jp,2) = mass(1)
               bpp(jp,3) = mass(2)
               bpp(jp,4) = float(kstar(1))
               bpp(jp,5) = float(kstar(2))
               bpp(jp,6) = sep
               bpp(jp,7) = tb
               bpp(jp,8) = ecc
               bpp(jp,9) = rad(1)/rol(1)
               bpp(jp,10) = rad(2)/rol(2)
>>>>>>> 4651e48c
               if(bsymb)then
                  evolve_type = 13.d0
                  esymb = .true.
               else
                  evolve_type = 12.d0
                  bsymb = .true.
               endif
               rrl1 = rad(1)/rol(1)
               rrl2 = rad(2)/rol(2)
               CALL writebpp(jp,tphys,evolve_type,
     &                      mass(1),mass(2),kstar(1),kstar(2),sep,
     &                      tb,ecc,rrl1,rrl2,bkick)
               DO jj = 13,20
                   bkick(jj) = 0.0
               ENDDO
            endif
         endif
*
* Calculate orbital angular momentum change due to wind mass loss.
*
         ecc2 = ecc*ecc
         omecc2 = 1.d0 - ecc2
         sqome2 = SQRT(omecc2)
*
         djorb = ((dmr(1)+q(1)*dmt(1))*mass(2)*mass(2) + 
     &            (dmr(2)+q(2)*dmt(2))*mass(1)*mass(1))*
     &           sep*sep*sqome2*oorb/(mass(1)+mass(2))**2
         delet = ecc*(dmt(1)*(0.5d0/mass(1) + 1.d0/(mass(1)+mass(2))) +
     &                dmt(2)*(0.5d0/mass(2) + 1.d0/(mass(1)+mass(2))))
*
* For very close systems include angular momentum loss owing to 
* gravitational radiation. 
*
         if(sep.le.100000.d0)then
            djgr = 8.315d-10*mass(1)*mass(2)*(mass(1)+mass(2))/
     &             (sep*sep*sep*sep)
            f1 = (19.d0/6.d0) + (121.d0/96.d0)*ecc2
            sqome5 = sqome2**5
            delet1 = djgr*ecc*f1/sqome5
            djgr = djgr*jorb*(1.d0+0.875d0*ecc2)/sqome5
            djorb = djorb + djgr
            delet = delet + delet1
         endif
*
         do 502 , k = 1,2

* Evaluate convective/radiative limits for a variety of stars as based
* on the work of Belczynski et al. (2008). As option.
* Note only certain stars of type k = 0, 1, 2, 4, 5, 6, 9 **double check
* 0, 1 have range of 0.35-Mms,conv. Mms,conv is function of metalicity.
* 2 & 4 have a temperature dependence. Convective if Teff < 10**3.73
* 3, 5 & 6 are giants and have no radiative envelopes.
* 9's envelope is convective when M < Mhe,conv, Mhe,conv = 3.0Msun.
*
            if(ST_cr.le.0)then
               if(kstar(k).le.1)then
                  convradcomp(k) = 1.25d0
               else
                  convradcomp(k) = 99999999.d0
               endif
            else
               if(kstar(k).le.1)then
*                 Main sequence mass limit varying with metallicity
                  convradcomp(k) = 1.25d0
                  if(z.gt.0.001d0.and.z.lt.0.02d0)then
                     convradcomp(k) = 0.747d0 + 55.73d0*z - 1532*z*z
                  elseif(z.le.0.001d0)then
                     convradcomp(k) = 0.8d0
                  endif
               elseif(kstar(k).eq.2.or.kstar(k).eq.4)then
*                 H-rich HG and CHeB temperature limit
                  convradcomp(k) = 10.d0**3.73d0
               elseif(kstar(k).le.6)then
*                 No limit or all other giant stars 
*                 (compare this large value to mass).
                  convradcomp(k) = 99999999.d0
               elseif(kstar(k).eq.9)then
*                 Mass limit for evolved He star
                  convradcomp(k) = 3.d0
               endif
            endif
*
* Calculate change in the intrinsic spin of the star.
*
*
* Pulsar wind spinup. PK.
*
            if(kstar(k).eq.13.and.pulsar.gt.0)then
* Place propeller stuff here eventually.
               if(xip.eq.1)then
* Modify spin angular momentum accretion according to Ruffert (1999)
* or magnetic field strength limit tested (but by no means established - in fact it
* is likely to change, especially when propeller and ablation are implemented) 
* in Kiel et al. (2008).
                  if(B(k).gt.0.d0)then
                     xi = MIN(1.d0,(0.01d0*(2.0d+11/B(k)))+0.01d0)
                     xi = 0.01
                  else
                     xi = 0.01
                  endif
               endif
               djtx(k) = (2.d0/3.d0)*xi*dmt(k)*rad(3-k)*rad(3-k)*
     &                   ospin(3-k)
               djspint(k) = (2.d0/3.d0)*(dmr(k)*rad(k)*rad(k)*ospin(k))-
     &                      djtx(k)
               xi = xihold
               if(output) write(*,*)'502 1:',k,djspint(k),djtx(k),
     & dmt(k),rad(3-k),ospin(3-k),xi,xihold
            else
               djtx(k) = (2.d0/3.d0)*xi*dmt(k)*
     &                     rad(3-k)*rad(3-k)*ospin(3-k)
               djspint(k) = (2.d0/3.d0)*
     &                       (dmr(k)*rad(k)*rad(k)*ospin(k)) - djtx(k)
            endif
*
* Include magnetic braking for stars that have appreciable convective 
* envelopes. This includes MS stars with M < 1.25, HG stars near the GB 
* and giants. MB is not allowed for fully convective MS stars. 
*
*            if(mass(k).gt.0.35d0.and.kstar(k).lt.10)then
*               djmb = 5.83d-16*menv(k)*(rad(k)*ospin(k))**3/mass(k)
*               djspint(k) = djspint(k) + djmb
*
*            if(mass(k).gt.0.35d0.and.kstar(k).lt.10.and.
*     &              menv(k).gt.0.0d0)then
*              if (ospin(k) .le. wx) djmb = kw3 * rad(k)**4.0d0 * 
*     &              (ospin(k)/wsun)**3.0d0
*              if (ospin(k) .gt. wx) djmb = kw3 * rad(k)**4.0d0 * 
*     &             (ospin(k)/wsun)**1.3d0 * (wx/wsun)**1.7d0
*              djspint(k) = djspint(k) + djmb
            djmb = 0.d0
            if(htpmb.eq.0)then
* HTP02 method
               if(mass(k).gt.0.35d0.and.kstar(k).lt.10)then
                  djmb = 5.83d-16*menv(k)*
     &                   (rad(k)*ospin(k))**3/mass(k)
                  djspint(k) = djspint(k) + djmb
               endif
            else
               if(ST_cr.le.0.and.mass(k).gt.0.35d0.and.
     &            kstar(k).lt.10.and.menv(k).gt.0.0d0)then
* Ivanova & Taam (2002) method
                  if(ospin(k).le.wx) djmb = kw3 * rad(k)**4.0d0 *
     &                (ospin(k)/wsun)**3.0d0
                  if(ospin(k).gt.wx) djmb = kw3 * rad(k)**4.0d0 *
     &                (ospin(k)/wsun)**1.3d0 * (wx/wsun)**1.7d0
                  djspint(k) = djspint(k) + djmb
               elseif(ST_cr.gt.0.and.menv(k).gt.0.d0.and.
     &            ((kstar(k).le.1.and.mass(k).gt.0.35d0.and.
     &              mass(k).le.convradcomp(k)).or.
     &              (kstar(k).eq.2.and.teff(k).le.convradcomp(k)).or.
     &              (kstar(k).eq.4.and.teff(k).le.convradcomp(k)).or.
     &              ((kstar(k).eq.3).or.(kstar(k).eq.5).or.
     &              (kstar(k).eq.6))))then
* Ivanova & Taam (2002) method
                  if(ospin(k).le.wx) djmb = kw3 * rad(k)**4.0d0 *
     &               (ospin(k)/wsun)**3.0d0
                  if(ospin(k).gt.wx) djmb = kw3 * rad(k)**4.0d0 *
     &               (ospin(k)/wsun)**1.3d0 * (wx/wsun)**1.7d0
                  djspint(k) = djspint(k) + djmb
               endif
            endif
* Limit to a 3% angular momentum change for the star owing to MB. 
* This is found to work best with the maximum iteration of 20000, 
* i.e. does not create an excessive number of iterations, while not 
* affecting the evolution outcome when compared with a 2% restriction.  
*
            if(djmb.gt.tiny)then
               dtj = 0.03d0*jspin(k)/ABS(djmb)
               dt = MIN(dt,dtj)
               if(output) write(*,*)'mb1:',tphys,dt,djmb,djt
            endif
*
            if(kstar(k).eq.13.and.pulsar.gt.0)then
*
* NS(pulsar) magnetic braking. PK.
* No contact binary NS system.
*
               if(bdecayfac.eq.0)then
                  if(B_0(k).eq.0.d0)then
                     B(k) = 0.d0
                  elseif((tphys-epoch(k)-tacc(k)).lt.tiny)then
                     B(k) = B_0(k)*exp(CK*bacc(k)) + Bbot
                  else
                     B(k) = B_0(k)*EXP((tphys-epoch(k)-tacc(k))/bconst)*
     &                       exp(CK*bacc(k)) + Bbot
                  endif
               else
                  if(B_0(k).eq.0.d0)then
                     B(k) = 0.d0
                  elseif((tphys-epoch(k)-tacc(k)).lt.tiny.and.
     &                bacc(k).eq.0.d0)then
                     B(k) = B_0(k) + Bbot
                  elseif((tphys-epoch(k)-tacc(k)).lt.tiny)then
                     B(k) = B_0(k)/(1.d0 + (bacc(k)/1.0d-6)) + Bbot
                  elseif(bacc(k).eq.0.d0)then
                     B(k) = B_0(k)*EXP((tphys-epoch(k)-tacc(k))/bconst)
     &                       + Bbot
                  else
                     B(k) = B_0(k)*EXP((tphys-epoch(k)-tacc(k))/bconst)/
     &                       (1.d0 + (bacc(k)/1.0d-6)) + Bbot
                  endif
               endif
               omdot = Kconst*B(k)*B(k)*ospin(k)**3
               djmb = 0.4d0*mass(k)*rad(k)*rad(k)*omdot
               djspint(k) = djspint(k) + djmb
               if(output) write(*,*)'502 2:',k,djspint(k),djmb
               if(djmb.gt.tiny)then
                  dtj = 0.1d0*(jspin(k)/ABS(djmb))
                  dt = MIN(dt,dtj)
               endif
            endif
*
* Calculate circularization, orbital shrinkage and spin up.
*
            dspint(k) = 0.d0
            if(((kstar(k).le.9.and.rad(k).ge.0.01d0*rol(k)).or.
     &         (kstar(k).ge.10.and.k.eq.j1)).and.tflag.gt.0)then
*
               raa2 = (rad(k)/sep)**2
               raa6 = raa2**3
*
* Hut's polynomials.
*
               f5 = 1.d0+ecc2*(3.d0+ecc2*0.375d0)
               f4 = 1.d0+ecc2*(1.5d0+ecc2*0.125d0)
               f3 = 1.d0+ecc2*(3.75d0+ecc2*(1.875d0+ecc2*7.8125d-02))
               f2 = 1.d0+ecc2*(7.5d0+ecc2*(5.625d0+ecc2*0.3125d0))
               f1 = 1.d0+ecc2*(15.5d0+ecc2*(31.875d0+ecc2*(11.5625d0
     &                  +ecc2*0.390625d0)))
*
               if(ST_cr.le.0.and.
     &            ((kstar(k).eq.1.and.mass(k).ge.1.25d0).or.
     &            kstar(k).eq.4.or.kstar(k).eq.7))then
*
* Radiative damping (Zahn, 1977, A&A, 57, 383 and 1975, A&A, 41, 329).
*
                  tc = 1.592d-09*(mass(k)**2.84d0)
                  f = 1.9782d+04*SQRT((mass(k)*rad(k)*rad(k))/sep**5)*
     &                tc*(1.d0+q(3-k))**(5.d0/6.d0)
                  tcqr = f*q(3-k)*raa6
                  rg2 = k2str(k)
               elseif(ST_cr.gt.0.and.
     &                ((kstar(k).le.1.and.mass(k).gt.convradcomp(k)).or.
     &           (kstar(k).eq.2.and.teff(k).gt.convradcomp(k)).or.
     &           (kstar(k).eq.4.and.teff(k).gt.convradcomp(k)).or.
     &           (kstar(k).eq.9.and.mass(k).gt.convradcomp(k)).or.
     &           (kstar(k).eq.7).or.(kstar(k).eq.8)))then
*
* Radiative damping (Zahn, 1977, A&A, 57, 383 and 1975, A&A, 41, 329).
*
                  tc = 1.592d-09*(mass(k)**2.84d0)
                  f = 1.9782d+04*SQRT((mass(k)*rad(k)*rad(k))/sep**5)*
     &                tc*(1.d0+q(3-k))**(5.d0/6.d0)
                  tcqr = f*q(3-k)*raa6
                  rg2 = k2str(k) !for startrack comparison this should be =0.31622777d0 (sqrt(0.1)).
               elseif(kstar(k).le.9)then
*
* Convective damping (Hut, 1981, A&A, 99, 126).
*
                  tc = mr23yr*(menv(k)*renv(k)*(rad(k)-0.5d0*renv(k))/
     &                 (3.d0*lumin(k)))**(1.d0/3.d0)
                  ttid = twopi/(1.0d-10 + ABS(oorb - ospin(k)))
                  f = MIN(1.d0,(ttid/(2.d0*tc))**2)
                  tcqr = 2.d0*f*q(3-k)*raa6*menv(k)/(21.d0*tc*mass(k))
                  rg2 = (k2str(k)*(mass(k)-massc(k)))/mass(k)
               elseif(ST_tide.le.0)then
*
* Degenerate damping (Campbell, 1984, MNRAS, 207, 433)
*
                  f = 7.33d-09*(lumin(k)/mass(k))**(5.d0/7.d0)
                  tcqr = f*q(3-k)*q(3-k)*raa2*raa2/(1.d0+q(3-k))
                  rg2 = k3
               endif
*
* Circularization.
*
               sqome3 = sqome2**3
               delet1 = 27.d0*tcqr*(1.d0+q(3-k))*raa2*(ecc/sqome2**13)*
     &                  (f3 - (11.d0/18.d0)*sqome3*f4*ospin(k)/oorb)
               tcirc = ecc/(ABS(delet1) + 1.0d-20)
               delet = delet + delet1
*
* Spin up of star.
*
               dspint(k) = (3.d0*q(3-k)*tcqr/(rg2*omecc2**6))*
     &                     (f2*oorb - sqome3*f5*ospin(k))
               if(output) write(*,*)'502 3:',k,dspint(k),tcqr
*
* Calculate the equilibrium spin at which no angular momentum 
* can be transferred.
*
               eqspin = oorb*f2/(sqome3*f5)
*
* Calculate angular momentum change for the star owing to tides. 
*
               djt = (k2str(k)*(mass(k)-massc(k))*rad(k)*rad(k) +
     &                k3*massc(k)*radc(k)*radc(k))*dspint(k)
               if(kstar(k).le.6.or.ABS(djt)/jspin(k).gt.0.1d0)then
                  djtt = djtt + djt
               endif
            endif
 502     continue
*
* Limit to 2% orbital angular momentum change.
*
         djtt = djtt + djorb 
         if(ABS(djtt).gt.tiny)then
            dtj = 0.02d0*jorb/ABS(djtt)
            dt = MIN(dt,dtj)
         endif
         dtm = dt/1.0d+06
         if(output) write(*,*)'bin lim orb ang mom:',tphys,dt,kstar(1)
*
      elseif(ABS(dtm).gt.tiny.and.sgl)then
         do 503 , k = kmin,kmax
            if(neta.gt.tiny)then
               rlperi = 0.d0
               dmr(k) = mlwind(kstar(k),lumin(k),rad(k),mass(k),
     &                         massc(k),rlperi,z,tphys)
            else
               dmr(k) = 0.d0
            endif
            dmt(k) = 0.d0
            djspint(k) = (2.d0/3.d0)*dmr(k)*rad(k)*rad(k)*ospin(k)
            if(output) write(*,*)'503 1:',k,djspint(k)
*
* Evaluate convective/radiative limits for a variety of stars as based
* on the work of Belczynski et al. (2008). As option.
* Note only certain stars of type k = 0, 1, 2, 4, 5, 6, 9 **double check
* 0, 1 have range of 0.35-Mms,conv. Mms,conv is function of metalicity.
* 2 & 4 have a temperature dependence. Convective if Teff < 10**3.73
* 3, 5 & 6 are giants and have no radiative envelopes.
* 9's envelope is convective when M < Mhe,conv, Mhe,conv = 3.0Msun.
*
            if(ST_cr.le.0)then
               if(kstar(k).le.1)then
                  convradcomp(k) = 1.25d0
               else
                  convradcomp(k) = 99999999.d0
               endif
            else
               if(kstar(k).le.1)then
*                 Main sequence mass limit varying with metallicity
                  convradcomp(k) = 1.25d0
                  if(z.gt.0.001d0.and.z.lt.0.02d0)then
                     convradcomp(k) = 0.747d0 + 55.73d0*z - 1532*z*z
                  elseif(z.le.0.001d0)then
                     convradcomp(k) = 0.8d0
                  endif
               elseif(kstar(k).eq.2.or.kstar(k).eq.4)then
*                 H-rich HG and CHeB temperature limit
                  convradcomp(k) = 10.d0**3.73d0
               elseif(kstar(k).le.6)then
*                 No limit or all other giant stars 
*                 (compare this large value to mass).
                  convradcomp(k) = 99999999.d0
               elseif(kstar(k).eq.9)then
*                 Mass limit for evolved He star
                  convradcomp(k) = 3.d0
               endif
            endif
*            if(mass(k).gt.0.35d0.and.kstar(k).lt.10)then
*               djmb = 5.83d-16*menv(k)*(rad(k)*ospin(k))**3/mass(k)
*               djspint(k) = djspint(k) + djmb
*             if(mass(k).gt.0.35d0.and.kstar(k).lt.10.and.
*     &              menv(k).gt.0.0d0)then
*                if (ospin(k) .le. wx) djmb = kw3 * rad(k)**4.0d0 * 
*     &              (ospin(k)/wsun)**3.0d0
*                if (ospin(k) .gt. wx) djmb = kw3 * rad(k)**4.0d0 * 
*     &             (ospin(k)/wsun)**1.3d0 * (wx/wsun)**1.7d0
*                djspint(k) = djspint(k) + djmb
*
*MB
            djmb = 0.d0
            if(htpmb.eq.0)then
               if(mass(k).gt.0.35d0.and.kstar(k).lt.10)then
                  djmb = 5.83d-16*menv(k)*(rad(k)*ospin(k))**3/mass(k)
                  djspint(k) = djspint(k) + djmb
               endif
            else
               if(ST_cr.le.0.and.
     &            mass(k).gt.0.35d0.and.kstar(k).lt.10.and.
     &            menv(k).gt.0.0d0)then
* Old BSE convective/radiative divide...
                   if(ospin(k).le.wx) djmb = kw3 * rad(k)**4.0d0 *
     &                 (ospin(k)/wsun)**3.0d0
                   if(ospin(k).gt.wx) djmb = kw3 * rad(k)**4.0d0 *
     &             (ospin(k)/wsun)**1.3d0 * (wx/wsun)**1.7d0
                   djspint(k) = djspint(k) + djmb
               elseif(ST_cr.gt.0.and.(menv(k).gt.0.d0.and.
     &            ((kstar(k).le.1.and.mass(k).gt.0.35d0.and.
     &              mass(k).le.convradcomp(k)).or.
     &              (kstar(k).eq.2.and.teff(k).le.convradcomp(k)).or.
     &              (kstar(k).eq.4.and.teff(k).le.convradcomp(k)).or.
     &              ((kstar(k).eq.3).or.(kstar(k).eq.5).or.
     &              (kstar(k).eq.6)))))then
* MB given in Ivanova & Taam (2002)
*            if(mass(k).gt.0.35d0.and.kstar(k).lt.10.and.
*     &              menv(k).gt.0.0d0)then
                  if(ospin(k).le.wx) djmb = kw3 * rad(k)**4.0d0 *
     &                (ospin(k)/wsun)**3.0d0
                  if(ospin(k).gt.wx) djmb = kw3 * rad(k)**4.0d0 *
     &               (ospin(k)/wsun)**1.3d0 * (wx/wsun)**1.7d0
                  djspint(k) = djspint(k) + djmb
               endif
            endif
*                if(output) write(*,*)'503 2:',k,djspint(k),djmb
            if(djmb.gt.tiny)then
               dtj = 0.03d0*jspin(k)/ABS(djmb)
               dt = MIN(dt,dtj)
            endif
            if(kstar(k).eq.13.and.pulsar.gt.0)then
*
* NS magnetic braking. PK.
* Single NS evolution.
*
               if(bdecayfac.eq.0)then
                  if(B_0(k).eq.0.d0)then
                     B(k) = 0.d0
                  elseif((tphys-epoch(k)-tacc(k)).lt.tiny)then
                     B(k) = B_0(k)*exp(CK*bacc(k)) + Bbot
                  else
                     B(k) = B_0(k)*EXP((tphys-epoch(k)-tacc(k))/bconst)*
     &                       exp(CK*bacc(k)) + Bbot
                  endif
               else
                  if(B_0(k).eq.0.d0)then
                     B(k) = 0.d0
                  elseif((tphys-epoch(k)-tacc(k)).lt.tiny.and.
     &                bacc(k).eq.0.d0)then
                     B(k) = B_0(k) + Bbot
                  elseif((tphys-epoch(k)-tacc(k)).lt.tiny)then
                     B(k) = B_0(k)/(1.d0 + (bacc(k)/1.0d-6)) + Bbot
                  elseif(bacc(k).eq.0.d0)then
                     B(k) = B_0(k)*EXP((tphys-epoch(k)-tacc(k))/bconst)
     &                       + Bbot
                  else
                     B(k) = B_0(k)*EXP((tphys-epoch(k)-tacc(k))/bconst)/
     &                       (1.d0 + (bacc(k)/1.0d-6)) + Bbot
                  endif
               endif
               omdot = Kconst*B(k)*B(k)*ospin(k)**3
               djmb = 0.4d0*mass(k)*rad(k)*rad(k)*omdot
               djspint(k) = djspint(k) + djmb
               if(output) write(*,*)'503 2:',k,djmb,djspint(k)
* Consider update of time-stepping due to dj, i.e. dt = dj/(dj/dt).
               if(djmb.gt.tiny)then
                  dtj = 0.1d0*(jspin(k)/ABS(djmb))
                  dt = MIN(dt,dtj)
               endif
            endif
 503     continue
         dtm = dt/1.0d+06
      endif
*
      do 504 , k = kmin,kmax
*
         dms(k) = (dmr(k) - dmt(k))*dt
         if(kstar(k).lt.10)then
            dml = mass(k) - massc(k)
            if(dml.lt.dms(k))then
               dml = MAX(dml,2.d0*tiny)
               dtm = (dml/dms(k))*dtm
               if(k.eq.2) dms(1) = dms(1)*dml/dms(2)
               dms(k) = dml
               dt = 1.0d+06*dtm
            endif
*
* Limit to 1% mass loss.
*
            if(dms(k).gt.0.01d0*mass(k))then
               dtm = 0.01d0*mass(k)*dtm/dms(k)
               if(k.eq.2) dms(1) = dms(1)*0.01d0*mass(2)/dms(2)
               dms(k) = 0.01d0*mass(k)
               dt = 1.0d+06*dtm
            endif
         endif
         if(output) write(*,*)'after 1p ml: ',tphys,k,dt,dtm
*
 504  continue
*
* Update mass and intrinsic spin (checking that the star is not spun 
* past the equilibrium) and reset epoch for a MS (and possibly a HG) star. 
*
      do 505 , k = kmin,kmax
*
         if(eqspin.gt.0.d0.and.ABS(dspint(k)).gt.tiny)then
            if(intpol.eq.0)then
               if(dspint(k).ge.0.d0)then
                  dspint(k) = MIN(dspint(k),(eqspin-ospin(k))/dt)
               else
                  dspint(k) = MAX(dspint(k),(eqspin-ospin(k))/dt)
               endif
               djt = (k2str(k)*(mass(k)-massc(k))*rad(k)*rad(k) +
     &                k3*massc(k)*radc(k)*radc(k))*dspint(k)
               djorb = djorb + djt
               djspint(k) = djspint(k) - djt
               if(output) write(*,*)'505: ',k,djt,djspint(k),jspin(k),dt
            endif
         endif
*
         if(output) write(*,*)'505 1:',tphys,k,kstar(k),djspint(k),
     & djspint(k)*dt,jspin(k),intpol
         jspin(k) = MAX(1.0d-10,jspin(k) - djspint(k)*dt)
         if(output) write(*,*)'505 2:',tphys,k,kstar(k),djspint(k),
     & djspint(k)*dt,jspin(k)
*
* Ensure that the star does not spin up beyond break-up.
*
         ospbru = twopi*SQRT(mass(k)*aursun**3/rad(k)**3)
         jspbru = (k2str(k)*(mass(k)-massc(k))*rad(k)*rad(k) +
     &             k3*massc(k)*radc(k)*radc(k))*ospbru
         if((jspin(k).gt.jspbru.or.
     &      (jspin(k).eq.1.0d-10.and.intpol.gt.0)).and.
     &      ABS(dtm).gt.tiny)then !PDK add check for jspin intpol issues here.
* If rapidly spinning star (generally NS) pushed over the edge (spins up so
* much so that jspin would have become negative according to bse, so it sets
* it to 1.d0-10) in intpol then give it the stars maximum spin.
            mew = 1.d0
            if(djtx(k).gt.0.d0.and.jspin(k).gt.1.d0-10)then !dont go in here if jspin hit wall.
               mew = MIN(mew,(jspin(k) - jspbru)/djtx(k))
            endif
            jspin(k) = jspbru
* If excess material should not be accreted, activate next line.
*           dms(k) = dms(k) + (1.d0 - mew)*dmt(k)*dt
         endif
* Update mass
         if(ABS(dms(k)).gt.tiny)then
            mass(k) = mass(k) - dms(k)
            if(kstar(k).le.2.or.kstar(k).eq.7)then
               m0 = mass0(k)
               mass0(k) = mass(k)
               CALL star(kstar(k),mass0(k),mass(k),tm,tn,tscls,
     &                   lums,GB,zpars)
               if(kstar(k).eq.2)then
                  if(GB(9).lt.massc(k).or.m0.gt.zpars(3))then
                     mass0(k) = m0
                  else
                     epoch(k) = tm + (tscls(1) - tm)*(aj(k)-tms(k))/
     &                               (tbgb(k) - tms(k))
                     epoch(k) = tphys - epoch(k)
                  endif
               else
                  epoch(k) = tphys - aj(k)*tm/tms(k)
               endif
            endif
* Update NS magnetic field owing to accretion, as a function of mass accreted. PK.
            if(kstar(k).eq.13.and.pulsar.eq.1)then
               if(dms(k).lt.0.d0)then !negative dms is mass gained. 
* When propeller ev. include .not.prop here...
                  b_mdot = dms(k)/dt
                  if(b_mdot_lim.gt.0.d0.and.b_mdot.gt.b_mdot_lim)then
                     bacc(k) = bacc(k) - dms(k)
                     tacc(k) = tacc(k) + dtm
                  elseif(b_mdot_lim.le.0.d0)then
                     bacc(k) = bacc(k) - dms(k)
                     tacc(k) = tacc(k) + dtm
                  endif
               endif
            endif
         endif
*
 505  continue
*
      if(.not.sgl)then
*
         ecc1 = ecc1 - delet*dt
         ecc = MAX(ecc1,0.d0)
         if(ecc.lt.1.0d-10) ecc = 0.d0
*
         if(ecc.ge.1.d0) goto 135
*
         jorb = jorb - djorb*dt
         sep = (mass(1) + mass(2))*jorb*jorb/
     &         ((mass(1)*mass(2)*twopi)**2*aursun**3*(1.d0-ecc*ecc))
         tb = (sep/aursun)*SQRT(sep/(aursun*(mass(1)+mass(2))))
         oorb = twopi/tb
      endif
*
* Advance the time.
*
      if(intpol.eq.0)then
         tphys0 = tphys
         dtm0 = dtm
      endif
      tphys = tphys + dtm
    
      if(output) write(*,*)'time upd:',tsave, tphys,dtm,
     &                      kstar(1),kstar(2),ecc
*
      do 6 , k = kmin,kmax
*
* Acquire stellar parameters (M, R, L, Mc & K*) at apparent evolution age.
*
         age = tphys - epoch(k)
         aj0(k) = age
         kw = kstar(k)
         m0 = mass0(k)
         mt = mass(k)
         mc = massc(k)
         if(intpol.eq.0) mcxx(k) = mc
         if(intpol.gt.0) mc = mcxx(k)
         mass00(k) = m0
*
* Masses over 100Msun should probably not be trusted in the
* evolution formulae.
*
         if(mt.gt.100.d0)then
*            WRITE(99,*)' MASS EXCEEDED ',mass1i,mass2i,tbi,ecci,mt,
*     & tphysf,id1_pass,id2_pass
*            goto 140
         endif
*
         CALL star(kw,m0,mt,tm,tn,tscls,lums,GB,zpars)
         CALL hrdiag(m0,age,mt,tm,tn,tscls,lums,GB,zpars,
     &               rm,lum,kw,mc,rc,me,re,k2,ST_tide,
     &               ecsnp,ecsn_mlow)
*
         if(kw.ne.15)then
            ospin(k) = jspin(k)/(k2*(mt-mc)*rm*rm+k3*mc*rc*rc)
         endif
*
* At this point there may have been a supernova.
*
         if((kw.ne.kstar(k).and.kstar(k).le.12.and.
     &      (kw.eq.13.or.kw.eq.14)).or.(ABS(merger).ge.20.d0))then
            if(formation(k).ne.11) formation(k) = 4
            if(kw.eq.13.and.ecsnp.gt.0.d0)then
               if(kstar(k).le.6)then
                  if(mass0(k).le.zpars(5))then
                     if(sigma.gt.0.d0.and.sigmadiv.gt.0.d0)then
                        sigma = sigmahold/sigmadiv
                        sigma = -sigma
                     else
                        sigma = -1.d0*sigmadiv
                     endif
                     formation(k) = 5
                  endif
               elseif(kstar(k).ge.7.and.kstar(k).le.9)then
                  if(mass(k).gt.ecsn_mlow.and.mass(k).le.ecsnp)then
* BSE orgi: 1.6-2.25, Pod: 1.4-2.5, StarTrack: 1.83-2.25 (all in Msun)
                     if(sigma.gt.0.d0.and.sigmadiv.gt.0.d0)then
                        sigma = sigmahold/sigmadiv
                        sigma = -sigma
                     else
                        sigma = -1.d0*sigmadiv
                     endif
                     formation(k) = 5
                  endif
               elseif(formation(k).eq.11)then
* MIC
                  if(sigma.gt.0.d0.and.sigmadiv.gt.0.d0)then
                     sigma = sigmahold/sigmadiv
                     sigma = -sigma
                  else
                     sigma = -1.d0*sigmadiv
                  endif
                  formation(k) = 7
               elseif(kstar(k).ge.10.or.kstar(k).eq.12)then
* AIC formation, will never happen here but...
                  if(sigma.gt.0.d0.and.sigmadiv.gt.0.d0)then
                     sigma = sigmahold/sigmadiv
                     sigma = -sigma
                  else
                     sigma = -1.d0*sigmadiv
                  endif
                  formation(k) = 6
               elseif(merger.ge.20.d0)then
                  sigma = merger
                  fallback = 0.d0
                  if(merger.ge.200.d0)then!estimate CC SN
                     formation(k) = 4
                  else
                     formation(k) = 7
                  endif
               elseif(merger.le.-20.d0)then
                  sigma = ABS(merger)
                  fallback = 0.d0
                  if(merger.ge.200.d0)then!estimate CC SN
*Sourav:Possible bug in the line above. merger should really be sigms!!              
*                  if(sigma.ge.200.d0)then!estimate CC SN
                     formation(k) = 4
                  else
                     formation(k) = 7
                  endif
               endif
            elseif(kw.eq.13.and.aic.gt.0)then
               if(formation(k).eq.11)then
* MIC
                  if(sigma.gt.0.d0.and.sigmadiv.gt.0.d0)then
                     sigma = sigmahold/sigmadiv
                     sigma = -sigma
                  else
                     sigma = -1.d0*sigmadiv
                  endif
                  formation(k) = 7
               elseif(kstar(k).ge.10.or.kstar(k).eq.12)then
* AIC formation, will never happen here but...
                  if(sigma.gt.0.d0.and.sigmadiv.gt.0.d0)then
                     sigma = sigmahold/sigmadiv
                     sigma = -sigma
                  else
                     sigma = -1.d0*sigmadiv
                  endif
                  formation(k) = 6
               endif
            elseif(ABS(merger).ge.20.d0)then
               sigma = ABS(merger)
               fallback = 0.d0
               if(merger.ge.200.d0)then!estimate CC SN
                  formation(k) = 4
               else
                  formation(k) = 7
               endif
            endif
            if(sgl)then
               CALL kick(kw,mass(k),mt,0.d0,0.d0,-1.d0,0.d0,vk,k,
     &                   0.d0,fallback,bkick,natal_kick_array)
               sigma = sigmahold !reset sigma after possible ECSN kick dist. Remove this if u want some kick link to the intial pulsar values...
* set kick values for the bcm array
               if(bkick(13).gt.0.d0)then
                  vk1_bcm=bkick(13)
               endif
               if(bkick(14).gt.0.d0)then
                  vk2_bcm=bkick(14)
               endif
               if(bkick(17).gt.0.d0.and.binstate.ne.2.d0)then
                  vsys_bcm=bkick(17)
               endif
               if(bkick(20).gt.0.d0.and.binstate.ne.2.d0)then
                  theta_bcm=bkick(20)
               endif

            else
               CALL kick(kw,mass(k),mt,mass(3-k),ecc,sep,jorb,vk,k,
     &                   rad(k-3),fallback,bkick,natal_kick_array)
               sigma = sigmahold !reset sigma after possible ECSN kick dist. Remove this if u want some kick link to the intial pulsar values...
* set kick values for the bcm array
               if(bkick(13).gt.0.d0)then
                  vk1_bcm=bkick(13)
               endif
               if(bkick(14).gt.0.d0)then
                  vk2_bcm=bkick(14)
               endif
               if(bkick(17).gt.0.d0.and.binstate.ne.2.d0)then
                  vsys_bcm=bkick(17)
               endif
               if(bkick(20).gt.0.d0.and.binstate.ne.2.d0)then
                  theta_bcm=bkick(20)
               endif
               if(mass(3-k).lt.0.d0)then
                  if(kstar(3-k).lt.0.d0) mt = mt-mass(3-k) !ignore TZ object
                  if(kw.eq.13.and.mt.gt.mxns) kw = 14
                  CALL CONCATKSTARS(kstar(j1), kstar(j2), mergertype)
                  kstar(k) = kw
                  mass(k) = mt
                  epoch(k) = tphys - age
                  kstar(3-k) = 15
                  mass(3-k) = 0.d0
                  coel = .true.
                  binstate = 1
                  goto 135 
               endif
               if(ecc.gt.1.d0)then
                  kstar(k) = kw
                  mass(k) = mt
                  epoch(k) = tphys - age
                  goto 135
               endif
               tb = (sep/aursun)*SQRT(sep/(aursun*(mt+mass(3-k))))
               oorb = twopi/tb
            endif

            merger = -1.d0
            snova = .true.
         endif
*
         if(kw.ne.kstar(k))then
            change = .true.
            mass(k) = mt
            dtmi(k) = 0.01d0
            if(kw.eq.15)then
               kstar(k) = kw
               goto 135
            endif
            mass0(k) = m0
            epoch(k) = tphys - age
            if(kw.gt.6.and.kstar(k).le.6)then
               bsymb = .false.
               esymb = .false.
            endif
         endif
*
*
* Force new NS or BH to have a birth spin peirod and magnetic field.
*
         if(kstar(k).eq.13.or.kstar(k).eq.14)then
            if(tphys-epoch(k).lt.tiny)then
               if(kstar(k).eq.13.and.pulsar.gt.0)then
*                  write(93,*)'birth start: ',tphys,k,B_0(k),ospin(k)
*                  CALL FLUSH(93)
 170              u1 = ran3(idum)
                  if(u1.ge.1.d0) goto 170
                  u2 = ran3(idum)
                  s = sqrt(-2.d0*LOG(1.d0-u1))*COS(twopi*u2)
                  s = 0.7d0*s - 0.6d0
                  if(s.ge.0.013d0.or.s.le.-1.5d0) goto 170
                  ospin(k) = (twopi*yearsc)/(10.d0**s)
 174              u1 = ran3(idum)
                  if(u1.ge.1.d0) goto 174
                  u2 = ran3(idum)
                  s = sqrt(-2.d0*LOG(1.d0-u1))*COS(twopi*u2)
                  s = 0.68d0*s + 12.6d0
                  if(s.lt.11.5d0.or.s.gt.13.8d0) goto 174
                  B_0(k) = 10.d0**s
                  bacc(k) = 0.d0 ! If it has been a NS before reset
                  tacc(k) = 0.d0
                  if((merger.le.-2.d0.and.merger.gt.-20.d0).or.
     &                merge_mem.eq.1)then
* Reset as MSP.
 175                 u1 = ran3(idum)
                     u2 = ran3(idum)
                     if(u1.gt.0.9999d0) u1 = 0.9999d0
                     if(u2.gt.1.d0) u2 = 1.d0
                     s = SQRT(-2.d0*LOG(1.d0-u1))*COS(twopi*u2)
*                  s = 0.7d0*s - 0.6d0
                     s = 0.5d0*s - 2.25d0
*                  if(s.ge.0.013.or.s.le.-1.5) goto 173
*                  if(s.ge.-2.0457d0.or.s.le.-2.53d0) goto 175
                     if(s.ge.-1.6457d0.or.s.le.-2.53d0) goto 175
                     ospin(k) = (twopi*yearsc)/(10.d0**s)!have commented this out to keeps same spin
*                  write(*,*)'P=',s
 176                 u1 = ran3(idum)
                     u2 = ran3(idum)
                     if(u1.gt.0.9999d0) u1 = 0.9999d0
                     if(u2.gt.1.d0) u2 = 1.d0
                     s = SQRT(-2.d0*LOG(1.d0-u1))*COS(twopi*u2)
                     s = 0.3d0*s + 8.38d0
                     if(s.lt.8.d0.or.s.gt.8.778d0) goto 176
                     B_0(k) = 10.d0**s
                  endif
               else
                  ospin(k) = 2.0d+08
               endif
               bacc(k) = 0.d0 !make sure if its been a NS before its now a new one...
               tacc(k) = 0.d0
               jspin(k) = k3*rc*rc*mc*ospin(k)
               if(output) write(*,*)'SN: ',k,kstar(k),ospin(k),sigma
               sigma = sigmahold !reset sigma after possible ECSN kick dist.
            endif
         endif
         merge_mem = 0
*
* Set radius derivative for later interpolation.
*
         if(ABS(dtm).gt.tiny)then
            rdot(k) = ABS(rm - rad(k))/dtm
         else
            rdot(k) = 0.d0
         endif
*
*     Base new time scale for changes in radius & mass on stellar type.
*
         dt = dtmi(k)
         CALL deltat(kw,age,tm,tn,tscls,dt,dtr)
         if(output) write(*,*)'post deltat:',tphys,dt,dtr,kw,
     & age,intpol,iter,k,kmin,kmax
*
* Choose minimum of time-scale and remaining interval.
*
         dtmi(k) = MIN(dt,dtr)
*
* Save relevent solar quantities.
*
         aj(k) = age
         kstar(k) = kw
         rad(k) = rm
         lumin(k) = lum
         teff(k) = 1000.d0*((1130.d0*lumin(k)/
     &                    (rad(k)**2.d0))**(1.d0/4.d0))
         massc(k) = mc
         radc(k) = rc
         menv(k) = me
         renv(k) = re
         k2str(k) = k2
         tms(k) = tm
         tbgb(k) = tscls(1)
*
* Check for blue straggler formation. 
*
         if(kw.le.1.and.tm.lt.tphys.and..not.bss)then
            bss = .true.
<<<<<<< HEAD
            evolve_type = 14.d0
            rrl1 = rad(1)/rol(1)
            rrl2 = rad(2)/rol(2)
            CALL writebpp(jp,tphys,evolve_type,
     &                    mass(1),mass(2),kstar(1),kstar(2),sep,
     &                    tb,ecc,rrl1,rrl2,bkick)
=======
            jp = MIN(1000,jp + 1)
            bpp(jp,1) = tphys
            bpp(jp,2) = mass(1)
            bpp(jp,3) = mass(2)
            bpp(jp,4) = float(kstar(1))
            bpp(jp,5) = float(kstar(2))
            bpp(jp,6) = sep
            bpp(jp,7) = tb
            bpp(jp,8) = ecc
            bpp(jp,9) = rad(1)/rol(1)
            bpp(jp,10) = rad(2)/rol(2)
            bpp(jp,11) = 14.0
            bpp(jp,12) = bkick(15)
            bpp(jp,13) = bkick(16)
            if(bkick(1).gt.0.d0.and.bkick(5).le.0.d0)then
               bpp(jp,14) = bkick(13)
               bpp(jp,15) = bkick(18)
            elseif(bkick(1).gt.0.d0.and.bkick(5).gt.0.d0)then
               bpp(jp,14) = bkick(14)
               bpp(jp,15) = bkick(19)
            endif
>>>>>>> 4651e48c
            DO jj = 13,20
               bkick(jj) = 0.0
            ENDDO
         endif
*
 6    continue
*
      if(.not.sgl)then
*
* Determine the mass ratios.
*
         do 506 , k = 1,2
            q(k) = mass(k)/mass(3-k)
 506     continue
*
* Determine the Roche lobe radii and adjust the radius derivative.
*
         do 507 , k = 1,2
            rol(k) = rl(q(k))*sep
            if(ST_tide.gt.0) rol(k) = rl(q(k))*sep*(1.d0-ecc)
            if(ABS(dtm).gt.tiny)then
               rdot(k) = rdot(k) + (rol(k) - rol0(k))/dtm
               rol0(k) = rol(k)
            endif
 507     continue
      else
         do 508 , k = kmin,kmax
            rol(k) = 10000.d0*rad(k)
 508     continue
      endif
*
      if((tphys.lt.tiny.and.ABS(dtm).lt.tiny.and.
     &    (mass2i.lt.0.1d0.or..not.sgl)).or.snova)then
<<<<<<< HEAD
          evolve_type = 1.d0
          rrl1 = rad(1)/rol(1)
          rrl2 = rad(2)/rol(2)
          CALL writebpp(jp,tphys,evolve_type,
     &                  mass(1),mass(2),kstar(1),kstar(2),sep,
     &                  tb,ecc,rrl1,rrl2,bkick)
=======
         jp = MIN(1000,jp + 1)
         bpp(jp,1) = tphys
         bpp(jp,2) = mass(1)
         bpp(jp,3) = mass(2)
         bpp(jp,4) = float(kstar(1))
         bpp(jp,5) = float(kstar(2))
         bpp(jp,6) = sep
         bpp(jp,7) = tb 
         bpp(jp,8) = ecc
         bpp(jp,9) = rad(1)/rol(1)
         bpp(jp,10) = rad(2)/rol(2)
         bpp(jp,11) = 1.0
         bpp(jp,12) = bkick(15)
         bpp(jp,13) = bkick(16)
         if(bkick(1).gt.0.d0.and.bkick(5).le.0.d0)then
            bpp(jp,14) = bkick(13)
            bpp(jp,15) = bkick(18)
         elseif(bkick(1).gt.0.d0.and.bkick(5).gt.0.d0)then
            bpp(jp,14) = bkick(14)
            bpp(jp,15) = bkick(19)
         endif
>>>>>>> 4651e48c
         DO jj = 13,20
            bkick(jj) = 0.0
         ENDDO
         if(snova)then
            bpp(jp,11) = 2.0
            dtm = 0.d0
            goto 4
         endif
      endif
*
      if((isave.and.tphys.ge.tsave).or.iplot)then
         if(sgl.or.(rad(1).lt.rol(1).and.rad(2).lt.rol(2)).
     &      or.tphys.lt.tiny)then
            if(B_0(1).eq.0.d0)then !PK.
               b01_bcm = 0.d0
            elseif(B_0(1).gt.0.d0.and.B(1).eq.0.d0)then
               b01_bcm = B_0(1)
            else
               b01_bcm = B(1)
            endif
            if(B_0(2).eq.0.d0)then
               b02_bcm = 0.d0
            elseif(B_0(2).gt.0.d0.and.B(2).eq.0.d0)then
               b02_bcm = B_0(2)
            else
               b02_bcm = B(2)
            endif
            teff1 = 1000.d0*((1130.d0*lumin(1)/
     &                       (rad(1)**2.d0))**(1.d0/4.d0))
            teff2 = 1000.d0*((1130.d0*lumin(2)/
     &                       (rad(2)**2.d0))**(1.d0/4.d0))
            rrl1 = rad(1)/rol(1)
            rrl2 = rad(2)/rol(2)
            deltam1_bcm = dmt(1) - dmr(1)
            deltam2_bcm = dmt(2) - dmr(2)
            CALL writebcm(ip,tphys,kstar(1),mass0(1),mass(1),
     &                    lumin(1),rad(1),teff1,massc(1),
     &                    radc(1),menv(1),renv(1),epoch(1),
     &                    ospin(1),deltam1_bcm,rrl1,kstar(2),mass0(2),
     &                    mass(2),lumin(2),rad(2),teff2,massc(2),
     &                    radc(2),menv(2),renv(2),epoch(2),ospin(2),
     &                    deltam2_bcm,rrl2,tb,sep,ecc,b01_bcm,b02_bcm,
     &                    vk1_bcm,vk2_bcm,vsys_bcm,theta_bcm,
     &                    formation(1),formation(2),binstate,mergertype)
            if(isave) tsave = tsave + dtp
            if(output) write(*,*)'bcm1',kstar(1),kstar(2),mass(1),
     & mass(2),rad(1),rad(2),ospin(1),ospin(2),jspin(1)
*     & mass(2),rad(1),rad(2),ospin(1),ospin(2),B(1),B(2),jspin(1)
         endif
      endif
*
* If not interpolating set the next timestep.
*
      if(intpol.eq.0)then
*         WRITE(*,*)'you should see this to advance the time'
         if(output) write(*,*)'nxt t, prior:',tphys,dtm,dtmi(1),dtmi(2)
         dtm = MAX(1.0d-07*tphys,MIN(dtmi(1),dtmi(2)))
         dtm = MIN(dtm,tsave-tphys)
         if(output) write(*,*)'nxt t, after:',tphys,dtm,dtmi(1),dtmi(2)
         if(iter.eq.0) dtm0 = dtm
      endif
      if(sgl) goto 98
*
* Set j1 to the donor - the primary
* and j2 to the accretor - the secondary.
*
      if(intpol.eq.0)then
         if(rad(1)/rol(1).ge.rad(2)/rol(2))then
            j1 = 1
            j2 = 2
         else
            j1 = 2
            j2 = 1
         endif
      endif
*
* Test whether Roche lobe overflow has begun.
*
      if(rad(j1).gt.rol(j1))then
*
* Interpolate back until the primary is just filling its Roche lobe.
*
         if(rad(j1).ge.1.002d0*rol(j1))then
            if(intpol.eq.0) tphys00 = tphys
            intpol = intpol + 1
            if(iter.eq.0) goto 7
            if(inttry) goto 7
            if(intpol.ge.100)then
               WRITE(99,*)' INTPOL EXCEEDED ',mass1i,mass2i,tbi,ecci
               goto 140 
            endif
            dr = rad(j1) - 1.001d0*rol(j1)
            if(ABS(rdot(j1)).lt.tiny.or.prec)then
               goto 7
            endif
            dtm = -dr/ABS(rdot(j1))
            if(ABS(tphys0-tphys).gt.tiny) dtm = MAX(dtm,tphys0-tphys)
            if(kstar(1).ne.kw1)then
               kstar(1) = kw1
               mass0(1) = mass00(1)
               epoch(1) = tphys - aj0(1)
            endif
            if(kstar(2).ne.kw2)then
               kstar(2) = kw2
               mass0(2) = mass00(2)
               epoch(2) = tphys - aj0(2)
            endif
            change = .false.
         else
*
* Enter Roche lobe overflow
*
            if(tphys.ge.tphysf) goto 140
            goto 7
         endif
      else
*
* Check if already interpolating.
*
         if(intpol.gt.0)then
            intpol = intpol + 1
            if(intpol.ge.80)then
               inttry = .true.
            endif
            if(ABS(rdot(j1)).lt.tiny)then
               prec = .true.
               dtm = 1.0d-07*tphys
            else
               dr = rad(j1) - 1.001d0*rol(j1)
               dtm = -dr/ABS(rdot(j1))
            endif
            if((tphys+dtm).ge.tphys00)then
*
* If this occurs then most likely the star is a high mass type 4
* where the radius can change very sharply or possibly there is a 
* discontinuity in the radius as a function of time and HRDIAG
* needs to be checked!
*
               dtm = 0.5d0*(tphys00 - tphys0)
               dtm = MAX(dtm,1.0d-10)
               prec = .true.
            endif
            tphys0 = tphys
         endif
      endif
*
* Check for collision at periastron.
*
      pd = sep*(1.d0 - ecc)
      if(pd.lt.(rad(1)+rad(2)).and.intpol.eq.0) goto 130
*
* Go back for the next step or interpolation.
*
 98   continue
      if(tphys.ge.tphysf.and.intpol.eq.0) goto 140
      if(change)then
         change = .false.
<<<<<<< HEAD
         evolve_type = 2.d0
         rrl1 = rad(1)/rol(1)
         rrl2 = rad(2)/rol(2)
         CALL writebpp(jp,tphys,evolve_type,
     &                 mass(1),mass(2),kstar(1),kstar(2),sep,
     &                 tb,ecc,rrl1,rrl2,bkick)
=======
         jp = MIN(1000,jp + 1)
         bpp(jp,1) = tphys
         bpp(jp,2) = mass(1)
         bpp(jp,3) = mass(2)
         bpp(jp,4) = float(kstar(1))
         bpp(jp,5) = float(kstar(2))
         bpp(jp,6) = sep
         bpp(jp,7) = tb
         bpp(jp,8) = ecc
         bpp(jp,9) = rad(1)/rol(1)
         bpp(jp,10) = rad(2)/rol(2)
         bpp(jp,11) = 2.0
         bpp(jp,12) = bkick(15)
         bpp(jp,13) = bkick(16)
         if(bkick(1).gt.0.d0.and.bkick(5).le.0.d0)then
            bpp(jp,14) = bkick(13)
            bpp(jp,15) = bkick(18)
         elseif(bkick(1).gt.0.d0.and.bkick(5).gt.0.d0)then
            bpp(jp,14) = bkick(14)
            bpp(jp,15) = bkick(19)
         endif
>>>>>>> 4651e48c
         DO jj = 13,20
            bkick(jj) = 0.0
         ENDDO
      endif
*
      iter = iter + 1
*
      if(iter.ge.loop)then
         WRITE(99,*)' MAXIMUM ITER EXCEEDED ',mass1i,mass2i,tbi,ecci,
     & tphysf,id1_pass,id2_pass
         goto 140
      endif
      goto 5
*
* Set the nuclear timescale in years and slow-down factor.
*
 7    km0 = dtm0*1.0d+03/tb
      if(km0.lt.tiny) km0 = 0.5d0
*
* Force co-rotation of primary and orbit to ensure that the tides do not
* lead to unstable Roche (not currently used).
*
*     if(ospin(j1).gt.1.05d0*oorb)then
*        ospin(j1) = oorb
*        jspin(j1) = (k2str(j1)*rad(j1)*rad(j1)*(mass(j1)-massc(j1))+
*    &                k3*radc(j1)*radc(j1)*massc(j1))*ospin(j1)
*     endif
*
      if(ST_tide.gt.0)then
         sep = sep*(1-ecc)
         ecc = 0.d0
         tb = (sep/aursun)*SQRT(sep/(aursun*(mass(1)+mass(2))))
         oorb = twopi/tb
         jorb = (mass(1)*mass(2)/(mass(1)+mass(2)))*
     &          sqrt(1.d0-ecc*ecc)*sep*sep*oorb
* Note: this will modify pulsar spin period
         if(kstar(1).lt.13)then
            ospin(1) = oorb
            jspin(1) = (k2str(1)*rad(1)*rad(1)*(mass(1)-massc(1))+
     &                   k3*radc(1)*radc(1)*massc(1))*ospin(1)
         endif
         if(kstar(2).lt.13)then
            ospin(2) = oorb
            jspin(2) = (k2str(2)*rad(2)*rad(2)*(mass(2)-massc(2))+
     &                   k3*radc(2)*radc(2)*massc(2))*ospin(2)
         endif
         km0 = dtm0*1.0d+03/tb
         if(km0.lt.tiny) km0 = 0.5d0
         rol(1) = rl(q(1))*sep !okay like this 'cos sep is peri. dist.
         rol(2) = rl(q(2))*sep
      endif
      iter = 0
      coel = .false.
      change = .false.
      radx(j1) = MAX(radc(j1),rol(j1))
      radx(j2) = rad(j2)
*
<<<<<<< HEAD
      evolve_type = 3.0
      rrl1 = rad(1)/rol(1)
      rrl2 = rad(2)/rol(2)
      CALL writebpp(jp,tphys,evolve_type,
     &              mass(1),mass(2),kstar(1),kstar(2),sep,
     &              tb,ecc,rrl1,rrl2,bkick)
=======
      jp = MIN(1000,jp + 1)
      bpp(jp,1) = tphys
      bpp(jp,2) = mass(1)
      bpp(jp,3) = mass(2)
      bpp(jp,4) = float(kstar(1))
      bpp(jp,5) = float(kstar(2))
      bpp(jp,6) = sep
      bpp(jp,7) = tb
      bpp(jp,8) = ecc
      bpp(jp,9) = rad(1)/rol(1)
      bpp(jp,10) = rad(2)/rol(2)
      bpp(jp,11) = 3.0
      bpp(jp,12) = bkick(15)
      bpp(jp,13) = bkick(16)
      if(bkick(1).gt.0.d0.and.bkick(5).le.0.d0)then
         bpp(jp,14) = bkick(13)
         bpp(jp,15) = bkick(18)
      elseif(bkick(1).gt.0.d0.and.bkick(5).gt.0.d0)then
         bpp(jp,14) = bkick(14)
         bpp(jp,15) = bkick(19)
      endif
>>>>>>> 4651e48c
      DO jj = 13,20
         bkick(jj) = 0.0
      ENDDO
*
      if(iplot.and.tphys.gt.tiny)then
          if(B_0(1).eq.0.d0)then !PK.
              b01_bcm = 0.d0
          elseif(B_0(1).gt.0.d0.and.B(1).eq.0.d0)then
              b01_bcm = B_0(1)
          else
              b01_bcm = B(1)
          endif
          if(B_0(2).eq.0.d0)then
              b02_bcm = 0.d0
          elseif(B_0(2).gt.0.d0.and.B(2).eq.0.d0)then
              b02_bcm = B_0(2)
          else
              b02_bcm = B(2)
          endif
          teff1 = 1000.d0*((1130.d0*lumin(1)/
     &                       (rad(1)**2.d0))**(1.d0/4.d0))
          teff2 = 1000.d0*((1130.d0*lumin(2)/
     &                       (rad(2)**2.d0))**(1.d0/4.d0))
          rrl1 = rad(1)/rol(1)
          rrl2 = rad(2)/rol(2)
          deltam1_bcm = 0.0
          deltam2_bcm = 0.0
          CALL writebcm(ip,tphys,kstar(1),mass0(1),mass(1),
     &                  lumin(1),rad(1),teff1,massc(1),
     &                  radc(1),menv(1),renv(1),epoch(1),
     &                  ospin(1),deltam1_bcm,rrl1,kstar(2),mass0(2),
     &                  mass(2),lumin(2),rad(2),teff2,massc(2),
     &                  radc(2),menv(2),renv(2),epoch(2),ospin(2),
     &                  deltam2_bcm,rrl2,tb,sep,ecc,b01_bcm,b02_bcm,
     &                  vk1_bcm,vk2_bcm,vsys_bcm,theta_bcm,
     &                  formation(1),formation(2),binstate,mergertype)
         if(output) write(*,*)'bcm2:',kstar(1),kstar(2),mass(1),
     & mass(2),rad(1),rad(2),ospin(1),ospin(2),jspin(1)
*     & mass(2),rad(1),rad(2),ospin(1),ospin(2),B(1),B(2),jspin(1)
      endif
*
* Eddington limit for accretion on to the secondary in one orbit.
*
 8    dme = 2.08d-03*eddfac*(1.d0/(1.d0 + zpars(11)))*rad(j2)*tb
      supedd = .false.
      novae = .false.
      disk = .false.
*
* Determine whether the transferred material forms an accretion 
* disk around the secondary or hits the secondary in a direct 
* stream, by using eq.(1) of Ulrich & Burger (1976, ApJ, 206, 509) 
* fitted to the calculations of Lubow & Shu (1974, ApJ, 198, 383). 
*
*     if(kstar(j2).ge.10) disk = .true.
      rmin = 0.0425d0*sep*(q(j2)*(1.d0+q(j2)))**(1.d0/4.d0)
      if(rmin.gt.rad(j2)) disk = .true.
*
* Kelvin-Helmholtz time from the modified classical expression.
*
      do 13 , k = 1,2
         tkh(k) = 1.0d+07*mass(k)/(rad(k)*lumin(k))
         if(kstar(k).le.1.or.kstar(k).eq.7.or.kstar(k).ge.10)then
            tkh(k) = tkh(k)*mass(k)
         else
            tkh(k) = tkh(k)*(mass(k) - massc(k))
         endif
 13   continue
*
* Dynamical timescale for the primary.
*
      tdyn = 5.05d-05*SQRT(rad(j1)**3/mass(j1))

*
* Set default qcrit values and identify special cases.
*
      if(kstar(j1).eq.2)then
         qc = 4.d0
      elseif(kstar(j1).eq.3.or.kstar(j1).eq.5.or.kstar(j1).eq.6)then
*        qc = (1.67d0-zpars(7)+2.d0*(massc(j1)/mass(j1))**5)/2.13d0
* Alternatively use condition of Hjellming & Webbink, 1987, ApJ, 318, 794. 
         qc = 0.362 + 1.0/(3.0*(1.0 - massc(j1)/mass(j1)))
* Or allow all cases to avoid common-envelope.  
*        qc = 100.d0
      elseif(kstar(j1).eq.8.or.kstar(j1).eq.9)then
         qc = 0.784d0
      else
         qc = 3.d0
      endif
*
* Allow for manually overriding qcrit values with fixed
* values supplied from ini file.
*
      qc_fixed = qcrit_array(kstar(j1)+1)
      if(qc_fixed.ne.0)then
         qc = qc_fixed
      endif

      if(kstar(j1).eq.0.and.q(j1).gt.0.695d0)then
*
* This will be dynamical mass transfer of a similar nature to
* common-envelope evolution.  The result is always a single
* star placed in *2.
*
         CALL CONCATKSTARS(kstar(j1), kstar(j2), mergertype)
         taum = SQRT(tkh(j1)*tdyn)
         dm1 = mass(j1)
         if(kstar(j2).le.1)then
*
* Restrict accretion to thermal timescale of secondary.
*
            dm2 = taum/tkh(j2)*dm1
            mass(j2) = mass(j2) + dm2
*
* Rejuvenate if the star is still on the main sequence.
*
            mass0(j2) = mass(j2)
            CALL star(kstar(j2),mass0(j2),mass(j2),tmsnew,tn,
     &                tscls,lums,GB,zpars)
* If the star has no convective core then the effective age decreases,
* otherwise it will become younger still.
            if(mass(j2).lt.0.35d0.or.mass(j2).gt.1.25d0)then
               aj(j2) = tmsnew/tms(j2)*aj(j2)*(mass(j2) - dm2)/mass(j2)
            else
               aj(j2) = tmsnew/tms(j2)*aj(j2)
            endif
            epoch(j2) = tphys - aj(j2)
         elseif(kstar(j2).le.6)then
*
* Add all the material to the giant's envelope.
*
            dm2 = dm1
            mass(j2) = mass(j2) + dm2
            if(kstar(j2).eq.2)then
               mass0(j2) = mass(j2)
               CALL star(kstar(j2),mass0(j2),mass(j2),tmsnew,tn,tscls,
     &                   lums,GB,zpars)
               aj(j2) = tmsnew + tscls(1)*(aj(j2)-tms(j2))/tbgb(j2)
               epoch(j2) = tphys - aj(j2)
            endif
         elseif(kstar(j2).le.12)then
*
* Form a new giant envelope.
*
            dm2 = dm1
            kst = ktype(kstar(j1),kstar(j2))
            if(kst.gt.100) kst = kst - 100
            if(kst.eq.4)then
               aj(j2) = aj(j2)/tms(j2)
               massc(j2) = mass(j2)
            endif
*
* Check for planets or low-mass WDs.
*
            if((kstar(j2).eq.10.and.mass(j2).lt.0.05d0).or.
     &         (kstar(j2).ge.11.and.mass(j2).lt.0.1d0))then
               kst = kstar(j1)
               mass(j1) = mass(j2) + dm2
               mass(j2) = 0.d0
            else
               mass(j2) = mass(j2) + dm2
               CALL gntage(massc(j2),mass(j2),kst,zpars,
     &                     mass0(j2),aj(j2))
               epoch(j2) = tphys - aj(j2)
            endif
            kstar(j2) = kst
         else
*
* The neutron star or black hole simply accretes at the Eddington rate.
*
            dm2 = MIN(dme*taum/tb,dm1)
            if(dm2.lt.dm1) supedd = .true. 
            mass(j2) = mass(j2) + dm2
         endif
         coel = .true.
         binstate = 1
         if(mass(j2).gt.0.d0)then
            mass(j1) = 0.d0
            kstar(j1) = 15
         else
            kstar(j1) = kstar(j2)
            kstar(j2) = 15
         endif
         goto 135
      elseif(((ABS(ABS(2*kstar(j1)-11)-3).eq.2.or.kstar(j1).eq.9).
     &        and.(q(j1).gt.qc.or.radx(j1).le.radc(j1))).or.
     &        (kstar(j1).eq.2.and.q(j1).gt.qc).or.
     &        (kstar(j1).eq.4.and.q(j1).gt.qc))then
*
* Common-envelope evolution.
*
         m1ce = mass(j1)
         m2ce = mass(j2)
         kcomp1 = kstar(j1) !PDK
         kcomp2 = kstar(j2)
         CALL comenv(mass0(j1),mass(j1),massc(j1),aj(j1),jspin(j1),
     &               kstar(j1),mass0(j2),mass(j2),massc(j2),aj(j2),
     &               jspin(j2),kstar(j2),zpars,ecc,sep,jorb,coel,j1,j2,
     &               vk,bkick,ecsnp,ecsn_mlow,
     &               formation(j1),formation(j2),ST_tide,
     &               binstate,mergertype,natal_kick_array)
         if(j1.eq.2.and.kcomp2.eq.13.and.kstar(j2).eq.15.and.
     &      kstar(j1).eq.13)then !PK. 
* In CE the NS got switched around. Do same to formation.
            formation(j1) = formation(j2)
            bkick(1) = 3-bkick(1)
         endif
         if(j1.eq.1.and.kcomp2.eq.13.and.kstar(j2).eq.15.and.
     &      kstar(j1).eq.13)then !PK. 
* In CE the NS got switched around. Do same to formation.
            formation(j1) = formation(j2)
            bkick(1) = 3-bkick(1)
         endif

* set kick values for the bcm array
         if(bkick(13).gt.0.d0)then
             vk1_bcm=bkick(13)
         endif
         if(bkick(14).gt.0.d0)then
             vk2_bcm=bkick(14)
         endif
         if(bkick(17).gt.0.d0.and.binstate.ne.2.d0)then
             vsys_bcm=bkick(17)
         endif
         if(bkick(20).gt.0.d0.and.binstate.ne.2.d0)then
<<<<<<< HEAD
             theta_bcm=bkick(20)
         endif
*
         evolve_type = 7.0
         mass1_bpp = mass(1)
         mass2_bpp = mass(2)
         if(kstar(1).eq.15) mass1_bpp = mass0(1)
         if(kstar(2).eq.15) mass2_bpp = mass0(2)
         rrl1 = rad(1)/rol(1)
         rrl2 = rad(2)/rol(2)
         CALL writebpp(jp,tphys,evolve_type,
     &                 mass1_bpp,mass2_bpp,
     &                 kstar(1),kstar(2),sep,
     &                 tb,ecc,rrl1,rrl2,bkick)
=======
            theta_bcm=bkick(20)
         endif
*
         jp = MIN(1000,jp + 1)
         bpp(jp,1) = tphys
         bpp(jp,2) = mass(1)
         if(kstar(1).eq.15) bpp(jp,2) = mass0(1)
         bpp(jp,3) = mass(2)
         if(kstar(2).eq.15) bpp(jp,3) = mass0(2)
         bpp(jp,4) = float(kstar(1))
         bpp(jp,5) = float(kstar(2))
         bpp(jp,6) = sep
         bpp(jp,7) = tb
         bpp(jp,8) = ecc
         bpp(jp,9) = rad(1)/rol(1)
         bpp(jp,10) = rad(2)/rol(2)
         bpp(jp,11) = 7.0
         bpp(jp,12) = bkick(15)
         bpp(jp,13) = bkick(16)
         if(bkick(1).gt.0.d0.and.bkick(5).le.0.d0)then
            bpp(jp,14) = bkick(13)
            bpp(jp,15) = bkick(18)
         elseif(bkick(1).gt.0.d0.and.bkick(5).gt.0.d0)then
            bpp(jp,14) = bkick(14)
            bpp(jp,15) = bkick(19)
         endif
>>>>>>> 4651e48c
         DO jj = 13,20
            bkick(jj) = 0.0
         ENDDO
*
         epoch(j1) = tphys - aj(j1)
         if(coel)then
            com = .true.
            goto 135
         endif
         epoch(j2) = tphys - aj(j2)
         if(ecc.gt.1.d0)then
            if(kstar(1).ge.13)then
               rc = corerd(kstar(1),mass(1),mass(1),zpars(2))
               ospin(1) = jspin(1)/(k3*rc*rc*mass(1))
            endif
            if(kstar(2).ge.13)then
               rc = corerd(kstar(2),mass(2),mass(2),zpars(2))
               ospin(2) = jspin(2)/(k3*rc*rc*mass(2))
            endif
            goto 135
         endif
*
* Next step should be made without changing the time.
*
         dm1 = m1ce - mass(j1)
         dm2 = mass(j2) - m2ce
         dm22 = dm2
         dtm = 0.d0
*
* Reset orbital parameters as separation may have changed.
*
         tb = (sep/aursun)*SQRT(sep/(aursun*(mass(1)+mass(2))))
         oorb = twopi/tb
      elseif(kstar(j1).ge.10.and.kstar(j1).le.12.and.
     &       q(j1).gt.0.628d0)then
*
* Dynamic transfer from a white dwarf.  Secondary will have KW > 9.
*
         CALL CONCATKSTARS(kstar(j1), kstar(j2), mergertype)
         taum = SQRT(tkh(j1)*tdyn)
         dm1 = mass(j1)
         if(eddfac.lt.10.d0)then
            dm2 = MIN(dme*taum/tb,dm1)
            if(dm2.lt.dm1) supedd = .true. 
         else
            dm2 = dm1
         endif
         mass(j2) = mass(j2) + dm2
*
         if(kstar(j1).eq.10.and.kstar(j2).eq.10)then
*
* Assume the energy released by ignition of the triple-alpha reaction 
* is enough to destroy the star. 
*
            kstar(j2) = 15
            mass(j2) = 0.d0
         elseif(kstar(j1).eq.10.or.kstar(j2).eq.10)then
*
* Should be helium overflowing onto a CO or ONe core in which case the 
* helium swells up to form a giant envelope so a HeGB star is formed. 
* Allowance for the rare case of CO or ONe flowing onto He is made. 
*
            kst = 9
            if(kstar(j2).eq.10) massc(j2) = dm2
            CALL gntage(massc(j2),mass(j2),kst,zpars,mass0(j2),aj(j2))
            kstar(j2) = kst
            epoch(j2) = tphys - aj(j2)
         elseif(kstar(j2).le.12)then
            mass0(j2) = mass(j2)
            if(kstar(j1).eq.12.and.kstar(j2).eq.11)then
*
* Mixture of ONe and CO will result in an ONe product. 
*
               kstar(j2) = 12
            endif
            if(kstar(j1).eq.11.and.kstar(j2).eq.11)then !PK.
*
* Following Startrack of merger of two CO will result in an ONe or NS product
* (depending upon mass, if kstar = 12 and mass > Mecsn then hrdiag will update 
* accordingly). 
*
               kstar(j2) = 12
            endif
            formation(j2) = 11
         endif
         kstar(j1) = 15
         mass(j1) = 0.d0
*
* Might be a supernova that destroys the system.
*
         if(kstar(j2).le.11.and.mass(j2).gt.mch)then
            kstar(j2) = 15
            mass(j2) = 0.d0
         endif
         coel = .true.
         binstate = 1
         goto 135
      elseif(kstar(j1).eq.13)then
*
* Gamma ray burster?
*
         CALL CONCATKSTARS(kstar(j1), kstar(j2), mergertype) 
         dm1 = mass(j1)
         mass(j1) = 0.d0
         kstar(j1) = 15
         dm2 = dm1
         mass(j2) = mass(j2) + dm2
         kstar(j2) = 14
         coel = .true.
         binstate = 1
         goto 135
      elseif(kstar(j1).eq.14)then
*
* Both stars are black holes.  Let them merge quietly.
*
         CALL CONCATKSTARS(kstar(j1), kstar(j2), mergertype)
         dm1 = mass(j1)
         mass(j1) = 0.d0
         kstar(j1) = 15
         dm2 = dm1
         mass(j2) = mass(j2) + dm2
         coel = .true.
         binstate = 1
         goto 135
      else
*
* Mass transfer in one Kepler orbit.
*
         dm1 = 3.0d-06*tb*(LOG(rad(j1)/rol(j1))**3)*
     &         MIN(mass(j1),5.d0)**2
         if(kstar(j1).eq.2)then
            mew = (mass(j1) - massc(j1))/mass(j1)
            dm1 = MAX(mew,0.01d0)*dm1
         elseif(kstar(j1).ge.10)then
*           dm1 = dm1*1.0d+03/MAX(rad(j1),1.0d-04)
            dm1 = dm1*1.0d+03*mass(j1)/MAX(rad(j1),1.0d-04)
         endif
         kst = kstar(j2)
*
* Possibly mass transfer needs to be reduced if primary is rotating 
* faster than the orbit (not currently implemented). 
*
*        spnfac = MIN(3.d0,MAX(ospin(j1)/oorb,1.d0))
*        dm1 = dm1/spnfac**2
*
* Limit mass transfer to the thermal rate for remaining giant-like stars
* and to the dynamical rate for all others.
*
         if(kstar(j1).ge.2.and.kstar(j1).le.9.and.kstar(j1).ne.7)then
***
* JH_temp ... this may be good for HG RLOF??
*           if(kstar(j1).eq.2)then
*              mew = rad(j1)/rol(j1) - 1.d0
*              mew = 2.d0*mew
*              dm1 = dm1*10.d0**mew
*           endif
***
            dm1 = MIN(dm1,mass(j1)*tb/tkh(j1))
         elseif(rad(j1).gt.10.d0*rol(j1).or.(kstar(j1).le.1.and.
     &          kstar(j2).le.1.and.q(j1).gt.qc))then
*
* Allow the stars to merge with the product in *1.
*
            CALL CONCATKSTARS(kstar(j1), kstar(j2), mergertype)
            m1ce = mass(j1)
            m2ce = mass(j2)
            if((kstar(1).ge.10.and.kstar(1).le.12).and.
     &         (kstar(2).ge.10.and.kstar(2).le.12))then
               formation(1) = 11
               formation(2) = 11
            endif
            CALL mix(mass0,mass,aj,kstar,zpars)
            dm1 = m1ce - mass(j1)
            dm2 = mass(j2) - m2ce
*
* Next step should be made without changing the time.
*
            dtm = 0.d0
            epoch(1) = tphys - aj(1)
            coel = .true.
            binstate = 1
            goto 135
         else
            dm1 = MIN(dm1,mass(j1)*tb/tdyn)
         endif
*
* Calculate wind mass loss from the stars during one orbit.
*
         vorb2 = acc1*(mass(1)+mass(2))/sep
         ivsqm = 1.d0/SQRT(1.d0-ecc*ecc)
         do 14 , k = 1,2
            if(neta.gt.tiny)then
               if(beta.lt.0.d0)then !PK. following startrack
                  beta = 0.125
                  if(kstar(k).le.1)then
                     if(mass(k).gt.120.d0)then
                        beta = 7.d0
                     elseif(mass(k).le.1.4d0)then
                        beta = 0.5
                     else
                        beta = 7.d0*((mass(k)-1.4d0)/(120.d0-1.4d0))
     &                         + 0.5d0
                     endif
                  elseif(kstar(k).ge.7.and.kstar(k).le.9)then
                     if(mass(k).gt.120.d0)then
                        beta = 7.d0
                     elseif(mass(k).le.10.d0)then
                        beta = 0.125
                     else
                        beta = 7.d0*((mass(k)-10.d0)/(120.d0-10.d0))
     &                               + 0.125d0
                     endif
                  endif
               endif
               rlperi = rol(k)*(1.d0-ecc)
               dmr(k) = mlwind(kstar(k),lumin(k),radx(k),
     &                         mass(k),massc(k),rlperi,z,tphys)
               vwind2 = 2.d0*beta*acc1*mass(k)/radx(k)
               omv2 = (1.d0 + vorb2/vwind2)**(3.d0/2.d0)
               dmt(3-k) = ivsqm*acc2*dmr(k)*((acc1*mass(3-k)/vwind2)**2)
     &                    /(2.d0*sep*sep*omv2)
               dmt(3-k) = MIN(dmt(3-k),dmr(k))
               beta = betahold
            else
               dmr(k) = 0.d0
               dmt(3-k) = 0.d0
            endif
 14      continue
*
         do 15 , k = 1,2
            dms(k) = (dmr(k)-dmt(k))*tb
 15      continue
*
* Increase time-scale to relative mass loss of 0.5% but not more than twice.
* KM is the number of orbits for the timestep.
*
         km = MIN(2.d0*km0,5.0d-03/
     &            MAX(ABS(dm1+dms(j1))/mass(j1),dms(j2)/mass(j2)))
         km0 = km
*
*       Modify time-step & mass loss terms by speed-up factor.
*
         dt = km*tb
         dtm = dt/1.0d+06
*
* Take the stellar evolution timestep into account but don't let it 
* be overly restrictive for long lived phases. 
*
         if(iter.le.1000) dtm = MIN(dtm,dtmi(1),dtmi(2)) 
         dtm = MIN(dtm,tsave-tphys)
         dt = dtm*1.0d+06
         km = dt/tb
*
* Decide between accreted mass by secondary and/or system mass loss.
*
         taum = mass(j2)/dm1*tb
         if(kstar(j2).le.2.or.kstar(j2).eq.4)then 
*
* Limit according to the thermal timescale of the secondary.
*
            dm2 = MIN(1.d0,10.d0*taum/tkh(j2))*dm1
         elseif(kstar(j2).ge.7.and.kstar(j2).le.9)then
*
* Naked helium star secondary swells up to a core helium burning star
* or SAGB star unless the primary is also a helium star.
*
            if(kstar(j1).ge.7)then
               dm2 = MIN(1.d0,10.d0*taum/tkh(j2))*dm1
            else
               dm2 = dm1
               dmchk = dm2 - 1.05d0*dms(j2)
               if(dmchk.gt.0.d0.and.dm2/mass(j2).gt.1.0d-04)then
                  kst = MIN(6,2*kstar(j2)-10)
                  if(kst.eq.4)then
                     aj(j2) = aj(j2)/tms(j2)
                     mcx = mass(j2)
                  else
                     mcx = massc(j2)
                  endif
                  mt2 = mass(j2) + km*(dm2 - dms(j2))
                  CALL gntage(mcx,mt2,kst,zpars,mass0(j2),aj(j2))
                  epoch(j2) = tphys + dtm - aj(j2)
*
<<<<<<< HEAD
                  evolve_type = 8.0
=======
                  jp = MIN(1000,jp + 1)
                  bpp(jp,1) = tphys
                  bpp(jp,2) = mass(j1)
                  bpp(jp,3) = mt2
                  bpp(jp,4) = float(kstar(j1))
                  bpp(jp,5) = float(kst)
                  bpp(jp,6) = sep
                  bpp(jp,7) = tb
                  bpp(jp,8) = ecc
                  bpp(jp,9) = rad(1)/rol(1)
                  bpp(jp,10) = rad(2)/rol(2)
                  bpp(jp,11) = 8.0
                  bpp(jp,12) = bkick(15)
                  bpp(jp,13) = bkick(16)
                  if(bkick(1).gt.0.d0.and.bkick(5).le.0.d0)then
                     bpp(jp,14) = bkick(13)
                     bpp(jp,15) = bkick(18)
                  elseif(bkick(1).gt.0.d0.and.bkick(5).gt.0.d0)then
                     bpp(jp,14) = bkick(14)
                     bpp(jp,15) = bkick(19)
                  endif
                  DO jj = 13,20
                     bkick(jj) = 0.0
                  ENDDO
>>>>>>> 4651e48c
                  if(j1.eq.2)then
                      kstar1_bpp = kst
                      kstar2_bpp = kstar(j1)
                      mass1_bpp = mt2
                      mass2_bpp = mass(j1)
                  else
                      kstar1_bpp = kstar(j1)
                      kstar2_bpp = kst
                      mass1_bpp = mass(j1)
                      mass2_bpp = mt2
                  endif
                  rrl1 = rad(1)/rol(1)
                  rrl2 = rad(2)/rol(2)
                  CALL writebpp(jp,tphys,evolve_type,
     &                          mass1_bpp,mass2_bpp,
     &                          kstar1_bpp,kstar2_bpp,sep,
     &                          tb,ecc,rrl1,rrl2,bkick)
               endif
            endif            
         elseif(kstar(j1).le.6.and. 
     &           (kstar(j2).ge.10.and.kstar(j2).le.12))then
*
* White dwarf secondary.
*
            if(dm1/tb.lt.2.71d-07)then
               if(dm1/tb.lt.1.03d-07)then
*
* Accrete until a nova explosion blows away most of the accreted material.
*
                  novae = .true. 
                  dm2 = MIN(dm1,dme)
                  if(dm2.lt.dm1) supedd = .true. 
                  dm22 = epsnov*dm2
               else
*
* Steady burning at the surface
*
                  dm2 = dm1
               endif
            else
*
* Make a new giant envelope.
*
               dm2 = dm1
*
* Check for planets or low-mass WDs.
*
               if((kstar(j2).eq.10.and.mass(j2).lt.0.05d0).or.
     &            (kstar(j2).ge.11.and.mass(j2).lt.0.5d0))then
                  kst = kstar(j2)
               else
                  kst = MIN(6,3*kstar(j2)-27)
                  mt2 = mass(j2) + km*(dm2 - dms(j2))
                  CALL gntage(massc(j2),mt2,kst,zpars,mass0(j2),aj(j2))
                  epoch(j2) = tphys + dtm - aj(j2)
*
<<<<<<< HEAD
                  evolve_type = 8.0
                  if(j1.eq.2)then
                      kstar1_bpp = kst
                      kstar2_bpp = kstar(j1)
                      mass1_bpp = mt2
                      mass2_bpp = mass(j1)
                  else
                      kstar1_bpp = kstar(j1)
                      kstar2_bpp = kst
                      mass1_bpp = mass(j1)
                      mass2_bpp = mt2
=======
                  jp = MIN(1000,jp + 1)
                  bpp(jp,1) = tphys
                  bpp(jp,2) = mass(j1)
                  bpp(jp,3) = mt2
                  bpp(jp,4) = float(kstar(j1))
                  bpp(jp,5) = float(kst)
                  bpp(jp,6) = sep
                  bpp(jp,7) = tb
                  bpp(jp,8) = ecc
                  bpp(jp,9) = rad(1)/rol(1)
                  bpp(jp,10) = rad(2)/rol(2)
                  bpp(jp,11) = 8.0
                  bpp(jp,12) = bkick(15)
                  bpp(jp,13) = bkick(16)
                  if(bkick(1).gt.0.d0.and.bkick(5).le.0.d0)then
                     bpp(jp,14) = bkick(13)
                     bpp(jp,15) = bkick(18)
                  elseif(bkick(1).gt.0.d0.and.bkick(5).gt.0.d0)then
                     bpp(jp,14) = bkick(14)
                     bpp(jp,15) = bkick(19)
>>>>>>> 4651e48c
                  endif
                  rrl1 = rad(1)/rol(1)
                  rrl2 = rad(2)/rol(2)
                  CALL writebpp(jp,tphys,evolve_type,
     &                          mass1_bpp,mass2_bpp,
     &                          kstar1_bpp,kstar2_bpp,sep,
     &                          tb,ecc,rrl1,rrl2,bkick)
                  DO jj = 13,20
                     bkick(jj) = 0.0
                  ENDDO
               endif
*
            endif
         elseif(kstar(j2).ge.10)then
*
* Impose the Eddington limit.
*
            dm2 = MIN(dm1,dme)
            if(dm2.lt.dm1) supedd = .true. 
* Can add pulsar propeller evolution here if need be. PK. 
*
*
         else
*
* We have a giant whose envelope can absorb any transferred material.
*
            dm2 = dm1
         endif
         if(.not.novae) dm22 = dm2
*
         if(kst.ge.10.and.kst.le.12)then
            mt2 = mass(j2) + km*(dm22 - dms(j2))
            if(kstar(j1).le.10.and.kst.eq.10.and.mt2.ge.0.7d0)then
*
* HeWD can only accrete helium-rich material up to a mass of 0.7 when
* it is destroyed in a possible Type 1a SN.
*
               mass(j1) = mass(j1) - km*(dm1 + dms(j1))
               mass(j2) = 0.d0
               kstar(j2) = 15
               goto 135
            elseif(kstar(j1).le.10.and.kst.ge.11)then
*
* CO and ONeWDs accrete helium-rich material until the accumulated 
* material exceeds a mass of 0.15 when it ignites. For a COWD with 
* mass less than 0.95 the system will be destroyed as an ELD in a 
* possible Type 1a SN. COWDs with mass greater than 0.95 and ONeWDs 
* will survive with all the material converted to ONe (JH 30/09/99). 
*
** Now changed to an ELD for all COWDs when 0.15 accreted (JH 11/01/00).  
*
               if((mt2-mass0(j2)).ge.0.15d0)then
                  if(kst.eq.11)then
                     mass(j1) = mass(j1) - km*(dm1 + dms(j1))
                     mass(j2) = 0.d0
                     kstar(j2) = 15
                     goto 135
                  endif
                  mass0(j2) = mt2
               endif
            else
               mass0(j2) = mt2
            endif
*
* If the Chandrasekhar limit is exceeded for a white dwarf then destroy
* the white dwarf in a supernova. If the WD is ONe then a neutron star
* will survive the supernova and we let HRDIAG take care of this when
* the stars are next updated.
*
            if(kst.eq.10.or.kst.eq.11)then
               if(mt2.ge.mch)then
                  dm1 = mch - mass(j2) + km*dms(j2)
                  mass(j1) = mass(j1) - dm1 - km*dms(j1)
                  mass(j2) = 0.d0
                  kstar(j2) = 15
                  goto 135
               endif
            endif
         endif
*
*       Modify mass loss terms by speed-up factor.
*
         dm1 = km*dm1
         dm2 = km*dm2
         dm22 = km*dm22
         dme = km*dme
*
* Calculate orbital angular momentum change due to system mass loss.
*
         djorb = ((dmr(1)+q(1)*dmt(1))*mass(2)*mass(2) +
     &            (dmr(2)+q(2)*dmt(2))*mass(1)*mass(1))/
     &           (mass(1)+mass(2))**2
         djorb = djorb*dt
*
* For super-Eddington mass transfer rates, for gamma = -2.0, 
* and for novae systems, assume that material is lost from  
* the system as if a wind from the secondary. 
* If gamma = -1.0 then assume the lost material carries with it 
* the specific angular momentum of the primary and for all 
* gamma > 0.0 assume that it takes away a fraction gamma of 
* the orbital angular momentum. 
*
         if(supedd.or.novae.or.gamma.lt.-1.5d0)then
            djorb = djorb + (dm1 - dm22)*mass(j1)*mass(j1)/
     &              (mass(1)+mass(2))**2
         elseif(gamma.ge.0.d0)then
            djorb = djorb + gamma*(dm1 - dm2)
         else
            djorb = djorb + (dm1 - dm2)*mass(j2)*mass(j2)/
     &              (mass(1)+mass(2))**2
         endif
*
         ecc2 = ecc*ecc
         omecc2 = 1.d0 - ecc2
         sqome2 = SQRT(omecc2)
*
         djorb = djorb*sep*sep*sqome2*oorb
         delet = 0.d0
*
* For very close systems include angular momentum loss mechanisms.
*
         if(sep.le.100000.d0)then
            djgr = 8.315d-10*mass(1)*mass(2)*(mass(1)+mass(2))/
     &             (sep*sep*sep*sep)
            f1 = (19.d0/6.d0) + (121.d0/96.d0)*ecc2
            sqome5 = sqome2**5
            delet1 = djgr*ecc*f1/sqome5
            djgr = djgr*jorb*(1.d0+0.875d0*ecc2)/sqome5
            djorb = djorb + djgr*dt
            delet = delet + delet1*dt
         endif
*
         do 602 , k = 1,2
*
            dms(k) = km*dms(k)
            if(kstar(k).lt.10) dms(k) = MIN(dms(k),mass(k) - massc(k))
*
* Calculate change in the intrinsic spin of the star.
*
* Spin up via wind accretion. NSs are allowed to vary the angular momentum accretion efficiency. PK.
            if(kstar(k).eq.13.and.xip.eq.1.and.pulsar.gt.0)then
               if(B(k).gt.0.d0)then
                  xi = MIN(1.d0,(0.01d0*(2.0d+11/B(k)))+0.01d0)
                  xi = 0.01
               else
                  xi = 0.01
               endif
            else
               xi = xihold
            endif
            djspint(k) = (2.d0/3.d0)*(dmr(k)*radx(k)*radx(k)*ospin(k) -
     &                   xi*dmt(k)*radx(3-k)*radx(3-k)*ospin(3-k))
            djspint(k) = djspint(k)*dt
*
* Evaluate convective/radiative limits for a variety of stars as based
* on the work of Belczynski et al. (2008). As option.
* Note only certain stars of type k = 0, 1, 2, 4, 5, 6, 9 **double check
* 0, 1 have range of 0.35-Mms,conv. Mms,conv is function of metalicity.
* 2 & 4 have a temperature dependence. Convective if Teff < 10**3.73
* 3, 5 & 6 are giants and have no radiative envelopes.
* 9's envelope is convective when M < Mhe,conv, Mhe,conv = 3.0Msun.
*
            if(ST_cr.le.0)then
               if(kstar(k).le.1)then
                  convradcomp(k) = 1.25d0
               else
                  convradcomp(k) = 9999999999.d0 !doesn't work well with startrack_tide = .false.
               endif
            else
               if(kstar(k).le.1)then
*                 Main sequence mass limit varying with metallicity
                  convradcomp(k) = 1.25d0
                  if(z.gt.0.001d0.and.z.lt.0.02d0)then
                     convradcomp(k) = 0.747d0 + 55.73d0*z - 1532*z*z
                  elseif(z.le.0.001d0)then
                     convradcomp(k) = 0.8d0
                  endif
               elseif(kstar(k).eq.2.or.kstar(k).eq.4)then
*                 H-rich HG and CHeB temperature limit
                  convradcomp(k) = 10.d0**3.73d0
               elseif(kstar(k).le.6)then
*                 No limit or all other giant stars 
*                 (compare this large value to mass).
                  convradcomp(k) = 9999999999.d0
               elseif(kstar(k).eq.9)then
*                 Mass limit for evolved He star
                  convradcomp(k) = 3.d0
               endif
            endif
*
*            if(mass(k).gt.0.35d0.and.kstar(k).lt.10)then
*               djmb = 5.83d-16*menv(k)*(rad(k)*ospin(k))**3/mass(k)
*               djspint(k) = djspint(k) + djmb*dt
*            if(mass(k).gt.0.35d0.and.kstar(k).lt.10.and.
*     &              menv(k).gt.0.0d0)then
*                if (ospin(k) .le. wx) djmb = kw3 * rad(k)**4.0d0 * 
*     &              (ospin(k)/wsun)**3.0d0
*                if (ospin(k) .gt. wx) djmb = kw3 * rad(k)**4.0d0 * 
*     &             (ospin(k)/wsun)**1.3d0 * (wx/wsun)**1.7d0
*                djspint(k) = djspint(k) + djmb               
*            endif
* MB
            djmb = 0.d0
            if(htpmb.eq.0)then
* HTP02 method
               if(mass(k).gt.0.35d0.and.kstar(k).lt.10)then
                  djmb = 5.83d-16*menv(k)*(rad(k)*ospin(k))**3/mass(k)
                  djspint(k) = djspint(k) + djmb*dt
               endif
            else
               if(ST_cr.le.0.and.
     &            (mass(k).gt.0.35d0.and.kstar(k).lt.10.and.
     &            menv(k).gt.0.0d0))then
* Ivanova & Taam (2003)
                   if (ospin(k).le.wx) djmb = kw3 * rad(k)**4.0d0 *
     &                 (ospin(k)/wsun)**3.0d0
                   if (ospin(k).gt.wx) djmb = kw3 * rad(k)**4.0d0 *
     &                (ospin(k)/wsun)**1.3d0 * (wx/wsun)**1.7d0
                   djspint(k) = djspint(k) + djmb
               elseif(ST_cr.gt.0.and.(menv(k).gt.0.d0.and.
     &            ((kstar(k).le.1.and.mass(k).gt.0.35d0.and.
     &              mass(k).le.convradcomp(k)).or.
     &              (kstar(k).eq.2.and.teff(k).le.convradcomp(k)).or.
     &              (kstar(k).eq.4.and.teff(k).le.convradcomp(k)).or.
     &              ((kstar(k).eq.3).or.(kstar(k).eq.5).or.
     &              (kstar(k).eq.6)))))then
* MB given in Ivanova & Taam (2003)
*            if(mass(k).gt.0.35d0.and.kstar(k).lt.10.and.
*     &              menv(k).gt.0.0d0)then
                  if(ospin(k).le.wx) djmb = kw3 * rad(k)**4.0d0 *
     &                (ospin(k)/wsun)**3.0d0
                  if(ospin(k).gt.wx) djmb = kw3 * rad(k)**4.0d0 *
     &               (ospin(k)/wsun)**1.3d0 * (wx/wsun)**1.7d0
                  djspint(k) = djspint(k) + djmb
               endif
            endif
            if(kstar(k).eq.13.and.pulsar.gt.0)then
               if(bdecayfac.eq.0)then
                  if(B_0(k).eq.0.d0)then
                     B(k) = 0.d0
                  elseif((tphys-epoch(k)-tacc(k)).le.tiny)then
                     B(k) = B_0(k)*exp(CK*bacc(k)) + Bbot
                  else
                     B(k) = B_0(k)*exp((tphys-epoch(k)-tacc(k))/bconst)*
     &                      exp(CK*bacc(k)) + Bbot
                  endif
               else
                  if(B_0(k).eq.0.d0)then
                     B(k) = 0.d0
                  elseif((tphys-epoch(k)-tacc(k)).lt.tiny.and.
     &                bacc(k).eq.0.d0)then
                     B(k) = B_0(k) + Bbot
                  elseif((tphys-epoch(k)-tacc(k)).lt.tiny)then
                     B(k) = B_0(k)/(1.d0 + (bacc(k)/1.0d-6)) + Bbot
                  elseif(bacc(k).eq.0.d0)then
                     B(k) = B_0(k)*EXP((tphys-epoch(k)-tacc(k))/bconst)
     &                       + Bbot
                  else
                     B(k) = B_0(k)*EXP((tphys-epoch(k)-tacc(k))/bconst)/
     &                       (1.d0 + (bacc(k)/1.0d-6)) + Bbot
                  endif
               endif
            endif
*
 602     continue
*
* Adjust the spin angular momentum of each star owing to mass transfer 
* and conserve total angular momentum. 
*
         djt = dm1*radx(j1)*radx(j1)*ospin(j1)
         djspint(j1) = djspint(j1) + djt
         djorb = djorb - djt
         if(disk)then
*
* Alter spin of the degenerate secondary by assuming that material
* falls onto the star from the inner edge of a Keplerian accretion
* disk and that the system is in a steady state.
*
            djt = dm2*twopi*aursun*SQRT(aursun*mass(j2)*radx(j2)) 
            djspint(j2) = djspint(j2) - djt 
            djorb = djorb + djt
*
         else
*
* No accretion disk. 
* Calculate the angular momentum of the transferred material by 
* using the radius of the disk (see Ulrich & Burger) that would 
* have formed if allowed. 
*
            rdisk = 1.7d0*rmin
            djt = dm2*twopi*aursun*SQRT(aursun*mass(j2)*rdisk) 
            djspint(j2) = djspint(j2) - djt
            djorb = djorb + djt
*
         endif
         djtx(2) = djt
*
* Adjust the secondary spin if a nova eruption has occurred. 
*
         if(novae)then
            djt = (dm2 - dm22)*radx(j2)*radx(j2)*ospin(j2) 
            djspint(j2) = djspint(j2) + djt 
            djtx(2) = djtx(2) - djt
         endif
*
* Calculate circularization, orbital shrinkage and spin up.
*
         do 603 , k = 1,2
*
* Evaluate convective/radiative limits for a variety of stars as based
* on the work of Belczynski et al. (2008). As option.
* Note only certain stars of type k = 0, 1, 2, 4, 5, 6, 9 **double check
* 0, 1 have range of 0.35-Mms,conv. Mms,conv is function of metalicity.
* 2 & 4 have a temperature dependence. Convective if Teff < 10**3.73
* 3, 5 & 6 are giants and have no radiative envelopes.
* 9's envelope is convective when M < Mhe,conv, Mhe,conv = 3.0Msun.
*
            if(ST_cr.le.0)then
               if(kstar(k).le.1)then
                  convradcomp(k) = 1.25d0
               else
                  convradcomp(k) = 99999999.d0
               endif
            else
               if(kstar(k).le.1)then
*                 Main sequence mass limit varying with metallicity
                  convradcomp(k) = 1.25d0
                  if(z.gt.0.001d0.and.z.lt.0.02d0)then
                     convradcomp(k) = 0.747d0 + 55.73d0*z - 1532*z*z
                  elseif(z.le.0.001d0)then
                     convradcomp(k) = 0.8d0
                  endif
               elseif(kstar(k).eq.2.or.kstar(k).eq.4)then
*                 H-rich HG and CHeB temperature limit
                  convradcomp(k) = 10.d0**3.73d0
               elseif(kstar(k).le.6)then
*                 No limit or all other giant stars 
*                 (compare this large value to mass).
                  convradcomp(k) = 99999999.d0
               elseif(kstar(k).eq.9)then
*                 Mass limit for evolved He star
                  convradcomp(k) = 3.d0
               endif
            endif
*
            dspint(k) = 0.d0
            if(((kstar(k).le.9.and.rad(k).ge.0.01d0*rol(k)).or.
     &         (kstar(k).ge.10.and.k.eq.j1)).and.tflag.gt.0)then
*
               raa2 = (radx(k)/sep)**2
               raa6 = raa2**3
*
               f5 = 1.d0+ecc2*(3.d0+ecc2*0.375d0)
               f4 = 1.d0+ecc2*(1.5d0+ecc2*0.125d0)
               f3 = 1.d0+ecc2*(3.75d0+ecc2*(1.875d0+ecc2*7.8125d-02))
               f2 = 1.d0+ecc2*(7.5d0+ecc2*(5.625d0+ecc2*0.3125d0))
               f1 = 1.d0+ecc2*(15.5d0+ecc2*(31.875d0+ecc2*(11.5625d0
     &                  +ecc2*0.390625d0)))
*
               if(ST_cr.le.0.and.
     &            ((kstar(k).eq.1.and.mass(k).ge.1.25d0).or.
     &            kstar(k).eq.4.or.kstar(k).eq.7))then
*
* Radiative damping (Zahn, 1977, A&A, 57, 383 and 1975, A&A, 41, 329).
*
                  tc = 1.592d-09*(mass(k)**2.84d0)
                  f = 1.9782d+04*SQRT((mass(k)*radx(k)*radx(k))/sep**5)*
     &                tc*(1.d0+q(3-k))**(5.d0/6.d0)
                  tcqr = f*q(3-k)*raa6
                  rg2 = k2str(k)
               elseif(ST_cr.gt.0.and.
     &                ((kstar(k).le.1.and.mass(k).gt.convradcomp(k)).or.
     &           (kstar(k).eq.2.and.teff(k).gt.convradcomp(k)).or.
     &           (kstar(k).eq.4.and.teff(k).gt.convradcomp(k)).or.
     &           (kstar(k).eq.9.and.mass(k).gt.convradcomp(k)).or.
     &           (kstar(k).eq.7).or.(kstar(k).eq.8)))then
*
* Radiative damping (Zahn, 1977, A&A, 57, 383 and 1975, A&A, 41, 329).
*
                  tc = 1.592d-09*(mass(k)**2.84d0)
                  f = 1.9782d+04*SQRT((mass(k)*rad(k)*rad(k))/sep**5)*
     &                tc*(1.d0+q(3-k))**(5.d0/6.d0)
                  tcqr = f*q(3-k)*raa6
                  rg2 = k2str(k)
               elseif(kstar(k).le.9)then
* Convective damping
                  renv(k) = MIN(renv(k),radx(k)-radc(k))
                  renv(k) = MAX(renv(k),1.0d-10)
                  tc = mr23yr*(menv(k)*renv(k)*(radx(k)-0.5d0*renv(k))/
     &                 (3.d0*lumin(k)))**(1.d0/3.d0)
                  ttid = twopi/(1.0d-10 + ABS(oorb - ospin(k)))
                  f = MIN(1.d0,(ttid/(2.d0*tc)**2))
                  tcqr = 2.d0*f*q(3-k)*raa6*menv(k)/(21.d0*tc*mass(k))
                  rg2 = (k2str(k)*(mass(k)-massc(k)))/mass(k)
               elseif(ST_tide.le.0)then
*Degenerate damping
                  f = 7.33d-09*(lumin(k)/mass(k))**(5.d0/7.d0)
                  tcqr = f*q(3-k)*q(3-k)*raa2*raa2/(1.d0+q(3-k))
                  rg2 = k3
               endif
               sqome3 = sqome2**3
               delet1 = 27.d0*tcqr*(1.d0+q(3-k))*raa2*(ecc/sqome2**13)*
     &                  (f3 - (11.d0/18.d0)*sqome3*f4*ospin(k)/oorb)
               tcirc = ecc/(ABS(delet1) + 1.0d-20)
               delet = delet + delet1*dt
               dspint(k) = (3.d0*q(3-k)*tcqr/(rg2*omecc2**6))*
     &                     (f2*oorb - sqome3*f5*ospin(k))
               eqspin = oorb*f2/(sqome3*f5)
               if(dt.gt.0.d0)then
                  if(dspint(k).ge.0.d0)then
                     dspint(k) = MIN(dt*dspint(k),eqspin-ospin(k))/dt
                  else
                     dspint(k) = MAX(dt*dspint(k),eqspin-ospin(k))/dt
                  endif
               endif
               djt = (k2str(k)*(mass(k)-massc(k))*radx(k)*radx(k) +
     &                k3*massc(k)*radc(k)*radc(k))*dspint(k)
               djorb = djorb + djt*dt
               djspint(k) = djspint(k) - djt*dt
*
            endif
*
            jspin(k) = MAX(1.0d-10,jspin(k) - djspint(k))
*
* Ensure that the star does not spin up beyond break-up, and transfer
* the excess angular momentum back to the orbit.
*
            ospbru = twopi*SQRT(mass(k)*aursun**3/radx(k)**3)
            jspbru = (k2str(k)*(mass(k)-massc(k))*radx(k)*radx(k) +
     &                k3*massc(k)*radc(k)*radc(k))*ospbru
            if(jspin(k).gt.jspbru)then
               mew = 1.d0
               if(djtx(2).gt.0.d0)then
                  mew = MIN(mew,(jspin(k) - jspbru)/djtx(2))
               endif
               djorb = djorb - (jspin(k) - jspbru)
               jspin(k) = jspbru
* If excess material should not be accreted, activate next line.
*              dm22 = (1.d0 - mew)*dm22
            endif
*
 603     continue
*
* Update the masses.
*
         kstar(j2) = kst
         mass(j1) = mass(j1) - dm1 - dms(j1)
         if(kstar(j1).le.1.or.kstar(j1).eq.7) mass0(j1) = mass(j1)
         mass(j2) = mass(j2) + dm22 - dms(j2)
         if(kstar(j2).le.1.or.kstar(j2).eq.7) mass0(j2) = mass(j2)
         if(kstar(j2).eq.13.and.pulsar.gt.0)then
* if propeller add and if(.not.prop)then here... PK.
            b_mdot = (dm2-dms(j2))/dt
            if(b_mdot_lim.gt.0.d0.and.b_mdot.gt.b_mdot_lim)then
               bacc(j2) = bacc(j2) + (dm2-dms(j2))
               tacc(j2) = tacc(j2) + dtm
            elseif(b_mdot_lim.le.0.d0)then
               bacc(j2) = bacc(j2) + (dm2-dms(j2))
               tacc(j2) = tacc(j2) + dtm
            endif
         endif
*
* For a HG star check if the initial mass can be reduced. 
*
         if(kstar(j1).eq.2.and.mass0(j1).le.zpars(3))then
            m0 = mass0(j1)
            mass0(j1) = mass(j1)
            CALL star(kstar(j1),mass0(j1),mass(j1),tmsnew,tn,tscls,
     &                lums,GB,zpars)
            if(GB(9).lt.massc(j1))then
               mass0(j1) = m0
            endif
         endif
         if(kstar(j2).eq.2.and.mass0(j2).le.zpars(3))then
            m0 = mass0(j2)
            mass0(j2) = mass(j2)
            CALL star(kstar(j2),mass0(j2),mass(j2),tmsnew,tn,tscls,
     &                lums,GB,zpars)
            if(GB(9).lt.massc(j2))then
               mass0(j2) = m0
            endif
         endif
*
         ecc = ecc - delet
         ecc = MAX(ecc,0.d0)
         if(ecc.lt.1.0d-10) ecc = 0.d0
*
         if(ecc.ge.1.d0) goto 135
*
* Ensure that Jorb does not become negative which could happen if the 
* primary overfills its Roche lobe initially. In this case we simply 
* allow contact to occur.
*
         jorb = MAX(1.d0,jorb - djorb)
         sep = (mass(1) + mass(2))*jorb*jorb/
     &         ((mass(1)*mass(2)*twopi)**2*aursun**3*(1.d0-ecc*ecc))
         tb = (sep/aursun)*SQRT(sep/(aursun*(mass(1)+mass(2))))
         oorb = twopi/tb
*
      endif
*
* Always rejuvenate the secondary and age the primary if they are on
* the main sequence.
*
      if(kstar(j1).le.2.or.kstar(j1).eq.7)then
         CALL star(kstar(j1),mass0(j1),mass(j1),tmsnew,tn,tscls,
     &             lums,GB,zpars)
         if(kstar(j1).eq.2)then
            aj(j1) = tmsnew + (tscls(1) - tmsnew)*(aj(j1)-tms(j1))/
     &                        (tbgb(j1) - tms(j1))
         else
            aj(j1) = tmsnew/tms(j1)*aj(j1)
         endif
         epoch(j1) = tphys - aj(j1)
      endif
*
      if(kstar(j2).le.2.or.kstar(j2).eq.7)then
         CALL star(kstar(j2),mass0(j2),mass(j2),tmsnew,tn,tscls,
     &             lums,GB,zpars)
         if(kstar(j2).eq.2)then
            aj(j2) = tmsnew + (tscls(1) - tmsnew)*(aj(j2)-tms(j2))/
     &                        (tbgb(j2) - tms(j2))
         elseif((mass(j2).lt.0.35d0.or.mass(j2).gt.1.25d0).
     &           and.kstar(j2).ne.7)then
            aj(j2) = tmsnew/tms(j2)*aj(j2)*(mass(j2) - dm22)/mass(j2)
         else
            aj(j2) = tmsnew/tms(j2)*aj(j2)
         endif
         epoch(j2) = tphys - aj(j2)
      endif
*
* Obtain the stellar parameters for the next step.
*
      tphys = tphys + dtm
      do 90 , k = 1,2
         age = tphys - epoch(k)
         m0 = mass0(k)
         mt = mass(k)
         mc = massc(k)
*
* Masses over 100Msun should probably not be trusted in the
* evolution formulae.
*
         if(mt.gt.100.d0)then
*            WRITE(99,*)' MASS EXCEEDED ',mass1i,mass2i,tbi,ecci,mt,
*     & tphysf,id1_pass,id2_pass
*            goto 140
         endif
         kw = kstar(k)
         CALL star(kw,m0,mt,tm,tn,tscls,lums,GB,zpars)
         CALL hrdiag(m0,age,mt,tm,tn,tscls,lums,GB,zpars,
     &               rm,lum,kw,mc,rc,me,re,k2,ST_tide,ecsnp,ecsn_mlow)
*
* Check for a supernova and correct the semi-major axis if so.
*
         if(kw.ne.kstar(k).and.kstar(k).le.12.and.
     &      (kw.eq.13.or.kw.eq.14))then
            dms(k) = mass(k) - mt
            if(formation(k).ne.11) formation(k) = 4
            if(kw.eq.13.and.ecsnp.gt.0.d0)then
               if(kstar(k).le.6)then
                  if(mass0(k).le.zpars(5))then
                     if(sigma.gt.0.d0.and.sigmadiv.gt.0.d0)then
                        sigma = sigmahold/sigmadiv
                        sigma = -sigma
                     else
                        sigma = -1.d0*sigmadiv
                     endif
                     formation(k) = 5
                  endif
               elseif(kstar(k).ge.7.and.kstar(k).le.9)then
                  if(mass(k).gt.ecsn_mlow.and.mass(k).le.ecsnp)then
* BSE orgi: 1.6-2.25, Pod: 1.4-2.5, StarTrack: 1.83-2.25 (all in Msun)
                     if(sigma.gt.0.d0.and.sigmadiv.gt.0.d0)then
                        sigma = sigmahold/sigmadiv
                        sigma = -sigma
                     else
                        sigma = -1.d0*sigmadiv
                     endif
                     formation(k) = 5
                  endif
               elseif(formation(k).eq.11)then
                  if(sigma.gt.0.d0.and.sigmadiv.gt.0.d0)then
                     sigma = sigmahold/sigmadiv
                     sigma = -sigma
                  else
                     sigma = -1.d0*sigmadiv
                  endif
                  formation(k) = 7
               elseif(kstar(k).ge.10.or.kstar(k).eq.12)then
* AIC formation, will never happen here but...
                  if(sigma.gt.0.d0.and.sigmadiv.gt.0.d0)then
                     sigma = sigmahold/sigmadiv
                     sigma = -sigma
                  else
                     sigma = -1.d0*sigmadiv
                  endif
                  formation(k) = 6
               endif
            endif
            CALL kick(kw,mass(k),mt,mass(3-k),ecc,sep,jorb,vk,k,
     &                rad(3-k),fallback,bkick,natal_kick_array)
            sigma = sigmahold !reset sigma after possible ECSN kick dist. Remove this if u want some kick link to the intial pulsar values...

* set kick values for the bcm array
            if(bkick(13).gt.0.d0)then
               vk1_bcm=bkick(13)
            endif
            if(bkick(14).gt.0.d0)then
               vk2_bcm=bkick(14)
            endif
            if(bkick(17).gt.0.d0.and.binstate.ne.2.d0)then
               vsys_bcm=bkick(17)
            endif
            if(bkick(20).gt.0.d0.and.binstate.ne.2.d0)then
               theta_bcm=bkick(20)
            endif

            if(mass(3-k).lt.0.d0)then
               if(kstar(3-k).lt.0.d0) mt = mt-mass(3-k)
               if(kw.eq.13.and.mt.gt.mxns) kw = 14
               CALL CONCATKSTARS(kstar(j1), kstar(j2), mergertype)
               kstar(k) = kw
               mass(k) = mt
               epoch(k) = tphys - age
               kstar(3-k) = 15
               mass(3-k) = 0.d0
               coel = .true.
               binstate = 1
            endif
            if(ecc.gt.1.d0)then
               kstar(k) = kw
               mass(k) = mt
               epoch(k) = tphys - age
               goto 135
            endif
            tb = (sep/aursun)*SQRT(sep/(aursun*(mt+mass(3-k))))
            oorb = twopi/tb
         endif
         if(kw.ne.kstar(k))then
            change = .true.
            if((kw.eq.13.or.kw.eq.14).and.kstar(k).le.12)then
               snova = .true.
            endif
            mass(k) = mt
            if(kw.eq.15)then
               kstar(k) = kw
               goto 135
            endif
            mass0(k) = m0
            epoch(k) = tphys - age
         endif
*
*     Determine stellar evolution timescale for nuclear burning types.
*
         if(kw.le.9)then
            CALL deltat(kw,age,tm,tn,tscls,dt,dtr)
            dtmi(k) = MIN(dt,dtr)
*           dtmi(k) = dtr
            dtmi(k) = MAX(1.0d-07,dtmi(k))
         else
            dtmi(k) = 1.0d+10
         endif
*        dtmi(k) = MAX((tn-age),1.0d-07)
*
* Save relevent solar quantities.
*
         aj(k) = age
         kstar(k) = kw
         rad(k) = rm
         radx(k) = rm
         lumin(k) = lum
         teff(k) = 1000.d0*((1130.d0*lumin(k)/
     &                    (rad(k)**2.d0))**(1.d0/4.d0))
         massc(k) = mc
         radc(k) = rc
         menv(k) = me
         renv(k) = re
         k2str(k) = k2
         tms(k) = tm
         tbgb(k) = tscls(1)
*
* Check for blue straggler formation. 
*
         if(kw.le.1.and.tm.lt.tphys.and..not.bss)then
            bss = .true.
<<<<<<< HEAD
            evolve_type = 14.0
            rrl1 = rad(1)/rol(1)
            rrl2 = rad(2)/rol(2)
            CALL writebpp(jp,tphys,evolve_type,
     &                    mass(1),mass(2),kstar(1),kstar(2),sep,
     &                    tb,ecc,rrl1,rrl2,bkick)
=======
            jp = MIN(1000,jp + 1)
            bpp(jp,1) = tphys
            bpp(jp,2) = mass(1)
            bpp(jp,3) = mass(2)
            bpp(jp,4) = float(kstar(1))
            bpp(jp,5) = float(kstar(2))
            bpp(jp,6) = sep
            bpp(jp,7) = tb
            bpp(jp,8) = ecc
            bpp(jp,9) = rad(1)/rol(1)
            bpp(jp,10) = rad(2)/rol(2)
            bpp(jp,11) = 14.0
            bpp(jp,12) = bkick(15)
            bpp(jp,13) = bkick(16)
            if(bkick(1).gt.0.d0.and.bkick(5).le.0.d0)then
               bpp(jp,14) = bkick(13)
               bpp(jp,15) = bkick(18)
            elseif(bkick(1).gt.0.d0.and.bkick(5).gt.0.d0)then
               bpp(jp,14) = bkick(14)
               bpp(jp,15) = bkick(19)
            endif
>>>>>>> 4651e48c
            DO jj = 13,20
               bkick(jj) = 0.0
            ENDDO
         endif
*
 90   continue
*
      do 100 , k = 1,2
         q(k) = mass(k)/mass(3-k)
         rol(k) = rl(q(k))*sep
         if(ST_tide.gt.0) rol(k) = rl(q(k))*sep*(1.d0-ecc)
 100  continue
      if(rad(j1).gt.rol(j1)) radx(j1) = MAX(radc(j1),rol(j1))
      do 110 , k = 1,2
         ospin(k) = jspin(k)/(k2str(k)*(mass(k)-massc(k))*radx(k)*
     &              radx(k) + k3*massc(k)*radc(k)*radc(k))
 110  continue
*
      if((isave.and.tphys.ge.tsave).or.iplot)then
          if(B_0(1).eq.0.d0)then !PK.
              b01_bcm = 0.d0
          elseif(B_0(1).gt.0.d0.and.B(1).eq.0.d0)then
              b01_bcm = B_0(1)
          else
              b01_bcm = B(1)
          endif
          if(B_0(2).eq.0.d0)then
              b02_bcm = 0.d0
          elseif(B_0(2).gt.0.d0.and.B(2).eq.0.d0)then
              b02_bcm = B_0(2)
          else
              b02_bcm = B(2)
          endif
          teff1 = 1000.d0*((1130.d0*lumin(1)/
     &                       (rad(1)**2.d0))**(1.d0/4.d0))
          teff2 = 1000.d0*((1130.d0*lumin(2)/
     &                       (rad(2)**2.d0))**(1.d0/4.d0))
          rrl1 = rad(1)/rol(1)
          rrl2 = rad(2)/rol(2)
          dt = MAX(dtm,1.0d-12)*1.0d+06
          if(j1.eq.1)then
              deltam1_bcm = (-1.0*dm1 - dms(1))/dt
              deltam2_bcm = (dm2 - dms(2))/dt
          else
              deltam1_bcm = (dm2 - dms(1))/dt
              deltam2_bcm = (-1.0*dm1 - dms(2))/dt
          endif
          CALL writebcm(ip,tphys,kstar(1),mass0(1),mass(1),
     &                  lumin(1),rad(1),teff1,massc(1),
     &                  radc(1),menv(1),renv(1),epoch(1),
     &                  ospin(1),deltam1_bcm,rrl1,kstar(2),mass0(2),
     &                  mass(2),lumin(2),rad(2),teff2,massc(2),
     &                  radc(2),menv(2),renv(2),epoch(2),ospin(2),
     &                  deltam2_bcm,rrl2,tb,sep,ecc,b01_bcm,b02_bcm,
     &                  vk1_bcm,vk2_bcm,vsys_bcm,theta_bcm,
     &                  formation(1),formation(2),binstate,mergertype)
         if(isave) tsave = tsave + dtp
         if(output) write(*,*)'bcm3:',kstar(1),kstar(2),mass(1),
     & mass(2),rad(1),rad(2),ospin(1),ospin(2),jspin(1)
*     & mass(2),rad(1),rad(2),ospin(1),ospin(2),B(1),B(2),jspin(1)
      endif
*
      if(tphys.ge.tphysf) goto 140
*
      if(change)then
         change = .false.
<<<<<<< HEAD
         evolve_type = 2.0
         rrl1 = rad(1)/rol(1)
         rrl2 = rad(2)/rol(2)
         CALL writebpp(jp,tphys,evolve_type,
     &                 mass(1),mass(2),kstar(1),kstar(2),sep,
     &                 tb,ecc,rrl1,rrl2,bkick)
=======
         jp = MIN(1000,jp + 1)
         bpp(jp,1) = tphys
         bpp(jp,2) = mass(1)
         bpp(jp,3) = mass(2)
         bpp(jp,4) = float(kstar(1))
         bpp(jp,5) = float(kstar(2))
         bpp(jp,6) = sep
         bpp(jp,7) = tb
         bpp(jp,8) = ecc
         bpp(jp,9) = rad(1)/rol(1)
         bpp(jp,10) = rad(2)/rol(2)
         bpp(jp,11) = 2.0
         bpp(jp,12) = bkick(15)
         bpp(jp,13) = bkick(16)
         if(bkick(1).gt.0.d0.and.bkick(5).le.0.d0)then
            bpp(jp,14) = bkick(13)
            bpp(jp,15) = bkick(18)
         elseif(bkick(1).gt.0.d0.and.bkick(5).gt.0.d0)then
            bpp(jp,14) = bkick(14)
            bpp(jp,15) = bkick(19)
         endif
>>>>>>> 4651e48c
         DO jj = 13,20
            bkick(jj) = 0.0
         ENDDO
      endif
*
* Test whether the primary still fills its Roche lobe.
*
      if(rad(j1).gt.rol(j1).and..not.snova)then
*
* Test for a contact system
*
         if(rad(j2).gt.rol(j2)) goto 130
         iter = iter + 1
         goto 8
      else
<<<<<<< HEAD
         evolve_type = 4.0
         rrl1 = rad(1)/rol(1)
         rrl2 = rad(2)/rol(2)
         CALL writebpp(jp,tphys,evolve_type,
     &                 mass(1),mass(2),kstar(1),kstar(2),sep,
     &                 tb,ecc,rrl1,rrl2,bkick)
=======
         jp = MIN(1000,jp + 1)
         bpp(jp,1) = tphys
         bpp(jp,2) = mass(1)
         bpp(jp,3) = mass(2)
         bpp(jp,4) = float(kstar(1))
         bpp(jp,5) = float(kstar(2))
         bpp(jp,6) = sep
         bpp(jp,7) = tb
         bpp(jp,8) = ecc
         bpp(jp,9) = rad(1)/rol(1)
         bpp(jp,10) = rad(2)/rol(2)
         bpp(jp,11) = 4.0
         bpp(jp,12) = bkick(15)
         bpp(jp,13) = bkick(16)
         if(bkick(1).gt.0.d0.and.bkick(5).le.0.d0)then
            bpp(jp,14) = bkick(13)
            bpp(jp,15) = bkick(18)
         elseif(bkick(1).gt.0.d0.and.bkick(5).gt.0.d0)then
            bpp(jp,14) = bkick(14)
            bpp(jp,15) = bkick(19)
         endif
>>>>>>> 4651e48c
         DO jj = 13,20
            bkick(jj) = 0.0
         ENDDO
         dtm = 0.d0
         goto 4
      endif
*
 130  continue
*
* Contact system.
*
      coel = .true.
      binstate = 1
      CALL CONCATKSTARS(kstar(j1), kstar(j2), mergertype)
*
* If *1 or *2 is giant-like this will be common-envelope evolution.
*
      m1ce = mass(j1)
      m2ce = mass(j2)
      rrl1 = MIN(999.999d0,rad(1)/rol(1))
      rrl2 = MIN(999.999d0,rad(2)/rol(2))
*
<<<<<<< HEAD
      evolve_type = 5.0
      CALL writebpp(jp,tphys,evolve_type,
     &              mass(1),mass(2),kstar(1),kstar(2),sep,
     &              tb,ecc,rrl1,rrl2,bkick)
=======
      jp = MIN(1000,jp + 1)
      bpp(jp,1) = tphys
      bpp(jp,2) = mass(1)
      bpp(jp,3) = mass(2)
      bpp(jp,4) = float(kstar(1))
      bpp(jp,5) = float(kstar(2))
      bpp(jp,6) = sep
      bpp(jp,7) = tb
      bpp(jp,8) = ecc
      bpp(jp,9) = rrl1
      bpp(jp,10) = rrl2
      bpp(jp,11) = 5.0
      bpp(jp,12) = bkick(15)
      bpp(jp,13) = bkick(16)
      if(bkick(1).gt.0.d0.and.bkick(5).le.0.d0)then
         bpp(jp,14) = bkick(13)
         bpp(jp,15) = bkick(18)
      elseif(bkick(1).gt.0.d0.and.bkick(5).gt.0.d0)then
         bpp(jp,14) = bkick(14)
         bpp(jp,15) = bkick(19)
      endif
>>>>>>> 4651e48c
      DO jj = 13,20
         bkick(jj) = 0.0
      ENDDO
*
      kcomp1 = kstar(j1)
      kcomp2 = kstar(j2)
*
      if(output) write(*,*)'coal r/rl1 & r/rl2 > 0',tphys,kcomp1,kcomp2,
     & m1ce,m2ce
*
      if(kstar(j1).ge.2.and.kstar(j1).le.9.and.kstar(j1).ne.7)then
         CALL comenv(mass0(j1),mass(j1),massc(j1),aj(j1),jspin(j1),
     &               kstar(j1),mass0(j2),mass(j2),massc(j2),aj(j2),
     &               jspin(j2),kstar(j2),zpars,ecc,sep,jorb,coel,j1,j2,
     &               vk,bkick,ecsnp,ecsn_mlow,
     &               formation(j1),formation(j2),ST_tide,
     &               binstate,mergertype,natal_kick_array)
         if(output) write(*,*)'coal1:',tphys,kstar(j1),kstar(j2),coel,
     & mass(j1),mass(j2)
         if(j1.eq.2.and.kcomp2.eq.13.and.kstar(j2).eq.15.and.
     &      kstar(j1).eq.13)then !PK. 
* In CE the NS got switched around. Do same to formation.
            formation(j1) = formation(j2)
            bkick(1) = 3-bkick(1)
         endif
         if(j1.eq.1.and.kcomp2.eq.13.and.kstar(j2).eq.15.and.
     &      kstar(j1).eq.13)then !PK. 
* In CE the NS got switched around. Do same to formation.
            formation(j1) = formation(j2)
            bkick(1) = 3-bkick(1)
         endif
         com = .true.
         if(com.and..not.coel)then
            binstate = 0
            mergertype = -1
         endif
      elseif(kstar(j2).ge.2.and.kstar(j2).le.9.and.kstar(j2).ne.7)then
         CALL comenv(mass0(j2),mass(j2),massc(j2),aj(j2),jspin(j2),
     &               kstar(j2),mass0(j1),mass(j1),massc(j1),aj(j1),
     &               jspin(j1),kstar(j1),zpars,ecc,sep,jorb,coel,j1,j2,
     &               vk,bkick,ecsnp,ecsn_mlow,
     &               formation(j1),formation(j2),ST_tide,
     &               binstate,mergertype,natal_kick_array)
         if(output) write(*,*)'coal2:',tphys,kstar(j1),kstar(j2),coel,
     & mass(j1),mass(j2)
         if(j2.eq.2.and.kcomp1.eq.13.and.kstar(j1).eq.15.and.
     &      kstar(j2).eq.13)then !PK. 
* In CE the NS got switched around. Do same to formation.
            formation(j2) = formation(j1)
            bkick(1) = 3-bkick(1)
         endif
         if(j2.eq.1.and.kcomp1.eq.13.and.kstar(j1).eq.15.and.
     &      kstar(j2).eq.13)then !PK. 
* In CE the NS got switched around. Do same to formation.
            formation(j2) = formation(j1)
            bkick(1) = 3-bkick(1)
         endif
         com = .true.
         if(com.and..not.coel)then
            binstate = 0
            mergertype = -1
         endif
      else
         CALL mix(mass0,mass,aj,kstar,zpars)
      endif

* set kick values for the bcm array
      if(bkick(13).gt.0.d0)then
         vk1_bcm=bkick(13)
      endif
      if(bkick(14).gt.0.d0)then
         vk2_bcm=bkick(14)
      endif
      if(bkick(17).gt.0.d0.and.binstate.ne.2.d0)then
         vsys_bcm=bkick(17)
      endif
      if(bkick(20).gt.0.d0.and.binstate.ne.2.d0)then
         theta_bcm=bkick(20)
      endif

      if(com)then
<<<<<<< HEAD
          evolve_type = 7.0
          mass1_bpp = mass(1)
          mass2_bpp = mass(2)
          if(kstar(1).eq.15) mass1_bpp = mass0(1)
          if(kstar(2).eq.15) mass2_bpp = mass0(2)
          rrl1 = MIN(rrl1,0.99d0)
          rrl2 = MIN(rrl2,0.99d0)
          CALL writebpp(jp,tphys,evolve_type,
     &                  mass1_bpp,mass2_bpp,
     &                  kstar(1),kstar(2),sep,
     &                  tb,ecc,rrl1,rrl2,bkick)
=======
         jp = MIN(1000,jp + 1)
         bpp(jp,1) = tphys
         bpp(jp,2) = mass(1)
         if(kstar(1).eq.15) bpp(jp,2) = mass0(1)
         bpp(jp,3) = mass(2)
         if(kstar(2).eq.15) bpp(jp,3) = mass0(2)
         bpp(jp,4) = float(kstar(1))
         bpp(jp,5) = float(kstar(2))
         bpp(jp,6) = sep
         bpp(jp,7) = tb
         bpp(jp,8) = ecc
         rrl1 = MIN(rrl1,0.99d0)
         rrl2 = MIN(rrl2,0.99d0)
         bpp(jp,9) = rrl1
         bpp(jp,10) = rrl2
         bpp(jp,11) = 7.0
         bpp(jp,12) = bkick(15)
         bpp(jp,13) = bkick(16)
         if(bkick(1).gt.0.d0.and.bkick(5).le.0.d0)then
            bpp(jp,14) = bkick(13)
            bpp(jp,15) = bkick(18)
         elseif(bkick(1).gt.0.d0.and.bkick(5).gt.0.d0)then
            bpp(jp,14) = bkick(14)
            bpp(jp,15) = bkick(19)
         endif
>>>>>>> 4651e48c
         DO jj = 13,20
            bkick(jj) = 0.0
         ENDDO
      endif
      epoch(1) = tphys - aj(1)
      epoch(2) = tphys - aj(2)
      if(.not.coel)then
*
* Next step should be made without changing the time.
*
         if(ecc.gt.1.d0)then
            if(kstar(1).ge.13)then
               rc = corerd(kstar(1),mass(1),mass(1),zpars(2))
               ospin(1) = jspin(1)/(k3*rc*rc*mass(1))
            endif
            if(kstar(2).ge.13)then
               rc = corerd(kstar(2),mass(2),mass(2),zpars(2))
               ospin(2) = jspin(2)/(k3*rc*rc*mass(2))
            endif
            goto 135
         endif
         dtm = 0.d0
*
* Reset orbital parameters as separation may have changed.
*
         tb = (sep/aursun)*SQRT(sep/(aursun*(mass(1)+mass(2))))
         oorb = twopi/tb
         goto 4
      endif
*
 135  continue
*
      sgl = .true.
      if(kstar(1).eq.13.and.mergemsp.eq.1.and.
     &   notamerger.eq.0)then
         s = (twopi*yearsc)/ospin(1)
         if(s.lt.0.03d0.and.B(1).gt.0.d0)then
            merge_mem = 1
         endif
      endif
      if(kstar(2).eq.13.and.mergemsp.eq.1.and.
     &   notamerger.eq.0)then
         s = (twopi*yearsc)/ospin(2)
         if(s.lt.0.03d0.and.B(2).gt.0.d0)then
            merge_mem = 1
         endif
      endif
      if(kstar(1).ne.15.or.kstar(2).ne.15)then
         if(com)then
            com = .false.
         else
<<<<<<< HEAD
            mass1_bpp = mass(1)
            mass2_bpp = mass(2)
            if(kstar(1).eq.15) mass1_bpp = mass0(1)
            if(kstar(2).eq.15) mass2_bpp = mass0(2)
=======
            jp = MIN(1000,jp + 1)
            bpp(jp,1) = tphys
            bpp(jp,2) = mass(1)
            if(kstar(1).eq.15) bpp(jp,2) = mass0(1)
            bpp(jp,3) = mass(2)
            if(kstar(2).eq.15) bpp(jp,3) = mass0(2)
            bpp(jp,4) = float(kstar(1))
            bpp(jp,5) = float(kstar(2))
            bpp(jp,6) = zero
            bpp(jp,7) = zero
            bpp(jp,8) = zero
            bpp(jp,9) = zero
            bpp(jp,10) = ngtv
            bpp(jp,11) = zero
            bpp(jp,12) = bkick(15)
            bpp(jp,13) = bkick(16)
            if(bkick(1).gt.0.d0.and.bkick(5).le.0.d0)then
               bpp(jp,14) = bkick(13)
               bpp(jp,15) = bkick(18)
            elseif(bkick(1).gt.0.d0.and.bkick(5).gt.0.d0)then
               bpp(jp,14) = bkick(14)
               bpp(jp,15) = bkick(19)
            endif
            DO jj = 13,20
               bkick(jj) = 0.0
            ENDDO
>>>>>>> 4651e48c
            if(coel)then
                evolve_type = 6.0
                CALL writebpp(jp,tphys,evolve_type,
     &                        mass1_bpp,mass2_bpp,
     &                        kstar(1),kstar(2),0.d0,
     &                        0.d0,0.d0,0.d0,ngtv,bkick)
            elseif(ecc.gt.1.d0)then
*
* Binary dissolved by a supernova or tides.
*
                evolve_type = 11.0
                binstate = 2
                mergertype = -1
                CALL writebpp(jp,tphys,evolve_type,
     &                        mass1_bpp,mass2_bpp,
     &                        kstar(1),kstar(2),sep,
     &                        tb,ecc,0.d0,ngtv2,bkick)
            else
                evolve_type = 9.0
                CALL writebpp(jp,tphys,evolve_type,
     &                        mass1_bpp,mass2_bpp,
     &                        kstar(1),kstar(2),0.d0,
     &                        0.d0,0.d0,0.d0,ngtv,bkick)
            endif
            DO jj = 13,20
               bkick(jj) = 0.0
            ENDDO
         endif
         if(kstar(2).eq.15)then
            kmax = 1
            rol(2) = -1.d0*rad(2)
            dtmi(2) = tphysf
         elseif(kstar(1).eq.15)then
            kmin = 2
            rol(1) = -1.d0*rad(1)
            dtmi(1) = tphysf
         endif
* Makes sure coalesced NSs are reset. PK.
         if(kstar(1).eq.13.and.ecc.le.1.d0.and.pulsar.gt.0.and.
     &      notamerger.eq.0)then
            age = 0.d0
            epoch(1) = tphys
         endif
         if(kstar(2).eq.13.and.ecc.le.1.d0.and.pulsar.gt.0.and.
     &      notamerger.eq.0)then
            age = 0.d0
            epoch(2) = tphys
         endif
         ecc = -1.d0
         sep = 0.d0
         dtm = 0.d0
         coel = .false.
         goto 4
      endif
*
 140  continue
*
      if(com)then
         com = .false.
      else
<<<<<<< HEAD
          mass1_bpp = mass(1)
          mass2_bpp = mass(2)

          if(kstar(1).eq.15.and.bpp(jp,4).lt.15.0)then
              mass1_bpp = mass0(1)
          endif

          if(kstar(2).eq.15.and.bpp(jp,5).lt.15.0)then
              mass2_bpp = mass0(2)
          endif

          if(coel)then
              evolve_type = 6.0
              CALL writebpp(jp,tphys,evolve_type,
     &                      mass1_bpp,mass2_bpp,
     &                      kstar(1),kstar(2),0.d0,
     &                      0.d0,0.d0,0.d0,ngtv,bkick)
          elseif(kstar(1).eq.15.and.kstar(2).eq.15)then
=======
         jp = MIN(1000,jp + 1)
         bpp(jp,1) = tphys
         bpp(jp,2) = mass(1)
         if(kstar(1).eq.15.and.bpp(jp-1,4).lt.15.0)then
            bpp(jp,2) = mass0(1)
         endif
         bpp(jp,3) = mass(2)
         if(kstar(2).eq.15.and.bpp(jp-1,5).lt.15.0)then
            bpp(jp,3) = mass0(2)
         endif
         bpp(jp,4) = float(kstar(1))
         bpp(jp,5) = float(kstar(2))
         bpp(jp,6) = zero
         bpp(jp,7) = zero
         bpp(jp,8) = zero
         bpp(jp,9) = zero
         bpp(jp,12) = bkick(15)
         bpp(jp,13) = bkick(16)
         if(bkick(1).gt.0.d0.and.bkick(5).le.0.d0)then
            bpp(jp,14) = bkick(13)
            bpp(jp,15) = bkick(18)
         elseif(bkick(1).gt.0.d0.and.bkick(5).gt.0.d0)then
            bpp(jp,14) = bkick(14)
            bpp(jp,15) = bkick(19)
         endif
         DO jj = 13,20
            bkick(jj) = 0.0
         ENDDO
         if(coel)then
            bpp(jp,10) = ngtv
            bpp(jp,11) = 6.0
         elseif(kstar(1).eq.15.and.kstar(2).eq.15)then
>>>>>>> 4651e48c
*
* Cases of accretion induced supernova or single star supernova.
* No remnant is left in either case.
*
              evolve_type = 9.0
              CALL writebpp(jp,tphys,evolve_type,
     &                      mass1_bpp,mass2_bpp,
     &                      kstar(1),kstar(2),0.d0,
     &                      0.d0,0.d0,0.d0,ngtv2,bkick)
          else
              evolve_type = 10.0
              rrl1 = rad(1)/rol(1)
              rrl2 = rad(2)/rol(2)
              CALL writebpp(jp,tphys,evolve_type,
     &                      mass1_bpp,mass2_bpp,
     &                      kstar(1),kstar(2),sep,
     &                      tb,ecc,rrl1,rrl2,bkick)
          endif
          DO jj = 13,20
              bkick(jj) = 0.0
          ENDDO
      endif
*
      if((isave.and.tphys.ge.tsave).or.iplot)then
          if(B_0(1).eq.0.d0)then !PK.
              b01_bcm = 0.d0
          elseif(B_0(1).gt.0.d0.and.B(1).eq.0.d0)then
              b01_bcm = B_0(1)
          else
              b01_bcm = B(1)
          endif
          if(B_0(2).eq.0.d0)then
              b02_bcm = 0.d0
          elseif(B_0(2).gt.0.d0.and.B(2).eq.0.d0)then
              b02_bcm = B_0(2)
          else
              b02_bcm = B(2)
          endif
          teff1 = 1000.d0*((1130.d0*lumin(1)/
     &                       (rad(1)**2.d0))**(1.d0/4.d0))
          teff2 = 1000.d0*((1130.d0*lumin(2)/
     &                       (rad(2)**2.d0))**(1.d0/4.d0))
          rrl1 = rad(1)/rol(1)
          rrl2 = rad(2)/rol(2)
          dt = MAX(dtm,1.0d-12)*1.0d+06
          if(j1.eq.1)then
              deltam1_bcm = (-1.0*dm1 - dms(1))/dt
              deltam2_bcm = (dm2 - dms(2))/dt
          else
              deltam1_bcm = (dm2 - dms(1))/dt
              deltam2_bcm = (-1.0*dm1 - dms(2))/dt
          endif
          CALL writebcm(ip,tphys,kstar(1),mass0(1),mass(1),
     &                  lumin(1),rad(1),teff1,massc(1),
     &                  radc(1),menv(1),renv(1),epoch(1),
     &                  ospin(1),deltam1_bcm,rrl1,kstar(2),mass0(2),
     &                  mass(2),lumin(2),rad(2),teff2,massc(2),
     &                  radc(2),menv(2),renv(2),epoch(2),ospin(2),
     &                  deltam2_bcm,rrl2,tb,sep,ecc,b01_bcm,b02_bcm,
     &                  vk1_bcm,vk2_bcm,vsys_bcm,theta_bcm,
     &                  formation(1),formation(2),binstate,mergertype)
         if(output) write(*,*)'bcm4:',kstar(1),kstar(2),mass(1),
     & mass(2),rad(1),rad(2),ospin(1),ospin(2),jspin(1),
     & tphys,tphysf
*     & mass(2),rad(1),rad(2),ospin(1),ospin(2),B(1),B(2),jspin(1),
         if(isave) tsave = tsave + dtp
         if(tphysf.le.0.d0)then
            ip = ip + 1
            do 145 , k = 1,42
               bcm(ip,k) = bcm(ip-1,k)
 145        continue
         endif
*
      
      elseif((kstar(1).eq.15.and.kstar(2).eq.15))then
         tphys = tphysf
         goto 135
      endif
      tphysfhold = tphysf
      tphysf = tphys
      if(sgl)then
         if(ecc.ge.0.d0.and.ecc.le.1.d0) ecc = -1.d0
         tb = -1.d0
      endif
      tb = tb*yeardy

      if(jp.ge.1000)then
         WRITE(*,*)' STOP: EVOLV2 ARRAY ERROR '
*         CALL exit(0)
*         STOP
      elseif(jp.ge.40)then
         WRITE(99,*)' EVOLV2 ARRAY WARNING ',mass1i,mass2i,tbi,ecci,jp
      endif
      if(iter.ge.loop)then
         WRITE(99,*)'ITER>=LOOP:',jp,tphys,tphysfhold,dtp,kstar,age,kst,
     & id1_pass,id2_pass,mass(1),mass(2),iter,loop
*         CALL exit(0)
*         STOP
      endif
      bcm(ip+1,1) = -1.0
      bpp(jp+1,1) = -1.0
      bppout = bpp
      bcmout = bcm
*

      END SUBROUTINE evolv2 
***<|MERGE_RESOLUTION|>--- conflicted
+++ resolved
@@ -641,20 +641,6 @@
             lacc = lacc/lumin(j1)
             if((lacc.gt.0.01d0.and..not.bsymb).or.
      &         (lacc.lt.0.01d0.and.bsymb))then
-<<<<<<< HEAD
-=======
-               jp = MIN(1000,jp + 1)
-               bpp(jp,1) = tphys
-               bpp(jp,2) = mass(1)
-               bpp(jp,3) = mass(2)
-               bpp(jp,4) = float(kstar(1))
-               bpp(jp,5) = float(kstar(2))
-               bpp(jp,6) = sep
-               bpp(jp,7) = tb
-               bpp(jp,8) = ecc
-               bpp(jp,9) = rad(1)/rol(1)
-               bpp(jp,10) = rad(2)/rol(2)
->>>>>>> 4651e48c
                if(bsymb)then
                   evolve_type = 13.d0
                   esymb = .true.
@@ -1548,36 +1534,12 @@
 *
          if(kw.le.1.and.tm.lt.tphys.and..not.bss)then
             bss = .true.
-<<<<<<< HEAD
             evolve_type = 14.d0
             rrl1 = rad(1)/rol(1)
             rrl2 = rad(2)/rol(2)
             CALL writebpp(jp,tphys,evolve_type,
      &                    mass(1),mass(2),kstar(1),kstar(2),sep,
      &                    tb,ecc,rrl1,rrl2,bkick)
-=======
-            jp = MIN(1000,jp + 1)
-            bpp(jp,1) = tphys
-            bpp(jp,2) = mass(1)
-            bpp(jp,3) = mass(2)
-            bpp(jp,4) = float(kstar(1))
-            bpp(jp,5) = float(kstar(2))
-            bpp(jp,6) = sep
-            bpp(jp,7) = tb
-            bpp(jp,8) = ecc
-            bpp(jp,9) = rad(1)/rol(1)
-            bpp(jp,10) = rad(2)/rol(2)
-            bpp(jp,11) = 14.0
-            bpp(jp,12) = bkick(15)
-            bpp(jp,13) = bkick(16)
-            if(bkick(1).gt.0.d0.and.bkick(5).le.0.d0)then
-               bpp(jp,14) = bkick(13)
-               bpp(jp,15) = bkick(18)
-            elseif(bkick(1).gt.0.d0.and.bkick(5).gt.0.d0)then
-               bpp(jp,14) = bkick(14)
-               bpp(jp,15) = bkick(19)
-            endif
->>>>>>> 4651e48c
             DO jj = 13,20
                bkick(jj) = 0.0
             ENDDO
@@ -1611,36 +1573,12 @@
 *
       if((tphys.lt.tiny.and.ABS(dtm).lt.tiny.and.
      &    (mass2i.lt.0.1d0.or..not.sgl)).or.snova)then
-<<<<<<< HEAD
           evolve_type = 1.d0
           rrl1 = rad(1)/rol(1)
           rrl2 = rad(2)/rol(2)
           CALL writebpp(jp,tphys,evolve_type,
      &                  mass(1),mass(2),kstar(1),kstar(2),sep,
      &                  tb,ecc,rrl1,rrl2,bkick)
-=======
-         jp = MIN(1000,jp + 1)
-         bpp(jp,1) = tphys
-         bpp(jp,2) = mass(1)
-         bpp(jp,3) = mass(2)
-         bpp(jp,4) = float(kstar(1))
-         bpp(jp,5) = float(kstar(2))
-         bpp(jp,6) = sep
-         bpp(jp,7) = tb 
-         bpp(jp,8) = ecc
-         bpp(jp,9) = rad(1)/rol(1)
-         bpp(jp,10) = rad(2)/rol(2)
-         bpp(jp,11) = 1.0
-         bpp(jp,12) = bkick(15)
-         bpp(jp,13) = bkick(16)
-         if(bkick(1).gt.0.d0.and.bkick(5).le.0.d0)then
-            bpp(jp,14) = bkick(13)
-            bpp(jp,15) = bkick(18)
-         elseif(bkick(1).gt.0.d0.and.bkick(5).gt.0.d0)then
-            bpp(jp,14) = bkick(14)
-            bpp(jp,15) = bkick(19)
-         endif
->>>>>>> 4651e48c
          DO jj = 13,20
             bkick(jj) = 0.0
          ENDDO
@@ -1798,36 +1736,12 @@
       if(tphys.ge.tphysf.and.intpol.eq.0) goto 140
       if(change)then
          change = .false.
-<<<<<<< HEAD
          evolve_type = 2.d0
          rrl1 = rad(1)/rol(1)
          rrl2 = rad(2)/rol(2)
          CALL writebpp(jp,tphys,evolve_type,
      &                 mass(1),mass(2),kstar(1),kstar(2),sep,
      &                 tb,ecc,rrl1,rrl2,bkick)
-=======
-         jp = MIN(1000,jp + 1)
-         bpp(jp,1) = tphys
-         bpp(jp,2) = mass(1)
-         bpp(jp,3) = mass(2)
-         bpp(jp,4) = float(kstar(1))
-         bpp(jp,5) = float(kstar(2))
-         bpp(jp,6) = sep
-         bpp(jp,7) = tb
-         bpp(jp,8) = ecc
-         bpp(jp,9) = rad(1)/rol(1)
-         bpp(jp,10) = rad(2)/rol(2)
-         bpp(jp,11) = 2.0
-         bpp(jp,12) = bkick(15)
-         bpp(jp,13) = bkick(16)
-         if(bkick(1).gt.0.d0.and.bkick(5).le.0.d0)then
-            bpp(jp,14) = bkick(13)
-            bpp(jp,15) = bkick(18)
-         elseif(bkick(1).gt.0.d0.and.bkick(5).gt.0.d0)then
-            bpp(jp,14) = bkick(14)
-            bpp(jp,15) = bkick(19)
-         endif
->>>>>>> 4651e48c
          DO jj = 13,20
             bkick(jj) = 0.0
          ENDDO
@@ -1885,36 +1799,12 @@
       radx(j1) = MAX(radc(j1),rol(j1))
       radx(j2) = rad(j2)
 *
-<<<<<<< HEAD
       evolve_type = 3.0
       rrl1 = rad(1)/rol(1)
       rrl2 = rad(2)/rol(2)
       CALL writebpp(jp,tphys,evolve_type,
      &              mass(1),mass(2),kstar(1),kstar(2),sep,
      &              tb,ecc,rrl1,rrl2,bkick)
-=======
-      jp = MIN(1000,jp + 1)
-      bpp(jp,1) = tphys
-      bpp(jp,2) = mass(1)
-      bpp(jp,3) = mass(2)
-      bpp(jp,4) = float(kstar(1))
-      bpp(jp,5) = float(kstar(2))
-      bpp(jp,6) = sep
-      bpp(jp,7) = tb
-      bpp(jp,8) = ecc
-      bpp(jp,9) = rad(1)/rol(1)
-      bpp(jp,10) = rad(2)/rol(2)
-      bpp(jp,11) = 3.0
-      bpp(jp,12) = bkick(15)
-      bpp(jp,13) = bkick(16)
-      if(bkick(1).gt.0.d0.and.bkick(5).le.0.d0)then
-         bpp(jp,14) = bkick(13)
-         bpp(jp,15) = bkick(18)
-      elseif(bkick(1).gt.0.d0.and.bkick(5).gt.0.d0)then
-         bpp(jp,14) = bkick(14)
-         bpp(jp,15) = bkick(19)
-      endif
->>>>>>> 4651e48c
       DO jj = 13,20
          bkick(jj) = 0.0
       ENDDO
@@ -2139,7 +2029,6 @@
              vsys_bcm=bkick(17)
          endif
          if(bkick(20).gt.0.d0.and.binstate.ne.2.d0)then
-<<<<<<< HEAD
              theta_bcm=bkick(20)
          endif
 *
@@ -2154,34 +2043,6 @@
      &                 mass1_bpp,mass2_bpp,
      &                 kstar(1),kstar(2),sep,
      &                 tb,ecc,rrl1,rrl2,bkick)
-=======
-            theta_bcm=bkick(20)
-         endif
-*
-         jp = MIN(1000,jp + 1)
-         bpp(jp,1) = tphys
-         bpp(jp,2) = mass(1)
-         if(kstar(1).eq.15) bpp(jp,2) = mass0(1)
-         bpp(jp,3) = mass(2)
-         if(kstar(2).eq.15) bpp(jp,3) = mass0(2)
-         bpp(jp,4) = float(kstar(1))
-         bpp(jp,5) = float(kstar(2))
-         bpp(jp,6) = sep
-         bpp(jp,7) = tb
-         bpp(jp,8) = ecc
-         bpp(jp,9) = rad(1)/rol(1)
-         bpp(jp,10) = rad(2)/rol(2)
-         bpp(jp,11) = 7.0
-         bpp(jp,12) = bkick(15)
-         bpp(jp,13) = bkick(16)
-         if(bkick(1).gt.0.d0.and.bkick(5).le.0.d0)then
-            bpp(jp,14) = bkick(13)
-            bpp(jp,15) = bkick(18)
-         elseif(bkick(1).gt.0.d0.and.bkick(5).gt.0.d0)then
-            bpp(jp,14) = bkick(14)
-            bpp(jp,15) = bkick(19)
-         endif
->>>>>>> 4651e48c
          DO jj = 13,20
             bkick(jj) = 0.0
          ENDDO
@@ -2465,34 +2326,7 @@
                   CALL gntage(mcx,mt2,kst,zpars,mass0(j2),aj(j2))
                   epoch(j2) = tphys + dtm - aj(j2)
 *
-<<<<<<< HEAD
                   evolve_type = 8.0
-=======
-                  jp = MIN(1000,jp + 1)
-                  bpp(jp,1) = tphys
-                  bpp(jp,2) = mass(j1)
-                  bpp(jp,3) = mt2
-                  bpp(jp,4) = float(kstar(j1))
-                  bpp(jp,5) = float(kst)
-                  bpp(jp,6) = sep
-                  bpp(jp,7) = tb
-                  bpp(jp,8) = ecc
-                  bpp(jp,9) = rad(1)/rol(1)
-                  bpp(jp,10) = rad(2)/rol(2)
-                  bpp(jp,11) = 8.0
-                  bpp(jp,12) = bkick(15)
-                  bpp(jp,13) = bkick(16)
-                  if(bkick(1).gt.0.d0.and.bkick(5).le.0.d0)then
-                     bpp(jp,14) = bkick(13)
-                     bpp(jp,15) = bkick(18)
-                  elseif(bkick(1).gt.0.d0.and.bkick(5).gt.0.d0)then
-                     bpp(jp,14) = bkick(14)
-                     bpp(jp,15) = bkick(19)
-                  endif
-                  DO jj = 13,20
-                     bkick(jj) = 0.0
-                  ENDDO
->>>>>>> 4651e48c
                   if(j1.eq.2)then
                       kstar1_bpp = kst
                       kstar2_bpp = kstar(j1)
@@ -2549,7 +2383,6 @@
                   CALL gntage(massc(j2),mt2,kst,zpars,mass0(j2),aj(j2))
                   epoch(j2) = tphys + dtm - aj(j2)
 *
-<<<<<<< HEAD
                   evolve_type = 8.0
                   if(j1.eq.2)then
                       kstar1_bpp = kst
@@ -2561,28 +2394,6 @@
                       kstar2_bpp = kst
                       mass1_bpp = mass(j1)
                       mass2_bpp = mt2
-=======
-                  jp = MIN(1000,jp + 1)
-                  bpp(jp,1) = tphys
-                  bpp(jp,2) = mass(j1)
-                  bpp(jp,3) = mt2
-                  bpp(jp,4) = float(kstar(j1))
-                  bpp(jp,5) = float(kst)
-                  bpp(jp,6) = sep
-                  bpp(jp,7) = tb
-                  bpp(jp,8) = ecc
-                  bpp(jp,9) = rad(1)/rol(1)
-                  bpp(jp,10) = rad(2)/rol(2)
-                  bpp(jp,11) = 8.0
-                  bpp(jp,12) = bkick(15)
-                  bpp(jp,13) = bkick(16)
-                  if(bkick(1).gt.0.d0.and.bkick(5).le.0.d0)then
-                     bpp(jp,14) = bkick(13)
-                     bpp(jp,15) = bkick(18)
-                  elseif(bkick(1).gt.0.d0.and.bkick(5).gt.0.d0)then
-                     bpp(jp,14) = bkick(14)
-                     bpp(jp,15) = bkick(19)
->>>>>>> 4651e48c
                   endif
                   rrl1 = rad(1)/rol(1)
                   rrl2 = rad(2)/rol(2)
@@ -3269,36 +3080,12 @@
 *
          if(kw.le.1.and.tm.lt.tphys.and..not.bss)then
             bss = .true.
-<<<<<<< HEAD
             evolve_type = 14.0
             rrl1 = rad(1)/rol(1)
             rrl2 = rad(2)/rol(2)
             CALL writebpp(jp,tphys,evolve_type,
      &                    mass(1),mass(2),kstar(1),kstar(2),sep,
      &                    tb,ecc,rrl1,rrl2,bkick)
-=======
-            jp = MIN(1000,jp + 1)
-            bpp(jp,1) = tphys
-            bpp(jp,2) = mass(1)
-            bpp(jp,3) = mass(2)
-            bpp(jp,4) = float(kstar(1))
-            bpp(jp,5) = float(kstar(2))
-            bpp(jp,6) = sep
-            bpp(jp,7) = tb
-            bpp(jp,8) = ecc
-            bpp(jp,9) = rad(1)/rol(1)
-            bpp(jp,10) = rad(2)/rol(2)
-            bpp(jp,11) = 14.0
-            bpp(jp,12) = bkick(15)
-            bpp(jp,13) = bkick(16)
-            if(bkick(1).gt.0.d0.and.bkick(5).le.0.d0)then
-               bpp(jp,14) = bkick(13)
-               bpp(jp,15) = bkick(18)
-            elseif(bkick(1).gt.0.d0.and.bkick(5).gt.0.d0)then
-               bpp(jp,14) = bkick(14)
-               bpp(jp,15) = bkick(19)
-            endif
->>>>>>> 4651e48c
             DO jj = 13,20
                bkick(jj) = 0.0
             ENDDO
@@ -3365,36 +3152,12 @@
 *
       if(change)then
          change = .false.
-<<<<<<< HEAD
          evolve_type = 2.0
          rrl1 = rad(1)/rol(1)
          rrl2 = rad(2)/rol(2)
          CALL writebpp(jp,tphys,evolve_type,
      &                 mass(1),mass(2),kstar(1),kstar(2),sep,
      &                 tb,ecc,rrl1,rrl2,bkick)
-=======
-         jp = MIN(1000,jp + 1)
-         bpp(jp,1) = tphys
-         bpp(jp,2) = mass(1)
-         bpp(jp,3) = mass(2)
-         bpp(jp,4) = float(kstar(1))
-         bpp(jp,5) = float(kstar(2))
-         bpp(jp,6) = sep
-         bpp(jp,7) = tb
-         bpp(jp,8) = ecc
-         bpp(jp,9) = rad(1)/rol(1)
-         bpp(jp,10) = rad(2)/rol(2)
-         bpp(jp,11) = 2.0
-         bpp(jp,12) = bkick(15)
-         bpp(jp,13) = bkick(16)
-         if(bkick(1).gt.0.d0.and.bkick(5).le.0.d0)then
-            bpp(jp,14) = bkick(13)
-            bpp(jp,15) = bkick(18)
-         elseif(bkick(1).gt.0.d0.and.bkick(5).gt.0.d0)then
-            bpp(jp,14) = bkick(14)
-            bpp(jp,15) = bkick(19)
-         endif
->>>>>>> 4651e48c
          DO jj = 13,20
             bkick(jj) = 0.0
          ENDDO
@@ -3410,36 +3173,12 @@
          iter = iter + 1
          goto 8
       else
-<<<<<<< HEAD
          evolve_type = 4.0
          rrl1 = rad(1)/rol(1)
          rrl2 = rad(2)/rol(2)
          CALL writebpp(jp,tphys,evolve_type,
      &                 mass(1),mass(2),kstar(1),kstar(2),sep,
      &                 tb,ecc,rrl1,rrl2,bkick)
-=======
-         jp = MIN(1000,jp + 1)
-         bpp(jp,1) = tphys
-         bpp(jp,2) = mass(1)
-         bpp(jp,3) = mass(2)
-         bpp(jp,4) = float(kstar(1))
-         bpp(jp,5) = float(kstar(2))
-         bpp(jp,6) = sep
-         bpp(jp,7) = tb
-         bpp(jp,8) = ecc
-         bpp(jp,9) = rad(1)/rol(1)
-         bpp(jp,10) = rad(2)/rol(2)
-         bpp(jp,11) = 4.0
-         bpp(jp,12) = bkick(15)
-         bpp(jp,13) = bkick(16)
-         if(bkick(1).gt.0.d0.and.bkick(5).le.0.d0)then
-            bpp(jp,14) = bkick(13)
-            bpp(jp,15) = bkick(18)
-         elseif(bkick(1).gt.0.d0.and.bkick(5).gt.0.d0)then
-            bpp(jp,14) = bkick(14)
-            bpp(jp,15) = bkick(19)
-         endif
->>>>>>> 4651e48c
          DO jj = 13,20
             bkick(jj) = 0.0
          ENDDO
@@ -3462,34 +3201,10 @@
       rrl1 = MIN(999.999d0,rad(1)/rol(1))
       rrl2 = MIN(999.999d0,rad(2)/rol(2))
 *
-<<<<<<< HEAD
       evolve_type = 5.0
       CALL writebpp(jp,tphys,evolve_type,
      &              mass(1),mass(2),kstar(1),kstar(2),sep,
      &              tb,ecc,rrl1,rrl2,bkick)
-=======
-      jp = MIN(1000,jp + 1)
-      bpp(jp,1) = tphys
-      bpp(jp,2) = mass(1)
-      bpp(jp,3) = mass(2)
-      bpp(jp,4) = float(kstar(1))
-      bpp(jp,5) = float(kstar(2))
-      bpp(jp,6) = sep
-      bpp(jp,7) = tb
-      bpp(jp,8) = ecc
-      bpp(jp,9) = rrl1
-      bpp(jp,10) = rrl2
-      bpp(jp,11) = 5.0
-      bpp(jp,12) = bkick(15)
-      bpp(jp,13) = bkick(16)
-      if(bkick(1).gt.0.d0.and.bkick(5).le.0.d0)then
-         bpp(jp,14) = bkick(13)
-         bpp(jp,15) = bkick(18)
-      elseif(bkick(1).gt.0.d0.and.bkick(5).gt.0.d0)then
-         bpp(jp,14) = bkick(14)
-         bpp(jp,15) = bkick(19)
-      endif
->>>>>>> 4651e48c
       DO jj = 13,20
          bkick(jj) = 0.0
       ENDDO
@@ -3571,7 +3286,6 @@
       endif
 
       if(com)then
-<<<<<<< HEAD
           evolve_type = 7.0
           mass1_bpp = mass(1)
           mass2_bpp = mass(2)
@@ -3583,33 +3297,6 @@
      &                  mass1_bpp,mass2_bpp,
      &                  kstar(1),kstar(2),sep,
      &                  tb,ecc,rrl1,rrl2,bkick)
-=======
-         jp = MIN(1000,jp + 1)
-         bpp(jp,1) = tphys
-         bpp(jp,2) = mass(1)
-         if(kstar(1).eq.15) bpp(jp,2) = mass0(1)
-         bpp(jp,3) = mass(2)
-         if(kstar(2).eq.15) bpp(jp,3) = mass0(2)
-         bpp(jp,4) = float(kstar(1))
-         bpp(jp,5) = float(kstar(2))
-         bpp(jp,6) = sep
-         bpp(jp,7) = tb
-         bpp(jp,8) = ecc
-         rrl1 = MIN(rrl1,0.99d0)
-         rrl2 = MIN(rrl2,0.99d0)
-         bpp(jp,9) = rrl1
-         bpp(jp,10) = rrl2
-         bpp(jp,11) = 7.0
-         bpp(jp,12) = bkick(15)
-         bpp(jp,13) = bkick(16)
-         if(bkick(1).gt.0.d0.and.bkick(5).le.0.d0)then
-            bpp(jp,14) = bkick(13)
-            bpp(jp,15) = bkick(18)
-         elseif(bkick(1).gt.0.d0.and.bkick(5).gt.0.d0)then
-            bpp(jp,14) = bkick(14)
-            bpp(jp,15) = bkick(19)
-         endif
->>>>>>> 4651e48c
          DO jj = 13,20
             bkick(jj) = 0.0
          ENDDO
@@ -3661,39 +3348,10 @@
          if(com)then
             com = .false.
          else
-<<<<<<< HEAD
             mass1_bpp = mass(1)
             mass2_bpp = mass(2)
             if(kstar(1).eq.15) mass1_bpp = mass0(1)
             if(kstar(2).eq.15) mass2_bpp = mass0(2)
-=======
-            jp = MIN(1000,jp + 1)
-            bpp(jp,1) = tphys
-            bpp(jp,2) = mass(1)
-            if(kstar(1).eq.15) bpp(jp,2) = mass0(1)
-            bpp(jp,3) = mass(2)
-            if(kstar(2).eq.15) bpp(jp,3) = mass0(2)
-            bpp(jp,4) = float(kstar(1))
-            bpp(jp,5) = float(kstar(2))
-            bpp(jp,6) = zero
-            bpp(jp,7) = zero
-            bpp(jp,8) = zero
-            bpp(jp,9) = zero
-            bpp(jp,10) = ngtv
-            bpp(jp,11) = zero
-            bpp(jp,12) = bkick(15)
-            bpp(jp,13) = bkick(16)
-            if(bkick(1).gt.0.d0.and.bkick(5).le.0.d0)then
-               bpp(jp,14) = bkick(13)
-               bpp(jp,15) = bkick(18)
-            elseif(bkick(1).gt.0.d0.and.bkick(5).gt.0.d0)then
-               bpp(jp,14) = bkick(14)
-               bpp(jp,15) = bkick(19)
-            endif
-            DO jj = 13,20
-               bkick(jj) = 0.0
-            ENDDO
->>>>>>> 4651e48c
             if(coel)then
                 evolve_type = 6.0
                 CALL writebpp(jp,tphys,evolve_type,
@@ -3754,7 +3412,6 @@
       if(com)then
          com = .false.
       else
-<<<<<<< HEAD
           mass1_bpp = mass(1)
           mass2_bpp = mass(2)
 
@@ -3773,40 +3430,6 @@
      &                      kstar(1),kstar(2),0.d0,
      &                      0.d0,0.d0,0.d0,ngtv,bkick)
           elseif(kstar(1).eq.15.and.kstar(2).eq.15)then
-=======
-         jp = MIN(1000,jp + 1)
-         bpp(jp,1) = tphys
-         bpp(jp,2) = mass(1)
-         if(kstar(1).eq.15.and.bpp(jp-1,4).lt.15.0)then
-            bpp(jp,2) = mass0(1)
-         endif
-         bpp(jp,3) = mass(2)
-         if(kstar(2).eq.15.and.bpp(jp-1,5).lt.15.0)then
-            bpp(jp,3) = mass0(2)
-         endif
-         bpp(jp,4) = float(kstar(1))
-         bpp(jp,5) = float(kstar(2))
-         bpp(jp,6) = zero
-         bpp(jp,7) = zero
-         bpp(jp,8) = zero
-         bpp(jp,9) = zero
-         bpp(jp,12) = bkick(15)
-         bpp(jp,13) = bkick(16)
-         if(bkick(1).gt.0.d0.and.bkick(5).le.0.d0)then
-            bpp(jp,14) = bkick(13)
-            bpp(jp,15) = bkick(18)
-         elseif(bkick(1).gt.0.d0.and.bkick(5).gt.0.d0)then
-            bpp(jp,14) = bkick(14)
-            bpp(jp,15) = bkick(19)
-         endif
-         DO jj = 13,20
-            bkick(jj) = 0.0
-         ENDDO
-         if(coel)then
-            bpp(jp,10) = ngtv
-            bpp(jp,11) = 6.0
-         elseif(kstar(1).eq.15.and.kstar(2).eq.15)then
->>>>>>> 4651e48c
 *
 * Cases of accretion induced supernova or single star supernova.
 * No remnant is left in either case.
