--- conflicted
+++ resolved
@@ -161,39 +161,6 @@
     else:
         np.random.seed()
 
-<<<<<<< HEAD
-    # Make dictionary of all BSE parameters for readablility reasons
-    BSEDict = {}
-    BSEDict['neta'] = neta
-    BSEDict['bwind'] = bwind
-    BSEDict['hewind'] = hewind
-    BSEDict['alpha1'] = alpha1
-    BSEDict['lambdaf'] = lambdaf
-    BSEDict['ceflag'] = ceflag
-    BSEDict['tflag'] = tflag
-    BSEDict['ifflag'] = ifflag
-    BSEDict['wdflag'] = wdflag
-    BSEDict['ppsn'] = ppsn
-    BSEDict['bhflag'] = bhflag        
-    BSEDict['nsflag'] = nsflag
-    BSEDict['mxns'] = mxns
-    BSEDict['pts1'] = pts1
-    BSEDict['pts2'] = pts2
-    BSEDict['pts3'] = pts3
-    BSEDict['sigma'] = sigma
-    BSEDict['beta'] = beta
-    BSEDict['xi'] = xi
-    BSEDict['acc2'] = acc2
-    BSEDict['epsnov'] = epsnov
-    BSEDict['eddfac'] = eddfac
-    BSEDict['gamma'] = gamma
-    BSEDict['bconst'] = bconst
-    BSEDict['CK'] = CK
-    BSEDict['merger'] = merger
-    BSEDict['windflag'] = windflag
-
-=======
->>>>>>> 785f52b3
     # Set up final_kstar1 and final_kstar2 strings for saved data files
     if len(args.final_kstar1) == 2: 
         kstar1_range = np.arange(args.final_kstar1[0], args.final_kstar1[1]+1)
