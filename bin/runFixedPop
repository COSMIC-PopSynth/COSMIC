#!/usr/bin/env python

# Code: runFixedPop.py
# Version: 1
# Version changes: SAMPLE FIXED POPULATION OF BINARIES AND EVOLVE WITH BSE;
#                  COMPUTE RATES AND NUMBERS FOR EACH POPULATION ACCORDING
#                  TO FLAGS SET BY USER
#
# Edited on:  8 SEP 2015


##############################################################################
#  IMPORT ALL NECESSARY PYTHON PACKAGES
##############################################################################
from collections import OrderedDict
import warnings
import argparse
from configparser import ConfigParser

import math
import random
import time
from time import sleep
import string
import os.path

import numpy as np
import scipy.special as ss
import pandas as pd


from cosmic.sample.initialbinarytable import InitialBinaryTable
from cosmic import Match
from cosmic.evolve import Evolve
from cosmic.utils import mass_min_max_select
from cosmic.utils import param_transform

###############################################################################
# DEFINE COMMANDLINE ARGUMENTS
###############################################################################
def parse_commandline():
    """Parse the arguments given on the command-line.
    """
    parser = argparse.ArgumentParser(description=__doc__)
<<<<<<< HEAD
    parser.add_argument("--inifile",
                        help="Name of ini file of params",
                        required=True)
    parser.add_argument("--final_kstar1",
                        help="Specify the final condition of kstar1 "
                        ", you want systems to end at for your samples",
                        required=True, type=float, nargs='+')
    parser.add_argument("--final_kstar2",
                        help="Specify the final condition of kstar2, you want "
                        "systems to end at for your samples",
                        required=True, type=float, nargs='+')
    parser.add_argument("--convergence-params",
                        help="A space separated list of parameters you would "
                        "like to varify you have simulated enough binaries for"
                        , nargs='+',
                        default=['mass_1', 'mass_2', 'porb', 'ecc'])
    parser.add_argument("--initial_samp",
                        help="Specify if independent binary initial "
                        "conditions: independent, or following "
                        "Moe & Di Stefano (2017): multidim",
                        default="multidim")
    parser.add_argument("--galaxy_component",
                        help="Galaxy Components. Options include "
                        "Bulge ThinDisk and ThickDisk", required=True)
    parser.add_argument("--metallicity", help="Metallicity of the population; "
                        "default: 0.02 (solar)", default=0.02, type=float)
    parser.add_argument("--porb_cut",
                        help="Specify an orbital period cut "
                        "in log10(sec); default: 12",
                        type=float, default=12.0)
    parser.add_argument("--Niter",
                        help="Number of iterations of binaries "
                        "to try, will check ever Nstep for convergence",
                        type=int, default=10000000)
    parser.add_argument("--Nstep",
                        help="Number of binaries to try before checking for "
                        "convergence, it will check ever Nstep binaries until "
                        "it reach Niter binaries", type=int, default=10000)
    parser.add_argument("-n", "--nproc",
                        help="number of processors", type=int, default=1)
    parser.add_argument("--verbose", action="store_true", default=False,
                        help="Run in Verbose Mode")
=======
    parser.add_argument("--inifile", help="Name of ini file of params", required=True)
    parser.add_argument("--final_kstar1", help="Specify the final condition of kstar1, you want systems to end at for your samples", required=True, type=int, nargs='+')
    parser.add_argument("--final_kstar2", help="Specify the final condition of kstar2, you want systems to end at for your samples", required=True, type=int, nargs='+')
    parser.add_argument("--convergence-params", help="A space separated list of parameters you would like to varify you have simulated enough binaries for", nargs='+', default=['mass_1', 'mass_2', 'porb', 'ecc'])
    parser.add_argument("--initial_samp", help="Specify if independent binary initial conditions: independent, or following Moe & Di Stefano (2017): multidim", default="multidim")
    parser.add_argument("--galaxy_component", help="Galaxy Components. Options include Bulge ThinDisk and ThickDisk", required=True)
    parser.add_argument("--metallicity", help="Metallicity of the population; default: 0.02 (solar)", required=True, default=0.02, type=float)
    parser.add_argument("--porb_cut", help="Specify an orbital period cut in log10(sec); default: 12", required=True, type=float, default=12.0)
    parser.add_argument("--Niter", help="Number of iterations of binaries to try, will check ever Nstep for convergence", type=int, default=10000000)
    parser.add_argument("--Nstep", help="Number of binaries to try before checking for convergence, it will check ever Nstep binaries until it reach Niter binaries", type=int, default=10000)
    parser.add_argument("-n", "--nproc", help="number of processors", type=int, default=1)
    parser.add_argument("--verbose", action="store_true", default=False, help="Run in Verbose Mode")
>>>>>>> c34265af

    args = parser.parse_args()

    if len(args.final_kstar1) > 2 or len(args.final_kstar2) > 2:
        raise parser.error('final kstar1 and final kstar2 '
                           'must be either a single value or '
                           'a range between two values.')

    if (len(args.final_kstar1) == 2):
        if (args.final_kstar1[0] >= args.final_kstar1[1]):
            raise parser.error('Range provided for kstar1 invalid')

    if (len(args.final_kstar2) == 2):
        if (args.final_kstar2[0] >= args.final_kstar2[1]):
            raise parser.error('Range provided for kstar2 invalid')

    if args.initial_samp not in ['independent', 'multidim']:
        raise parser.error('Initial sample must either be '
                           'independent or multidim')

    return args

###############################################################################
# BEGIN MAIN FUNCTION
###############################################################################
if __name__ == '__main__':

    # READ COMMANDLINE ARGUMENTS
    ###########################################################################
    args = parse_commandline()



    # SET TIME TO TRACK COMPUTATION TIME
    ###########################################################################
    start_time = time.time()

    # CONSTANTS
    ###########################################################################
    G = 6.67384*math.pow(10, -11.0)
    c = 2.99792458*math.pow(10, 8.0)
    parsec = 3.08567758*math.pow(10, 16)
    Rsun = 6.955*math.pow(10, 8)
    Msun = 1.9891*math.pow(10,30)
    day = 86400.0
    rsun_in_au = 215.0954
    day_in_year = 365.242
    sec_in_day = 86400.0
    sec_in_hour = 3600.0
    hrs_in_day = 24.0
    sec_in_year = 3.15569*10**7.0
    Tobs = 3.15569*10**7.0
    geo_mass = G/c**2

    # ---- Create configuration-file-parser object and read parameters file.
    cp = ConfigParser()
    cp.optionxform = str
    cp.read(args.inifile)

    # ---- Read needed variables from [bse] section.
    # -- bse
    neta = cp.getfloat('bse', 'neta')
    bwind = cp.getfloat('bse', 'bwind')
    hewind = cp.getfloat('bse', 'hewind')
    alpha1 = cp.getfloat('bse', 'alpha1')
    lambdaf = cp.getfloat('bse', 'lambdaf')
    ceflag = cp.getint('bse', 'ceflag')
    tflag = cp.getint('bse', 'tflag')
    ifflag = cp.getint('bse', 'ifflag')
    wdflag = cp.getint('bse', 'wdflag')
    bhflag = cp.getint('bse', 'bhflag')
    nsflag = cp.getint('bse', 'nsflag')
    mxns = cp.getfloat('bse', 'mxns')
    pts1 = cp.getfloat('bse', 'pts1')
    pts2 = cp.getfloat('bse', 'pts2')
    pts3 = cp.getfloat('bse', 'pts3')
    sigma = cp.getfloat('bse', 'sigma')
    beta = cp.getfloat('bse', 'beta')
    xi = cp.getfloat('bse', 'xi')
    acc2 = cp.getfloat('bse', 'acc2')
    epsnov = cp.getfloat('bse', 'epsnov')
    eddfac = cp.getfloat('bse', 'eddfac')
    gamma = cp.getfloat('bse', 'gamma')
    bconst = cp.getint('bse', 'bconst')
    CK = cp.getint('bse', 'CK')
    merger = cp.getint('bse', 'merger')
    windflag = cp.getint('bse', 'windflag')

    # ---- Read needed variables from [rand_seed] section.
    # -- rand_seed
    seed_int = cp.getint('rand_seed', 'seed')
    if seed_int != 0:
        np.random.seed(seed_int)
    else:
        np.random.seed()


    # Make dictionary of all BSE parameters for readablility reasons
    BSEDict = {}
    BSEDict['neta'] = neta
    BSEDict['bwind'] = bwind
    BSEDict['hewind'] = hewind
    BSEDict['alpha1'] = alpha1
    BSEDict['lambdaf'] = lambdaf
    BSEDict['ceflag'] = ceflag
    BSEDict['tflag'] = tflag
    BSEDict['ifflag'] = ifflag
    BSEDict['wdflag'] = wdflag
    BSEDict['bhflag'] = bhflag        
    BSEDict['nsflag'] = nsflag
    BSEDict['mxns'] = mxns
    BSEDict['pts1'] = pts1
    BSEDict['pts2'] = pts2
    BSEDict['pts3'] = pts3
    BSEDict['sigma'] = sigma
    BSEDict['beta'] = beta
    BSEDict['xi'] = xi
    BSEDict['acc2'] = acc2
    BSEDict['epsnov'] = epsnov
    BSEDict['eddfac'] = eddfac
    BSEDict['gamma'] = gamma
    BSEDict['bconst'] = bconst
    BSEDict['CK'] = CK
    BSEDict['merger'] = merger
    BSEDict['windflag'] = windflag

    # Based on the final_kstar1 and final_kstar2, select primary and secondary
    # mass ranges to evolve    
    primary_min, primary_max, secondary_min, secondary_max = mass_min_max_select(args.final_kstar1, args.final_kstar2)   

    # Set up final_kstar1 and final_kstar2 strings for saved data files
    if len(args.final_kstar1) == 2: 
        kstar1_range = np.arange(args.final_kstar1[0], args.final_kstar1[1])
        kstar1_range_string = str(int(args.final_kstar1[0]))+'_'+str(int(args.final_kstar1[1]))
    else:
        kstar1_range = args.final_kstar1
        kstar1_range_string = str(int(args.final_kstar1[0]))

    if len(args.final_kstar2) == 2:
        kstar2_range = np.arange(args.final_kstar2[0], args.final_kstar2[1])
        kstar2_range_string = str(int(args.final_kstar2[0]))+'_'+str(int(args.final_kstar2[1]))
    else:
        kstar2_range = args.final_kstar2
        kstar2_range_string = str(int(args.final_kstar2[0]))

    # Open the hdf5 file to store the fixed population data
    try:
        dat_store = pd.HDFStore('dat_'+args.galaxy_component+'_'+kstar1_range_string+'_'+kstar2_range_string+'.h5')
        bcm_save = pd.read_hdf(dat_store, 'bcm')
        print('There are already: '+str(bcm_save.shape[0])+' '+kstar1_range_string+'_'+kstar2_range_string+' binaries evolved')
        bpp_save = pd.read_hdf(dat_store, 'bpp')
        total_mass = pd.read_hdf(dat_store, 'totalMass')[0][0]
        total_sampled_mass = np.max(total_mass)
        idx = np.max(pd.read_hdf(dat_store, 'idx'))
    except:
        bcm_save = pd.DataFrame()
        bpp_save = pd.DataFrame()
        dat_store = pd.HDFStore('dat_'+args.galaxy_component+'_'+kstar1_range_string+'_'+kstar2_range_string+'.h5')
        total_sampled_mass = 0.0
        idx = pd.Series([0])

    bcm_len = 0
    match_all = np.zeros(len(args.convergence_params))
    Nstep = args.Nstep

    match_list = []

    # Simulate the fixed population 
    # This process is illustrated in Fig 1 of Breivik & Larson (2018)
    while (Nstep < args.Niter) & (np.min(np.array(match_all)) < 0.999999) or (bcm_len < 10000):
        # Select the Galactic component from user input
        if args.galaxy_component == 'ThinDisk':
            SFH_model='const'
            component_age=10000.0
        elif args.galaxy_component == 'Bulge':
            SFH_model='burst'
            component_age=10000.0
        elif args.galaxy_component == 'ThickDisk':
            SFH_model='burst'
            component_age=11000.0
        elif args.galaxy_component == 'DeltaBurst':
            SFH_model='delta_burst'
            component_age=13700.0
        
        # Select the initial binary sample method from user input
        if args.initial_samp == 'independent':
            IBT, sampled_mass = InitialBinaryTable.sampler(args.initial_samp, primary_min, primary_max, 'kroupa93', 'thermal', SFH_model, component_age, args.metallicity, args.Nstep)


        if args.initial_samp == 'multidim':
            IBT, sampled_mass = InitialBinaryTable.sampler(args.initial_samp, kstar1_range, kstar2_range, np.random.randint(0,1e6,1), args.nproc, SFH_model, component_age, args.metallicity, args.Nstep)


        # Log the total sampled mass from the initial binary sample
        # for future Galactic occurence rate calculation
        total_sampled_mass += sampled_mass
        print("The total mass sampled so far is: {0}".format(total_sampled_mass))
        
        # save the total_sampled_mass so far
        dat_store.append('totalMass', pd.DataFrame([total_sampled_mass]))

        # Now that we have all these initial conditions 
        # let's create an Evolve class and evolve these systems
        bpp, bcm, initCond = Evolve.evolve(initialbinarytable=IBT, BSEDict=BSEDict, nproc=args.nproc, idx=idx)

        # Convert the orbital period from years to seconds
        bcm['porb'] = np.log10(bcm['porb']*sec_in_year)
        
        # Keep track of the index
        idx = bcm.bin_num.max()
        dat_store.append('idx', pd.DataFrame([idx]))

        # Filter out any binaries that have has mass transfer from a WD onto a compact object
        idx_MT = bpp.loc[(bpp.kstar_1.isin([10,11,12,13,14])) &(bpp.kstar_2.isin([10,11,12])) &
                         (bpp.evol_type == 3.0)].bin_num
        bcm = bcm.loc[~bcm.bin_num.isin(idx_MT)]
        
        # Select the state of the binary today and filter out 
        # any disrupted binaries
        bcm_filtered = bcm.loc[bcm.tphys > 1.0]
        bcm_filtered = bcm_filtered.loc[bcm_filtered.sep > 0.0]
        bcm_filtered = bcm_filtered.loc[bcm_filtered.porb < args.porb_cut]
        # Filter out long period binaries and systems that don't match final kstars supplied
        bcm_save_filtered = bcm_filtered.loc[(bcm_filtered.kstar_1.isin(kstar1_range)) & (bcm_filtered.kstar_2.isin(kstar2_range))]
        
        # Run the match on short period binaries, such that we get a better sampling
        # for the highest signal systems
        if bcm_save_filtered.shape[0] > 0:
            # Save the bcm dataframe
            dat_store.append('bcm', bcm_save_filtered)
            bcm_save = bcm_save.append(bcm_save_filtered)
            bcm_len = bcm_save.shape[0]
            if idx <= args.Nstep:
                bcm_save_test_conv1 = bcm_save.iloc[0:int(bcm_save.shape[0]/2.0)]
            else:
                bcm_save_test_conv1 = bcm_save.iloc[:bcm_save.shape[0]-bcm_save_filtered.shape[0]]
        
            idxSave = bcm_save.bin_num
            bpp_save_filtered = bpp[bpp.bin_num.isin(idxSave)]
            
            # Save the bpp dataframe
            dat_store.append('bpp', bpp_save_filtered)
            bpp_save = bpp_save.append(bpp_save_filtered)
            
            # Now let's select out the initial binaries that produce our data
            initC = initCond.loc[initCond.bin_num.isin(idxSave)]

            # Save the initial binaries 
            dat_store.append('initCond', initC)

            # Perform the Match calculations for all interested parameters
            # supplied by user in conv_params
            if bcm_save_test_conv1.shape[0] > 3:
                match_all = []
                for i_convergence_parameter in args.convergence_params:
                    if bcm_save[i_convergence_parameter].all() == 0.0:
                        match_all.append(np.array([1.0]))
                    else:
                        match, binwidth = Match.match([param_transform(bcm_save[i_convergence_parameter]).tolist(),\
                                                      param_transform(bcm_save_test_conv1[i_convergence_parameter]).tolist()], 2)
                        match_all.append(match)
                match_all = np.array(match_all)
                print('matches: {0}'.format(np.array(match_all)))
                print('Length of bcm array: {0}'.format(len(bcm_save)))
                match_save = pd.DataFrame(np.array(match_all).T, columns = args.convergence_params)
                dat_store.append('match', match_save)
            # save the total_sampled_mass so far
            dat_store.append('totalMass', pd.DataFrame([total_sampled_mass]))

        Nstep += args.Nstep

    # Close the data storage file 
    dat_store.close()

    print('All done friend!')
<|MERGE_RESOLUTION|>--- conflicted
+++ resolved
@@ -42,18 +42,17 @@
     """Parse the arguments given on the command-line.
     """
     parser = argparse.ArgumentParser(description=__doc__)
-<<<<<<< HEAD
     parser.add_argument("--inifile",
                         help="Name of ini file of params",
                         required=True)
     parser.add_argument("--final_kstar1",
                         help="Specify the final condition of kstar1 "
                         ", you want systems to end at for your samples",
-                        required=True, type=float, nargs='+')
+                        required=True, type=int, nargs='+')
     parser.add_argument("--final_kstar2",
                         help="Specify the final condition of kstar2, you want "
                         "systems to end at for your samples",
-                        required=True, type=float, nargs='+')
+                        required=True, type=int, nargs='+')
     parser.add_argument("--convergence-params",
                         help="A space separated list of parameters you would "
                         "like to varify you have simulated enough binaries for"
@@ -85,20 +84,6 @@
                         help="number of processors", type=int, default=1)
     parser.add_argument("--verbose", action="store_true", default=False,
                         help="Run in Verbose Mode")
-=======
-    parser.add_argument("--inifile", help="Name of ini file of params", required=True)
-    parser.add_argument("--final_kstar1", help="Specify the final condition of kstar1, you want systems to end at for your samples", required=True, type=int, nargs='+')
-    parser.add_argument("--final_kstar2", help="Specify the final condition of kstar2, you want systems to end at for your samples", required=True, type=int, nargs='+')
-    parser.add_argument("--convergence-params", help="A space separated list of parameters you would like to varify you have simulated enough binaries for", nargs='+', default=['mass_1', 'mass_2', 'porb', 'ecc'])
-    parser.add_argument("--initial_samp", help="Specify if independent binary initial conditions: independent, or following Moe & Di Stefano (2017): multidim", default="multidim")
-    parser.add_argument("--galaxy_component", help="Galaxy Components. Options include Bulge ThinDisk and ThickDisk", required=True)
-    parser.add_argument("--metallicity", help="Metallicity of the population; default: 0.02 (solar)", required=True, default=0.02, type=float)
-    parser.add_argument("--porb_cut", help="Specify an orbital period cut in log10(sec); default: 12", required=True, type=float, default=12.0)
-    parser.add_argument("--Niter", help="Number of iterations of binaries to try, will check ever Nstep for convergence", type=int, default=10000000)
-    parser.add_argument("--Nstep", help="Number of binaries to try before checking for convergence, it will check ever Nstep binaries until it reach Niter binaries", type=int, default=10000)
-    parser.add_argument("-n", "--nproc", help="number of processors", type=int, default=1)
-    parser.add_argument("--verbose", action="store_true", default=False, help="Run in Verbose Mode")
->>>>>>> c34265af
 
     args = parser.parse_args()
 
