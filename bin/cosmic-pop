#!/usr/bin/env python
# Code: cosmic-pop.py
# Version: 1
# Version changes: SAMPLE FIXED POPULATION OF BINARIES AND EVOLVE WITH BSE;
#                  COMPUTE RATES AND NUMBERS FOR EACH POPULATION ACCORDING
#                  TO FLAGS SET BY USER
#
# Edited on:  8 SEP 2015


##############################################################################
#  IMPORT ALL NECESSARY PYTHON PACKAGES
##############################################################################
from collections import OrderedDict
import warnings
import argparse
import schwimmbad

import math
import random
import time
from time import sleep
import string
import os.path
import json

import numpy as np
import scipy.special as ss
import pandas as pd
import warnings

from cosmic.sample.initialbinarytable import InitialBinaryTable
from cosmic import Match, utils
from cosmic.evolve import Evolve

from schwimmbad import MultiPool, MPIPool

def str2bool(v):
    if isinstance(v, bool):
       return v
    if v.lower() in ('yes', 'true', 't', 'y', '1'):
        return True
    elif v.lower() in ('no', 'false', 'f', 'n', '0'):
        return False
    else:
        raise argparse.ArgumentTypeError('Boolean value expected.')

###############################################################################
# DEFINE COMMANDLINE ARGUMENTS
###############################################################################
def parse_commandline():
    """Parse the arguments given on the command-line.
    """
    # Parse any inifile specification
    # We make this parser with add_help=False so that
    # it doesn't parse -h and print help.
    conf_parser = argparse.ArgumentParser(
        description=__doc__, # printed with -h/--help
        # Don't mess with format of description
        formatter_class=argparse.RawDescriptionHelpFormatter,
        # Turn off help, so we print all options in response to -h
        add_help=False
        )
    conf_parser.add_argument("--inifile",
                            help="Name of ini file of params",
                            metavar="FILE",)
    args, remaining_argv = conf_parser.parse_known_args()

    defaults = {}
    if not (args.inifile is None and (('-h' in remaining_argv) or ('--help' in remaining_argv))):
        BSEDict, seed_int, filters, convergence, sampling = utils.parse_inifile(args.inifile)
        defaults.update(sampling)
        defaults.update(filters)
        defaults.update(convergence)
        defaults.update({'seed' : seed_int})
        defaults.update({'inifile' : args.inifile})

    # Parse rest of arguments
    # Don't suppress add_help here so it will handle -h
    parser = argparse.ArgumentParser(
        # Inherit options from config_parser
        parents=[conf_parser]
        )
    parser.set_defaults(**defaults)
    parser.add_argument("--final-kstar1",
                        help="Specify the final condition of kstar1 "
                        ", you want systems to end at for your samples",
                        required=True, type=int, nargs='+')
    parser.add_argument("--final-kstar2",
                        help="Specify the final condition of kstar2, you want "
                        "systems to end at for your samples",
                        required=True, type=int, nargs='+')
    parser.add_argument("--Niter",
                        help="Number of iterations of binaries "
                        "to try, will check ever Nstep for convergence",
                        type=int, default=10000000)
    parser.add_argument("--Nstep",
                        help="Number of binaries to try before checking for "
                        "convergence, it will check ever Nstep binaries until "
                        "it reach Niter binaries", type=int, default=10000)
    parser.add_argument("--binary_state", nargs='+', type=int)
    parser.add_argument("--sampling_method")
    parser.add_argument("--primary_model", help="Chooses the initial primary mass function from: salpeter55, kroupa93, kroupa01", type=str)
    parser.add_argument("--binfrac_model", help="Chooses the binary fraction model from: a float between [0,1] and vanHaaften", type=float)
    parser.add_argument("--ecc_model", help="Chooses the initial eccentricity distribution model from: thermal, uniform, and sana12", type=str)
    parser.add_argument("--porb_model", help="Chooses the initial orbital period distribution model from: log_uniform and sana12", type=str)
    parser.add_argument("--SF_start", help="Sets the time in the past when star formation initiates in Myr", type=float)
    parser.add_argument("--SF_duration", help="Sets the duration of constant star formation in Myr", type=float)
    parser.add_argument("--metallicity", type=float)
    parser.add_argument("--convergence_params", nargs='+', help="specifies the list of parameters for which you"
                                                                " would like to track the distribution shapes for convergence")
    parser.add_argument("--convergence_limits", type=json.loads, help="dictionary that can contain limits for convergence params")
    parser.add_argument("--pop_select", help="Used in combination with the specified final_kstar1 and final_kstar2 values"
                                             " to select the subpopulation of interest from the evolved population")
    parser.add_argument("--match", type=float, help="provides the tolerance for the convergence calculation")
    parser.add_argument("--apply_convergence_limits", type=str2bool, nargs='?',
                        const=True, default=False, help="filters the evolved binary population to contain"
                                                        " only the binaries that satsify the convergence limits")
    parser.add_argument("--seed", type=int)
    parser.add_argument("--verbose", action="store_true", default=False,
                        help="Run in Verbose Mode")

    group = parser.add_mutually_exclusive_group()
    group.add_argument("-n", "--nproc",
                        help="number of processors", type=int, default=1)
    group.add_argument("--mpi", dest="mpi", default=False,
                       action="store_true", help="Run with MPI.")

    args = parser.parse_args(remaining_argv)

    if len(args.final_kstar1) > 2 or len(args.final_kstar2) > 2:
        raise parser.error('final kstar1 and final kstar2 '
                           'must be either a single value or '
                           'a range between two values.')

    if (len(args.final_kstar1) == 2):
        if (args.final_kstar1[0] >= args.final_kstar1[1]):
            raise parser.error('Range provided for final-kstar1 invalid')

    if (len(args.final_kstar2) == 2):
        if (args.final_kstar2[0] >= args.final_kstar2[1]):
            raise parser.error('Range provided for final-kstar2 invalid')

    if (len(args.final_kstar2) == 1) and (len(args.final_kstar1) == 1):
        if (args.final_kstar2 > args.final_kstar1):
            raise parser.error('final-kstar1 must be greater than or equal to '
                               'final-kstar2.')

    return args

###############################################################################
# BEGIN MAIN FUNCTION
###############################################################################
if __name__ == '__main__':

    # READ COMMANDLINE ARGUMENTS
    ###########################################################################
    args = parse_commandline()
    pool = schwimmbad.choose_pool(mpi=args.mpi, processes=args.nproc)
    if isinstance(pool, MPIPool):
        if not pool.is_master():
            pool.wait()
            sys.exit(0)
        nproc = len(pool.workers)
    else:
        nproc = args.nproc

    # SET TIME TO TRACK COMPUTATION TIME
    ###########################################################################
    start_time = time.time()

    # READ AND PARSE INIFILE
    ###########################################################################
    BSEDict, seed_int, filters, convergence, sampling = utils.parse_inifile(args.inifile)

    # we now overwrite the inifile values with what was specified from the command line
    # (which could mean not overwriting anything at all because they are populated
    # by default from the inifile).
    for argument in vars(args):
        if argument in filters.keys():
            if filters[argument] != getattr(args, argument):
                warnings.warn("You are overriding the inifile value of {0}={1} "
                              "with {0}={2} from the commandline".format(argument, filters[argument], getattr(args, argument)))
                filters[argument] = getattr(args, argument)

        if argument in convergence.keys():
            if convergence[argument] != getattr(args, argument):
                warnings.warn("You are overriding the inifile value of {0}={1} "
                              "with {0}={2} from the commandline".format(argument, convergence[argument], getattr(args, argument)))
                convergence[argument] = getattr(args, argument)

        if argument in sampling.keys():
            if (sampling[argument] == "independent") or (getattr(args, argument) == "independent"):
               for model in ["primary_model", "porb_model", "ecc_model", "binfrac_model"]:
                    if (model not in sampling.keys()) and not (getattr(args, model)):
                        raise ValueError("You have selected the {0} sampler "
                                         "but not specified a model for {1} "
                                         "in the inifile or command line".format(sampling[argument], model)) 
            if sampling[argument] != getattr(args, argument):
                warnings.warn("You are overriding the inifile value of {0}={1} "
                              "with {0}={2} from the commandline".format(argument, sampling[argument], getattr(args, argument)))
                sampling[argument] = getattr(args, argument)

        if argument == 'seed':
            if getattr(args, argument) != seed_int:
                warnings.warn("You are overriding the inifile value of {0}={1} "
                              "with {0}={2} from the commandline".format(argument, seed_int, getattr(args, argument)))
                seed_int = getattr(args, argument)

    # Check that the values in BSEDict, filters, and convergence are valid
    utils.error_check(BSEDict, filters, convergence, sampling)

    if seed_int != 0:
        np.random.seed(seed_int)
    else:
        np.random.seed(0)

    # Set up final_kstar1 and final_kstar2 strings for saved data files
    if len(args.final_kstar1) == 2:
        kstar1_range = np.arange(args.final_kstar1[0], args.final_kstar1[1]+1)
        kstar1_range_string = str(int(args.final_kstar1[0]))+'_'+str(int(args.final_kstar1[1]))
    else:
        kstar1_range = args.final_kstar1
        kstar1_range_string = str(int(args.final_kstar1[0]))

    if len(args.final_kstar2) == 2:
        kstar2_range = np.arange(args.final_kstar2[0], args.final_kstar2[1]+1)
        kstar2_range_string = str(int(args.final_kstar2[0]))+'_'+str(int(args.final_kstar2[1]))
    else:
        kstar2_range = args.final_kstar2
        kstar2_range_string = str(int(args.final_kstar2[0]))

    # Open the hdf5 file to store the fixed population data
    try:
        dat_store = pd.HDFStore('dat_kstar1_{0}_kstar2_{1}_SFstart_{2}_SFduration_{3}_metallicity_{4}.h5'.format(kstar1_range_string, kstar2_range_string, sampling['SF_start'], sampling['SF_duration'], sampling['metallicity']))
        conv_save = pd.read_hdf(dat_store, 'conv')
        log_file = open('log_kstar1_{0}_kstar2_{1}_SFstart_{2}_SFduration_{3}_metallicity_{4}.txt'.format(kstar1_range_string, kstar2_range_string, sampling['SF_start'], sampling['SF_duration'], sampling['metallicity']), 'a')
        log_file.write('There are already: '+str(conv_save.shape[0])+' '+kstar1_range_string+'_'+kstar2_range_string+' binaries evolved\n')
        log_file.write('\n')
        total_mass_singles = np.max(pd.read_hdf(dat_store, 'mass_singles'))[0]
        total_mass_binaries = np.max(pd.read_hdf(dat_store, 'mass_binaries'))[0]
        total_mass_stars = np.max(pd.read_hdf(dat_store, 'mass_stars'))[0]
        total_n_singles = np.max(pd.read_hdf(dat_store, 'n_singles'))[0]
        total_n_binaries = np.max(pd.read_hdf(dat_store, 'n_binaries'))[0]
        total_n_stars = np.max(pd.read_hdf(dat_store, 'n_stars'))[0]
        idx = int(np.max(pd.read_hdf(dat_store, 'idx'))[0])
    except:
        conv_save = pd.DataFrame()
        dat_store = pd.HDFStore('dat_kstar1_{0}_kstar2_{1}_SFstart_{2}_SFduration_{3}_metallicity_{4}.h5'.format(kstar1_range_string, kstar2_range_string, sampling['SF_start'], sampling['SF_duration'], sampling['metallicity']))
        total_mass_singles = 0  
        total_mass_binaries = 0
        total_mass_stars = 0
        total_n_singles = 0
        total_n_binaries = 0
        total_n_stars = 0
        idx = 0
        log_file = open('log_kstar1_{0}_kstar2_{1}_SFstart_{2}_SFduration_{3}_metallicity_{4}.txt'.format(kstar1_range_string, kstar2_range_string, sampling['SF_start'], sampling['SF_duration'], sampling['metallicity']), 'w')

    # save configuration settings to output file
    configuration_settings = {'BSEDict' : BSEDict, 'filters' : filters,
                              'convergence' : convergence, 'sampling' : sampling}

    for k, v in configuration_settings.items():
        for k1, v1 in v.items():
            dat_store.put('config/{0}/{1}/'.format(k, k1), pd.Series(v1))
    dat_store.put('config/rand_seed/', pd.Series(seed_int))

    # Initialize the step counter and convergence array/list
    Nstep = idx - np.mod(idx, args.Nstep)
    match = np.zeros(len(convergence['convergence_params']))

    # Simulate the fixed population
    # This process is illustrated in Fig 1 of Breivik & Larson (2018)
    steps = 0
    bcm_filter_match = []
    bpp_filter_match = []
    initC_filter_match = []

    # Warn about qmin and m2_min
    if (hasattr(args, 'qmin')) & (hasattr(args, 'm2_min')):
        warnings.warn(f"You have specified both qmin and m2_min. COSMIC will use qmin={args.qmin} to "
                      "determine the secondary masses in the initial sample.")

        log_file.write("You have specified both qmin and m2_min.\n")
        log_file.write("COSMIC will use qmin={} to determine the secondary masses in the initial sample.\n".format(args.qmin))

    while (Nstep < args.Niter) & (np.max(match) > convergence['match']):
        # Set random seed such that each iteration gets a unique, determinable seed
        rand_seed = seed_int + Nstep
        np.random.seed(rand_seed)

        # Select the initial binary sample method from user input
        if sampling['sampling_method'] == 'independent':
            if hasattr(args,'qmin'):
                init_samp_list = InitialBinaryTable.sampler(format_ = sampling['sampling_method'],
                                                            final_kstar1 = kstar1_range,
                                                            final_kstar2 = kstar2_range,
                                                            binfrac_model = args.binfrac_model,
                                                            primary_model = args.primary_model,
                                                            ecc_model = args.ecc_model,
                                                            porb_model = args.porb_model,
                                                            keep_singles = args.keep_singles,
                                                            SF_start = sampling['SF_start'],
                                                            SF_duration = sampling['SF_duration'],
                                                            met = sampling['metallicity'],
                                                            size = args.Nstep,
                                                            qmin = args.qmin,
                                                            params = args.inifile)
            elif hasattr(args,'m2_min'):
                init_samp_list = InitialBinaryTable.sampler(format_ = sampling['sampling_method'],
                                                            final_kstar1 = kstar1_range,
                                                            final_kstar2 = kstar2_range,
                                                            binfrac_model = args.binfrac_model,
                                                            primary_model = args.primary_model,
                                                            ecc_model = args.ecc_model,
                                                            porb_model = args.porb_model,
                                                            keep_singles = args.keep_singles,
                                                            SF_start = sampling['SF_start'],
                                                            SF_duration = sampling['SF_duration'],
                                                            met = sampling['metallicity'],
                                                            size = args.Nstep,
                                                            m2_min = args.m2_min,
                                                            params = args.inifile)
            else:
                raise ValueError("You must specify either qmin or m2_min in the",
                                 " inifile if you are using the independent sampler")
            IBT, mass_singles, mass_binaries, n_singles, n_binaries = init_samp_list

        if sampling['sampling_method'] == 'multidim':
            init_samp_list = InitialBinaryTable.sampler(format_ = sampling['sampling_method'],
                                                        final_kstar1 = kstar1_range,
                                                        final_kstar2 = kstar2_range,
                                                        keep_singles = args.keep_singles,
                                                        rand_seed = rand_seed,
                                                        nproc = args.nproc,
                                                        SF_start = sampling['SF_start'],
                                                        SF_duration = sampling['SF_duration'],
                                                        met = sampling['metallicity'],
                                                        size = args.Nstep,
                                                        pool=pool)
            IBT, mass_singles, mass_binaries, n_singles, n_binaries = init_samp_list

        # Log the total sampled mass from the initial binary sample
        # for future Galactic occurence rate calculation
        total_mass_singles += mass_singles
        total_mass_binaries += mass_binaries
        total_mass_stars += mass_singles + mass_binaries
        total_n_singles += n_singles
        total_n_binaries += n_binaries
        total_n_stars += n_singles + 2*n_binaries

        # Now that we have all these initial conditions
        # let's create an Evolve class and evolve these systems

        # check what kind of time resolution for the bcm array the user specified

        # assume none
        dtp = IBT['tphysf'].values

        # check
        if isinstance(filters['timestep_conditions'], str):
            dtp_inifile = filters['timestep_conditions'].split('=')[-1]
            try:
                dtp = float(dtp_inifile)
            except:
                pass
            filters['timestep_conditions'] = []

        # Create a pool
        bpp, bcm, initCond, kick_info = Evolve.evolve(initialbinarytable=IBT,
                                                      pool=pool,
                                                      BSEDict=BSEDict,
                                                      idx=idx,
                                                      dtp=dtp,
                                                      timestep_conditions=filters['timestep_conditions'])

        # get any nans and pull them out for now
        nans = np.isnan(bpp.sep)
        if nans.any():
            nan_bin_nums = np.unique(bpp[nans]["bin_num"].values)
            initCond_nan = initCond.loc[initCond.bin_num.isin(nan_bin_nums)]
            if pd.__version__<="2.0.0":
                dat_store.append("nan_initC", initCond_nan)
            else:
                dat_store["nan_initC"] = initCond_nan
            log_file.write(f"There are {len(nan_bin_nums)} NaNs stored in the datfile with key: 'nan_initC'")
            log_file.write(f"These NaNs likely arise because you have pts1 = 0.001, try running with pts1 = 0.01")

            bcm = bcm.loc[~bcm.bin_num.isin(nan_bin_nums)]
            bpp = bpp.loc[~bpp.bin_num.isin(nan_bin_nums)]
            initCond = initCond.loc[~initCond.bin_num.isin(nan_bin_nums)]
            kick_info = kick_info.loc[~kick_info.bin_num.isin(nan_bin_nums)]

        # Keep track of the index
        idx = int(bcm.bin_num.max()+1)

        # If dtp is not set, filter out first timestep in bcm
        if np.all(dtp == IBT['tphysf'].values):
            bcm = bcm.loc[bcm['tphys'].isin(dtp)]

        # Now get the converging population and bin_nums for conv systems whic
        # satisfy the convergence_limits
        conv_filter, conv_lims_bin_num = utils.conv_select(bcm, bpp,
                                                           kstar1_range, kstar2_range,
                                                           convergence['pop_select'],
                                                           convergence['convergence_limits'])
        if conv_filter.empty:
            warnings.warn("After filtering for desired convegence systems there were no systems matching your request. It is possible you are suggesting incompatible bin_state choices and pop_select, e.g. bin_state=[0,1], pop_select='disruption'")
            log_file.write("After filtering for desired convegence systems there were no systems matching your request. It is possible you are suggesting incompatible bin_state choices and pop_select, e.g. bin_state=[0,1], pop_select='disruption'")

        bcm_filter = bcm.loc[bcm.bin_num.isin(conv_filter.bin_num)]
        bpp_filter = bpp.loc[bpp.bin_num.isin(conv_filter.bin_num)]
        initC_filter = initCond.loc[initCond.bin_num.isin(conv_filter.bin_num)]
        kick_info_filter = kick_info.loc[kick_info.bin_num.isin(conv_filter.bin_num)]

        # Filter the bin_state based on user specified filters
        bcm_filter, bin_state_nums = utils.filter_bin_state(bcm_filter, bpp_filter, filters, kstar1_range, kstar2_range)
        if bcm_filter.empty:
            warnings.warn("After filtering the bcm array for desired systems there were no systems matching your request. It is possible you should up to the number of binaries provessed in each iteration, i.e. Nstep")
            log_file.write("After filtering the bcm array for desired systems there were no systems matching your request. It is possible you should up to the number of binaries provessed in each iteration, i.e. Nstep\n")
        initC_filter = initC_filter.loc[initC_filter.bin_num.isin(bcm_filter.bin_num)]
        kick_info_filter = kick_info_filter.loc[kick_info_filter.bin_num.isin(bcm_filter.bin_num)]
        bpp_filter = bpp_filter.loc[bpp_filter.bin_num.isin(bcm_filter.bin_num)]
        conv_filter = conv_filter.loc[conv_filter.bin_num.isin(bcm_filter.bin_num)]

        if convergence['apply_convergence_limits'] == True:
            initC_filter = initC_filter.loc[initC_filter.bin_num.isin(conv_lims_bin_num)]
            kick_info_filter = kick_info_filter.loc[kick_info_filter.bin_num.isin(conv_lims_bin_num)]
            bpp_filter = bpp_filter.loc[bpp_filter.bin_num.isin(conv_lims_bin_num)]
        
        conv_filter = conv_filter.loc[conv_filter.bin_num.isin(conv_lims_bin_num)]

        # Filter the bcm and bpp arrays according to user specified filters
        if len(bcm_filter_match) == 0:
            bcm_filter_match = bcm_filter.copy()
            bpp_filter_match = bpp_filter.copy()
            initC_filter_match = initC_filter.copy()
            conv_filter_match = conv_filter.copy()
            kick_info_filter_match = kick_info_filter.copy()
        else:
<<<<<<< HEAD
            bcm_filter_match = pd.concat([bcm_filter_match,bcm_filter], ignore_index=True)
            bpp_filter_match = pd.concat([bpp_filter_match,bpp_filter], ignore_index=True)
            initC_filter_match = pd.concat([initC_filter_match,initC_filter], ignore_index=True)
            kick_info_filter_match = pd.concat([kick_info_filter_match,kick_info_filter], ignore_index=True)
            conv_filter_match = pd.concat([conv_filter_match,conv_filter.loc[conv_filter.bin_num.isin(conv_lims_bin_num)]], ignore_index=True)
                

        if len(conv_filter_match) >= np.min([50, args.Niter]):
            conv_save = pd.concat([conv_save, pd.DataFrame(conv_filter_match)], ignore_index=True)
=======
            if pd.__version__<="2.0.0":
                bcm_filter_match = bcm_filter_match.append(bcm_filter)
                bpp_filter_match = bpp_filter_match.append(bpp_filter)
                initC_filter_match = initC_filter_match.append(initC_filter)
                kick_info_filter_match = kick_info_filter_match.append(kick_info_filter)
                conv_filter_match = conv_filter_match.append(conv_filter.loc[conv_filter.bin_num.isin(conv_lims_bin_num)])
            else:
                bcm_filter_match = pd.concat(bcm_filter_match,bcm_filter, ignore_index=True)
                bpp_filter_match = pd.concat(bpp_filter_match,bpp_filter, ignore_index=True)
                initC_filter_match = pd.concat(initC_filter_match,initC_filter, ignore_index=True)
                kick_info_filter_match = pd.concat(kick_info_filter_match,kick_info_filter, ignore_index=True)
                conv_filter_match = pd.concat(conv_filter_match,conv_filter.loc[conv_filter.bin_num.isin(conv_lims_bin_num)], ignore_index=True)
                

        if len(conv_filter_match) >= np.min([50, args.Niter]):
            if pd.__version__<="2.0.0":
                conv_save = conv_save.append(conv_filter_match)
            else:
                conv_save = pd.concat([conv_save, pd.DataFrame(conv_filter_match)], ignore_index=True)
>>>>>>> bd6d9953

            # perform the convergence
            if len(conv_save) == len(conv_filter_match):
                match = Match.perform_convergence(convergence['convergence_params'],
                                                  conv_save,
                                                  conv_filter_match,
                                                  log_file)
            else:
                match = Match.perform_convergence(convergence['convergence_params'],
                                                  conv_save,
                                                  conv_save.loc[~conv_save.bin_num.isin(conv_filter_match.bin_num)],
                                                  log_file)

            match_save = pd.DataFrame(np.atleast_2d(match), columns = convergence['convergence_params'])

            # write the data and the logs!
            mass_list = [total_mass_singles, total_mass_binaries, total_mass_stars]
            n_list = [total_n_singles, total_n_binaries, total_n_stars]
            utils.pop_write(dat_store, log_file, mass_list, n_list, bcm_filter_match,
                            bpp_filter_match, initC_filter_match, conv_filter_match, kick_info_filter_match,
                            bin_state_nums, match_save, idx)

            # reset the bcm_filter DataFrame
            bcm_filter_match = []
            bpp_filter_match = [] 
            initC_filter_match = []
            conv_filter_match = []
            kick_info_filter_match = []
            log_file.write('\n')
        Nstep += args.Nstep
        log_file.flush()
    # Close the data storage file
    dat_store.close()

    log_file.write('All done friend!')
    log_file.close()
<|MERGE_RESOLUTION|>--- conflicted
+++ resolved
@@ -438,7 +438,6 @@
             conv_filter_match = conv_filter.copy()
             kick_info_filter_match = kick_info_filter.copy()
         else:
-<<<<<<< HEAD
             bcm_filter_match = pd.concat([bcm_filter_match,bcm_filter], ignore_index=True)
             bpp_filter_match = pd.concat([bpp_filter_match,bpp_filter], ignore_index=True)
             initC_filter_match = pd.concat([initC_filter_match,initC_filter], ignore_index=True)
@@ -448,27 +447,6 @@
 
         if len(conv_filter_match) >= np.min([50, args.Niter]):
             conv_save = pd.concat([conv_save, pd.DataFrame(conv_filter_match)], ignore_index=True)
-=======
-            if pd.__version__<="2.0.0":
-                bcm_filter_match = bcm_filter_match.append(bcm_filter)
-                bpp_filter_match = bpp_filter_match.append(bpp_filter)
-                initC_filter_match = initC_filter_match.append(initC_filter)
-                kick_info_filter_match = kick_info_filter_match.append(kick_info_filter)
-                conv_filter_match = conv_filter_match.append(conv_filter.loc[conv_filter.bin_num.isin(conv_lims_bin_num)])
-            else:
-                bcm_filter_match = pd.concat(bcm_filter_match,bcm_filter, ignore_index=True)
-                bpp_filter_match = pd.concat(bpp_filter_match,bpp_filter, ignore_index=True)
-                initC_filter_match = pd.concat(initC_filter_match,initC_filter, ignore_index=True)
-                kick_info_filter_match = pd.concat(kick_info_filter_match,kick_info_filter, ignore_index=True)
-                conv_filter_match = pd.concat(conv_filter_match,conv_filter.loc[conv_filter.bin_num.isin(conv_lims_bin_num)], ignore_index=True)
-                
-
-        if len(conv_filter_match) >= np.min([50, args.Niter]):
-            if pd.__version__<="2.0.0":
-                conv_save = conv_save.append(conv_filter_match)
-            else:
-                conv_save = pd.concat([conv_save, pd.DataFrame(conv_filter_match)], ignore_index=True)
->>>>>>> bd6d9953
 
             # perform the convergence
             if len(conv_save) == len(conv_filter_match):
