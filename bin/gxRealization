#! /usr/bin/env python

# Code: gxRealization
# Version: 1
# Version changes: GENERATE KDE FROM FIXED POPULATION TO MONTE CARLO 
#                  A GALACTIC REALIZATION OF THE POPULATION ACCORDING 
#                  TO FLAGS SET BY USER
#
# Edited on:  13 FEB 2018


##############################################################################
#  IMPORT ALL NECESSARY PYTHON PACKAGES
##############################################################################
from collections import OrderedDict
import warnings
import argparse
import ConfigParser

import math
import random
import time
from time import sleep
import string
import os.path

import numpy as np
import scipy.special as ss
import scipy.stats as stats
import pandas as pd
import multiprocessing as mp
import matplotlib.pyplot as plt

import aCOSMIC.MC_samp as MC_sample 
import aCOSMIC.GW_calcs as GW_calcs
import aCOSMIC.utils as utils
##################################################################################
# DEFINE COMMANDLINE ARGUMENTS
##################################################################################
def parse_commandline():
    """Parse the arguments given on the command-line.
    """
    parser = argparse.ArgumentParser(description=__doc__)
    parser.add_argument("--galaxy_component", help="Galaxy Components. Options include Bulge ThinDisk and ThickDisk", required=True)
    parser.add_argument("--dist_model", help="Galaxy distribution model. fiducial is McMillan (2010)", required=True, default='McMillan')
    parser.add_argument("--final_kstar1", help="Specify the final condition of kstar1, you want systems to end at for your samples", required=True, type=float, nargs='+')
    parser.add_argument("--final_kstar2", help="Specify the final condition of kstar2, you want systems to end at for your samples", required=True, type=float, nargs='+')
    parser.add_argument("--N_realizations", help="Number of Galactic realziations to sample", type=int, default=100)
    parser.add_argument("-n", "--nproc", help="number of processors", type=int, default=1)
    parser.add_argument("--gx_save", help="Save the galaxy realizations; MAY GENERATE LARGE DATA SETS", default=False)
    parser.add_argument("--HG_save", help="Save systems which undergo common envelope w/ HG star secondary", default=False)
    parser.add_argument("--LISA_calc", help="Save the SNR and PSD of the population in the LISA band", default=True)
    parser.add_argument("--verbose", action="store_true", default=False, help="Run in Verbose Mode")
    args = parser.parse_args()

    if len(args.final_kstar1) > 2 or len(args.final_kstar2) > 2:
        raise parser.error('final kstar1 and final kstar2 '
                           'must be either a single value or '
                           'a range between two values.')

    if (len(args.final_kstar1) == 2):
        if (args.final_kstar1[0] >= args.final_kstar1[1]):
            raise parser.error('Range provided for kstar1 invalid')

    if (len(args.final_kstar2) == 2):
        if (args.final_kstar2[0] >= args.final_kstar2[1]):
            raise parser.error('Range provided for kstar2 invalid')
    return args


##################################################################################
# BEGIN MAIN FUNCTION
##################################################################################
if __name__ == '__main__':

    # LOOP OVER GALAXIES IN SAMPLE
    ###########################################################################
    def _gx_realization(gx, n_systems, fixed_pop, dat_list, gx_component, LISA_calc, gx_save):
        np.random.seed(gx)
        PSD = pd.DataFrame(columns=['freq', 'PSD'])
        SNR = pd.DataFrame(columns=['gw_freq', 'SNR'])
        
        if len(dat_list) == 3:
            dat_kde = np.vstack([np.log10(fixed_pop.mass_1), np.log10(fixed_pop.mass_2), np.log10(fixed_pop.porb)])
        else:
            dat_kde = np.vstack([np.log10(fixed_pop.mass_1), np.log10(fixed_pop.mass_2), np.log10(fixed_pop.porb), ss.logit(fixed_pop.ecc)])
        bw = utils.knuth_bw_selector(dat_kde)
        print np.min(fixed_pop.porb*sec_in_year), np.max(fixed_pop.porb*sec_in_year)
        dat_kernel = stats.gaussian_kde(dat_kde, bw_method=bw)
        # CHUNK UP SAMPLE IF THERE ARE A LOT OF SYSTEMS IN THE POPULATION
        ###########################################################################
        if n_systems > 1e5:
            nLoop = int(n_systems/1.0e5)
            for ii in range(nLoop):
                nSample = int(n_systems/float(nLoop))
                # FIRST SAMPLE THE BINARY PARAMETERS FROM THE FIXED POPULATION
                # BY GENERATING A KDE FIT
                #####################################################################
                binary_sample_dat = dat_kernel.resample(nSample)
                if len(dat_list) == 3:
                    binary_sample_dat[0,:] = 10**binary_sample_dat[0,:]
                    binary_sample_dat[1,:] = 10**binary_sample_dat[1,:]
                    binary_sample_dat[2,:] = 10**binary_sample_dat[2,:]
                    binary_sample_dat = np.vstack([binary_sample_dat, np.zeros(nSample)])
                else:
                    #convert the masses and orbital period out of log-space and 
                    #eccentricity out of logit space
                    binary_sample_dat[0,:] = 10**binary_sample_dat[0,:]
                    binary_sample_dat[1,:] = 10**binary_sample_dat[1,:]
                    binary_sample_dat[2,:]= 10**binary_sample_dat[2,:]
                    binary_sample_dat[3,:] = ss.expit(binary_sample_dat[3,:])
                
                ind_save, = np.where(binary_sample_dat[2,:] < 1e5/sec_in_year)
                binary_sample_dat = binary_sample_dat[:,ind_save]
                # NEXT SAMPLE THE BINARY POSITIONS AND ORIENTATIONS
                #####################################################################
                binary_sample_positions = MC_sample.galactic_position_sample(gx_component, 
                                                                             size = len(binary_sample_dat[0]),model='McMillan')
                
                full_sample = np.concatenate([binary_sample_dat,binary_sample_positions]).T
                full_sample = pd.DataFrame(full_sample,\
                                           columns = ['mass1', 'mass2', 'porb', 'ecc',
                                                      'xGx', 'yGx', 'zGx', 'dist',
                                                      'inc', 'OMEGA', 'omega'])
                                                      
                full_sample = full_sample.loc[full_sample.porb*sec_in_year < 1e6]
                if gx_save:
                    full_sample.to_hdf('gx_real_'+str(gx)+'_'+gx_component+'_'+
                                       kstar1_range_string+'_'+kstar2_range_string+'.h5', key='gx', append='True')
                
                
                # NOW WE CAN COMPUTE THE PSD AND SNRs OF THE POPULATION
                #####################################################################
                if LISA_calc:
                    SNR_dat, psd_dat = GW_calcs.LISA_calcs(full_sample.mass1*Msun, full_sample.mass2*Msun,
                                                           full_sample.porb*sec_in_year,
                                                           full_sample.ecc, full_sample.dist*1000*parsec,
                                                           150)
                    if SNR_dat.shape[0] > 1:
                        SNR = SNR.append(SNR_dat)
                    PSD = PSD.append(psd_dat)
        else:
            nSample = n_systems
         
            # FIRST SAMPLE THE BINARY PARAMETERS FROM THE FIXED POPULATION
            # BY GENERATING A KDE FIT
            #####################################################################
            binary_sample_dat = dat_kernel.resample(nSample)
            if len(dat_list) == 3:
                binary_sample_dat[0,:] = 10**binary_sample_dat[0,:]
                binary_sample_dat[1,:] = 10**binary_sample_dat[1,:]
                binary_sample_dat[2,:] = 10**binary_sample_dat[2,:]
                binary_sample_dat = np.vstack([binary_sample_dat, np.zeros(nSample)])
            else:
                #convert the orbital period out of log-space and 
                #eccentricity out of logit space
                binary_sample_dat[0,:] = 10**binary_sample_dat[0,:]
                binary_sample_dat[1,:] = 10**binary_sample_dat[1,:]
                binary_sample_dat[2,:] = 10**binary_sample_dat[2,:]
                binary_sample_dat[3,:] = ss.expit(binary_sample_dat[3,:])
            
            ind_save, = np.where(binary_sample_dat[2,:] < 1e5/sec_in_year)
            binary_sample_dat = binary_sample_dat[:,ind_save]
            
            # NEXT SAMPLE THE BINARY POSITIONS AND ORIENTATIONS
            #####################################################################            
            binary_sample_positions = MC_sample.galactic_position_sample(gx_component, 
                                                                         size = len(binary_sample_dat[0]),model='McMillan')
            full_sample = np.concatenate([binary_sample_dat,binary_sample_positions]).T
            full_sample = pd.DataFrame(full_sample,
                                       columns = ['mass1', 'mass2', 'porb', 'ecc',
                                                  'xGx', 'yGx', 'zGx', 'dist',
                                                  'inc', 'OMEGA', 'omega'])
            full_sample = full_sample.loc[full_sample.porb*sec_in_year < 1e6]
             
            if gx_save:
                full_sample.to_hdf('gx_real_'+str(gx)+'_'+gx_component+'_'+
                                   kstar1_range_string+'_'+kstar2_range_string+'.h5', key='gx', append='True')
            # NOW WE CAN COMPUTE THE PSD OF THE POPULATION
            #####################################################################
            if LISA_calc:
                SNR_dat, psd_dat = GW_calcs.LISA_calcs(full_sample.mass1*Msun, full_sample.mass2*Msun,
                                                       full_sample.porb*sec_in_year,
                                                       full_sample.ecc, full_sample.dist*1000*parsec,
                                                       150)
                
                if SNR_dat.shape[0] > 1:
                    SNR = SNR.append(SNR_dat)
                PSD = PSD.append(psd_dat)  
        
        
        GW_foreground = GW_calcs.compute_foreground(PSD)
        
        if LISA_calc:
            SNR.to_hdf('gx_real_'+str(gx)+'_'+gx_component+'_'+kstar1_range_string+
                   '_'+kstar2_range_string+'.h5', key='SNR', append='True')            
            GW_foreground.to_hdf('gx_real_'+str(gx)+'_'+gx_component+'_'+kstar1_range_string+
                   '_'+kstar2_range_string+'.h5', key='PSD', append='True')      
            
        return

    # READ COMMANDLINE ARGUMENTS
    ##############################################################################
    args = parse_commandline()

    # CONSTANTS
    ##############################################################################
    G = 6.67384*math.pow(10, -11.0)
    c = 2.99792458*math.pow(10, 8.0)
    parsec = 3.08567758*math.pow(10, 16)
    Rsun = 6.955*math.pow(10, 8)
    Msun = 1.9891*math.pow(10,30)
    day = 86400.0
    rsun_in_au = 215.0954
    day_in_year = 365.242
    sec_in_day = 86400.0
    sec_in_hour = 3600.0
    hrs_in_day = 24.0
    sec_in_year = 3.15569*10**7.0
    Tobs = 4 * sec_in_year
    geo_mass = G/c**2

    # Handle the file structure for different final kstars
    ###########################################################################
    if len(args.final_kstar1) == 2:
        kstar1_range = np.arange(args.final_kstar1[0], args.final_kstar1[1])
        kstar1_range_string = str(int(args.final_kstar1[0]))+'_'+str(int(args.final_kstar1[1]))
    else:
        kstar1_range = args.final_kstar1
        kstar1_range_string = str(int(args.final_kstar1[0]))
    
    if len(args.final_kstar2) == 2:
        kstar2_range = np.arange(args.final_kstar2[0], args.final_kstar2[1])
        kstar2_range_string = str(int(args.final_kstar2[0]))+'_'+str(int(args.final_kstar2[1]))
    else:
        kstar2_range = args.final_kstar2
        kstar2_range_string = str(int(args.final_kstar2[0]))

    # READ IN DATA
    ###########################################################################
    dat_path = '../COSMIC_paper_data/data/dat_'+args.galaxy_component+'_'+\
                kstar1_range_string+'_'+kstar2_range_string+'.h5'
    total_sampled_mass = np.max(pd.read_hdf(dat_path, key='totalMass'))
    fixed_pop = pd.read_hdf(dat_path, key='bcm') 
    bpp = pd.read_hdf(dat_path, key='bpp')

    # Filter out systems which undergo Common Envelope w/ HG star secondary
    ###########################################################################
    if args.HG_save != True:
        comenv_index, = np.where(bpp.evol_type==7.0)
        bpp_pre_ce = bpp.iloc[comenv_index-1]
        bpp_ce_save = bpp_pre_ce.loc[bpp_pre_ce.kstar_2 != 2.0]
        bpp_ce_save = bpp_ce_save.loc[bpp_ce_save.kstar_2 != 8.0]
        index_save = bpp_ce_save.index

        fixed_pop = fixed_pop.loc[fixed_pop.index.isin(index_save)]

    if fixed_pop.ecc.all() <= 1e-3:
        dat_list = ['mass_1', 'mass_2', 'porb']
    else:
        dat_list = ['mass_1', 'mass_2', 'porb', 'ecc']
    
    # Filter out long period binaries
    ###########################################################################
<<<<<<< HEAD
    fixed_pop = fixed_pop.loc[fixed_pop.porb < 10]
=======
    fixed_pop = fixed_pop.loc[fixed_pop.porb < 1]
>>>>>>> 84543192
    
    # SAMPLE THE BINARY PARAMETERS AND GALACTIC POSITIONS
    ###########################################################################
    component_mass = MC_sample.select_component_mass(args.galaxy_component)
    nSystems = MC_sample.mass_weighted_number(fixed_pop, total_sampled_mass, component_mass)

    if args.nproc > 1:
        n_loops = args.N_realizations / args.nproc
        for n in range(n_loops):
            output = mp.Queue()
            processes = [mp.Process(target = _gx_realization,\
                                    args = (x + n*args.nproc + 0, nSystems, fixed_pop, dat_list, args.galaxy_component, args.LISA_calc, args.gx_save)) for x in range(args.nproc)]
            
            for p in processes:
                p.daemon = True
                p.start()
            
            for p in processes:
                p.join()
    else:
        n_loops = args.N_realizations
        for n in range(n_loops):
            _gx_realization(n, nSystems, fixed_pop, dat_list, args.galaxy_component, args.LISA_calc, args.gx_save)

    print'All done friend!'<|MERGE_RESOLUTION|>--- conflicted
+++ resolved
@@ -262,11 +262,7 @@
     
     # Filter out long period binaries
     ###########################################################################
-<<<<<<< HEAD
     fixed_pop = fixed_pop.loc[fixed_pop.porb < 10]
-=======
-    fixed_pop = fixed_pop.loc[fixed_pop.porb < 1]
->>>>>>> 84543192
     
     # SAMPLE THE BINARY PARAMETERS AND GALACTIC POSITIONS
     ###########################################################################
