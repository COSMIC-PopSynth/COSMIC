scipy >= 0.12.1
numpy == 1.23.5
astropy >= 1.1.1
configparser
tqdm >= 4.0
pandas >= 0.24
tables > 3.5.0
h5py >= 3.7.0
schwimmbad >= 0.3.1
matplotlib >= 2.0.0
sphinx >= 1.6.1
numpydoc >= 0.8.0
sphinx-bootstrap-theme >= 0.6
sphinxcontrib-programoutput
sphinx-automodapi
ipython
sphinx_rtd_theme
coverage
cpp-coveralls
importlib-metadata < 5.0
flake8 < 5
pytest
pytest-cov
wheel
<<<<<<< HEAD
furo
sphinx-design
sphinx-copybutton
=======
meson
>>>>>>> 16f6e635
<|MERGE_RESOLUTION|>--- conflicted
+++ resolved
@@ -22,10 +22,7 @@
 pytest
 pytest-cov
 wheel
-<<<<<<< HEAD
 furo
 sphinx-design
 sphinx-copybutton
-=======
-meson
->>>>>>> 16f6e635
+meson