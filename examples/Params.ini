; COSMIC INI file
[filters]
; binary_state determines which types of binaries endstates to retain
; 0 alive today, 1 merged, 2 disrupted
; default = [0,1,2]
binary_state = [0,1]

; timestep_conditions allow a user to pick specific time resolutions
; to print at targetted stages of the binary evolution
; This is used in conjuction with the [bse] section value dtp to determine the resolution
; at which thing are printed into the so called bcm array
; For example, if you only want dtp set to a value while the system is
; intact i.e. has not merged or been disrupted you could do so with the following
; timestep_conditions =[['binstate==0', 'dtp=1.0']]
; Special examples include
; timestep_conditions = 'dtp=None', only the final time step is printed to the bcm array
; timestep_conditions = 'dtp=1.0', a single timestep applied to all evolutionary stages of the binary
timestep_conditions = 'dtp=None'

[sampling]
; Specify if you would like to sample initial conditions via
; the independent method (independent) or would like to sample
; initial conditions follow Moe & Di Stefano (2017) (multidim)
sampling_method = multidim

; If the sampling_method is independent, there are different
; models available for the inital eccentricity, orbital period,
; primary mass and binary fraction

; Selects the primary mass model: salpeter55, kroupa93, kroupa01
;primary_model = kroupa01

; Selects the orbital period model: sana12, log_uniform
;porb_model = sana12

; Selects the eccentricity model: thermal, uniform, sana12
;ecc_model = sana12

; Selects the binary fraction
;binfrac_model = 0.5

; Sets the time in the past when star formation initiates in Myr
SF_start = 13700.0

; Sets the duration of constant star formation in Myr
SF_duration = 0.0

; Metallicity of the population of initial binaries
metallicity = 0.014

[convergence]
; A list of parameters you would like to verify have converged
; to a single distribution shape.
; Options include mass_1, mass_2, sep, porb, ecc, massc_1, massc_2
; rad_1, rad_2
convergence_params = [mass_1,mass_2,porb,ecc]

; convergence_limits is a dictionary that can contain limits for convergence params
; convergence_limits = {"mass_1" : [0, 20], "sep" : [0,5000]}
convergence_limits = {}

; formation computes convergence on binary properties
; at formation with user-specified final kstars

; 1_SN computes convergence on binary properties
; just before the first supernova for the population with
; user-specified final kstars

; 2_SN computes convergence on binary properties
; just before the second supernova for the population with
; user-specified final kstars

; disruption computes convergence on binary properties
; just before disruption of the population with
; user-specified final kstars

; final_state computes convergence on binary properties
; after the full evolution specified by the user-supplied evolution time
; and with the user specified final kstars

; XRB_form computes convergence on binary properties
; at the start of RLO following the first supernova on the population with
; user-specified final kstars
convergence_filter = formation

; match provides the tolerance for the convergence calculation
; and is calculated as match = log10(1-convergence)
; default = -5.0
match = -6.0

; bcm_bpp_initCond_filter filters the bcm/bpp/initCond
; arrays to only the binaries that are in the conv array if true
bcm_bpp_initCond_filter = False


[rand_seed]
; random seed int
seed = 42


[bse]

;;;;;;;;;;;;;;;;;;;;;;
;;; SAMPLING FLAGS ;;;
;;;;;;;;;;;;;;;;;;;;;;

; pts1,pts2,pts3 determine the timesteps chosen in each
; evolution phase as decimal fractions of the time taken in that phase:
;                 pts1 - MS                  (default=0.001, see Banerjee+2019) 
pts1 = 0.001
;                 pts2 - GB, CHeB, AGB, HeGB (default=0.01)
pts2 = 0.01
;                 pts3 - HG, HeMS            (default=0.02)
pts3 = 0.02


;;;;;;;;;;;;;;;;;;;;;;;;;
;;; METALLICITY FLAGS ;;;
;;;;;;;;;;;;;;;;;;;;;;;;;
; specify the value for Solar metallicity, which primarily affects
; winds in BSE
; default = 0.017 (Grevesse & Sauval 1998)
zsun = 0.017


;;;;;;;;;;;;;;;;;;
;;; WIND FLAGS ;;;
;;;;;;;;;;;;;;;;;;

; windflag sets the wind prescription
; windflag = 0: stock BSE; windflag = 1: StarTrack 2008
; windflag = 2: Vink+2001; windflag = 3: Vink+2005 (Vink plus LBV winds)
; default = 3
windflag = 3

; eddlimflag turns on metallicity dependence on winds, affecting the
; mass-loss rate of low-metallicity stars near the Eddington limit
; (see Grafener et al. 2011, Giacobbo et al. 2018)
; default = 0
eddlimflag = 0

; neta is the Reimers mass-loss coefficent
; for more information, see Kudritzki & Reimers 1978, A&A 70, 227
; default = 0.5
neta = 0.5

; bwind is the binary enhanced mass loss parameter
; bwind it is always inactive for single stars
; default = 0.0
bwind = 0.0

; hewind is a helium star mass loss factor, between 0 and 1
; only applies if windflag=0, otherwise it is overwritten
; default = 0.5
hewind = 0.5

; beta is wind velocity factor: proportional to vwind^2
; beta<0: follows StarTrack 2008; beta=0.125: stock BSE
; default = -1
beta = -1

; xi is the wind accretion efficiency factor, which gives the
; fraction of angular momentum lost via winds from the primary
; that transfers to the spin angular momentum of the companion
; default = 0.5
xi = 0.5

; acc2 sets the Bondi-Hoyle wind accretion factor onto companion
; default = 1.5
acc2 = 1.5



;;;;;;;;;;;;;;;;;;;;;;;;;;;;;
;;; COMMON ENVELOPE FLAGS ;;;
;;;;;;;;;;;;;;;;;;;;;;;;;;;;;

; alpha1 is the common-envelope efficiency parameter
; default = 1.0
alpha1 = 1.0

; lambdaf is the binding energy factor for common envelope evolution
; lambdaf>=0.0 uses variable lambda prescription written by Onno Pols,
; where lambdaf is the fraction of the ionization energy that can go into ejecting
; the envelope; to use this prescription w/o extra ionization energy, set lambdaf=0
; lambdaf<0 uses fixes lambda to a value of -1.0*lambdaf
; default = 0.0
lambdaf = 0.0

; ceflag=1 used the method from de Kool 1990 for setting the initial orbital energy
; ceflag=0 does not use this method (uses the core mass to calculate initial orbital energy)
; default = 1
ceflag = 1

; cekickflag determined the prescription for calling kick.f in comenv.f
; 0: default BSE
; 1: uses pre-CE mass and sep values
; 2: uses post-CE mass and sep
; default = 2
cekickflag = 2

; cemergeflag determines whether stars without a core-envelope boundary automatically lead to merger in CE
; cemergeflag=1 turns this on (causes these systems to merge)
; default = 0
cemergeflag = 0

; cehestarflag uses fitting formulae from TLP, 2015, MNRAS, 451 for evolving RLO systems with a helium star donor and compact object accretor
; this flag will override choice made by cekickflag if set
; 0: off
; 1: fits for final period only
; 2: fits for both final mass and final period
; default = 0
cehestarflag = 0

; qcflag is an integer flag that sets the model to determine which critical mass ratios to use for the onset of unstable mass transfer and/or a common envelope. NOTE: this is overridden by qcrit_array if any of the values are non-zero.
; 0: standard BSE
; 1: BSE but with Hjellming & Webbink, 1987, ApJ, 318, 794 GB/AGB stars
; 2: following binary_c from Claeys+2014 Table 2
; 3: following binary_c from Claeys+2014 Table 2 but with Hjellming & Webbink, 1987, ApJ, 318, 794 GB/AGB stars
; 4: following StarTrack from Belczynski+2008 Section 5.1. WD donors follow standard BSE
; 5: following COMPAS from Neijssel+2020 Section 2.3. Stripped stars are always dynamically stable
; default = 1
qcflag = 1

; qcrit_array is a 16-length array for user-input values for the critical mass ratios that govern the onset of unstable mass transfer and a common envelope
; each item is set individually for its associated kstar, and a value of 0.0 will apply prescription of the qcflag for that kstar
; default: [0.0,0.0,0.0,0.0,0.0,0.0,0.0,0.0,0.0,0.0,0.0,0.0,0.0,0.0,0.0,0.0]
qcrit_array = [0.0,0.0,0.0,0.0,0.0,0.0,0.0,0.0,0.0,0.0,0.0,0.0,0.0,0.0,0.0,0.0]



;;;;;;;;;;;;;;;;;;
;;; KICK FLAGS ;;;
;;;;;;;;;;;;;;;;;;

; kickflag sets the particular kick prescription to use
; kickflag=0 uses the standard kick prescription, where kicks are drawn from a bimodal
; distribution based on whether they go through FeCCSN or ECSN/USSN
; kickflag=-1 uses the prescription from Giacobbo & Mapelli 2020 (Eq. 1)
; with their default parameters (<m_ns>=1.2 Msun, <m_ej>=9 Msun)
; kickflag=-2 uses the prescription from Giacobbo & Mapelli 2020 (Eq. 2),
; which does not scale the kick by <m_ns>
; kickflag=-3 uses the prescription from Bray & Eldridge 2016 (Eq. 1)
; with their default parameters (alpha=70 km/s, beta=120 km/s)
; Note: sigmadiv, bhflag, bhsigmafrac, aic, and ussn are only used when kickflag=0
; default = 0
kickflag = 0

; sigma sets is the dispersion in the Maxwellian for the SN kick velocity in km/s
; default = 265.0
sigma = 265.0

; sigmadiv sets the modified ECSN kick
; negative values sets the ECSN sigma value, positive values divide sigma above by sigmadiv
; default = -20.0
sigmadiv = -20.0

; bhflag != 0 allows velocity kick at BH formation
; bhflag=0: no BH kicks; bhflag=1: fallback-modulated kicks
; bhflag=2: mass-weighted (proportional) kicks; bhflag=3: full NS kicks
; default = 1
bhflag = 1

; bhsigmafrac sets the fractional modification used for scaling down the sigma for BHs
; this works in addition to whatever is chosen for bhflag, and is applied to the sigma beforehand these prescriptions are implemented
; default = 1.0
bhsigmafrac = 1.0

; ecsn>0 turns on ECSN and also sets the maximum ECSN mass range (at the time of the SN)
; stock BSE and StarTrack: ecsn=2.25; Podsiadlowski+2004: ecsn=2.5)
; default = 2.5
ecsn = 2.5

; ecsn_mlow sets the low end of the ECSN mass range
; stock BSE:1.6; StarTrack:1.85; Podsiadlowski+2004:1.4)
; default = 1.4
ecsn_mlow = 1.4

; aic=1 turns on low kicks for accretion induced collapse
; works even if ecsn=0
; default = 1
aic = 1

; ussn=1 uses reduced kicks (drawn from the sigmadiv distritbuion) for ultra-stripped supernovae
; these happen whenever a He-star undergoes a CE with a compact companion
; default = 1
ussn = 1

; pisn>0 allows for (pulsational) pair instability supernovae
; and sets the maximum mass of the remnant
; pisn=-1 uses the formulae from Spera+Mapelli 2017 for the mass
; pisn=-2 uses a polynomial fit to Table 1 Marchant 2018
; pisn=-3 uses a polynomial fit to Table 5 in Woosley 2019
; pisn=0 turns off (pulsational) pair instability supernovae
; default = -2
pisn = -2

; polar_kick_angle sets the opening angle of the kick relative to the pole of the exploding star
; this can range from 0 (strictly polar kicks) to 90 (fully isotropic kicks)
; default=90.0
polar_kick_angle = 90.0

; natal_kick_array is a (2,5) array for user-input values for the SN natal kick
; The first and second row specify the natal kick information for the first and second star, and columns are formatted as: (vk, phi, theta, eccentric anomaly, rand_seed)
; vk is valid on the range [0, inf], phi are the co-lateral polar angles (in degrees) valid from [-90.0, 90.0], theta are azimuthal angles (in degrees) valid from [0, 360], and eccentric anomaly are the eccentric anomaly of the orbit at the time of SN (in degrees) valid from [0, 360]
; any number outside of these ranges will be sampled in the standard way in kick.f
; rand_seed is for reproducing a supernova if the the system is started mid-evolution, set to 0 if starting binary from the beginning
; default=[[-100.0,-100.0,-100.0,-100.0,0],[-100.0,-100.0,-100.0,-100.0,0.0]]
natal_kick_array=[[-100.0,-100.0,-100.0,-100.0,0],[-100.0,-100.0,-100.0,-100.0,0.0]]



;;;;;;;;;;;;;;;;;;;;;;;;;;
;;; REMNANT MASS FLAGS ;;;
;;;;;;;;;;;;;;;;;;;;;;;;;;

; remnantflag determines the remnant mass prescription used
; remnantflag=0: default BSE
; remnantflag=1: Belczynski et al. 2002, ApJ, 572, 407
; remnantflag=2: Belczynski et al. 2008
; remnantflag=3: rapid prescription (Fryer+ 2012), updated as in Giacobbo & Mapelli 2020
; remnantflag=4: delayed prescription (Fryer+ 2012)
; default = 4
remnantflag = 4

; mxns sets the maximum NS mass
; default = 3.0
mxns = 3.0

; rembar_massloss determines the mass conversion from baryonic to 
; gravitational mass
; rembar_massloss >= 0: sets the maximum amount of mass loss
; -1 < rembar_massloss < 0: uses the prescription from Fryer et al. 2012, 
; assuming for BHs Mrem = (1+rembar_massloss)*Mrem,bar for negative rembar_massloss
; default = 0.5
rembar_massloss = 0.5



;;;;;;;;;;;;;;;;;;;;;;;;;;
;;; REMNANT SPIN FLAGS ;;;
;;;;;;;;;;;;;;;;;;;;;;;;;;

; bhspinflag uses different prescriptions for BH spin after formation 
; bhspinflag=0; sets all BH spins to bhspinmag
; bhspinflag=1; draws a random BH spin between 0 and bhspinmag for every BH
; bhspinflag=2; core-mass dependent BH spin (based on Belczynski+2017; 1706.07053, v1)
; default = 0 
bhspinflag = 0

; bhspinmag sets either the spin of all BHs or the upper limit of the uniform 
; distribution for BH spins 
; default = 0.0
bhspinmag = 0.0

;;;;;;;;;;;;;;;;;;;;;;;;;;;
;;; MASS TRANSFER FLAGS ;;;
;;;;;;;;;;;;;;;;;;;;;;;;;;;

; eddfac is Eddington limit factor for mass transfer
; default = 1.0
eddfac = 1.0

; gamma is the angular momentum factor for mass lost during RLO
; gamma=-2: assumes material is lost from the system as if it is a wind from the secondary (for super-Eddington mass transfer rates)
; gamma=-1: assumes the lost material carries with is the specific angular momentum of the primary
; gamma>0: assumes that the lost material take away a fraction (gamma) of the orbital angular momentum
; Note that in RLO the primary is defined as the donor, and the secondary the accretor
; default = -2
gamma = -2



;;;;;;;;;;;;;;;;;;;
;;; TIDES FLAGS ;;;
;;;;;;;;;;;;;;;;;;;

; tflag=1 activates tidal circularisation
; default = 1
tflag = 1

; ST_tide sets which tidal method to use. 0=Hurley+2002, 1=StarTrack: Belczynski+2008
; Note, here startrack method does not use a better integration scheme (yet) but simply
; follows similar set up to startrack (including initial vrot, using roche-lobe check
; at periastron, and circularisation and synchronisation at start of MT).
; default = 1
ST_tide = 1

; fprimc_array controls the scaling factor for convective tides
; each item is set individually for its associated kstar
; The releveant equation is Equation 21 from the BSE paper
; The default is to send the same coefficient (2/21) as is in the equation
; for every kstar
fprimc_array = [2.0/21.0,2.0/21.0,2.0/21.0,2.0/21.0,2.0/21.0,2.0/21.0,2.0/21.0,2.0/21.0,2.0/21.0,2.0/21.0,2.0/21.0,2.0/21.0,2.0/21.0,2.0/21.0,2.0/21.0,2.0/21.0]

;;;;;;;;;;;;;;;;;;;;;;;;;
;;; WHITE DWARF FLAGS ;;;
;;;;;;;;;;;;;;;;;;;;;;;;;

; ifflag > 0 uses WD IFMR of HPE, 1995, MNRAS, 272, 800
; default = 0
ifflag = 0

; wdflag > 0 uses modified-Mestel cooling for WDs
; default = 1
wdflag = 1

; epsnov is the fraction of accreted matter retained in nova eruptions
; default = 0.001
epsnov = 0.001

;;;;;;;;;;;;;;;;;;;
;; PULSAR FLAGS ;;;
;;;;;;;;;;;;;;;;;;;
; bdecayfac determines which accretion induced field decay method to 
; use from Kiel+2008: 0=exp, 1=inverse
; default = 1
bdecayfac = 1 

; bconst is the exponential decay timescale for magnetic
; field evolution of pulsars, in Myr (see Kiel+2008, Eq. 2)
; default = 3000
bconst = 3000

; ck is the exponential scaling parameter that determines the
; magnetic field rate of decay based on the amount of mass
; accreted (see Kiel+2008, Eq. 8)
; default = 1000
ck = 1000

;;;;;;;;;;;;;;;;;;;;;;;
;; MIXING VARIABLES ;;;
;;;;;;;;;;;;;;;;;;;;;;;

; rejuv_fac allows different mixing factors in Equation 80 from the BSE
; paper. This was originally hard coded to 0.1, which leads massive 
; stars to potentially have extended main sequence lifetimes. 
rejuv_fac = 1.0

; rejuvflag toggles between the original BSE prescription for MS mixing and 
; lifetimes of stars based on the mass of the MS stars (equation 80) or a
; prescription that uses the ratio of helium core mass of the pre-merger stars
; at the base of the first ascent of the giant branch to determine relative to the
; helium core mass of the merger product at the base of the giant branch
; default = 0
rejuvflag = 0

;;;;;;;;;;;;;;;;;;;;;;;;;;;;;
;; MAGNETIC BRAKING FLAGS ;;;
;;;;;;;;;;;;;;;;;;;;;;;;;;;;;

; htpmb allows for different magnetic braking models. 
; 0=follows BSE paper Section 2.4
; 1=follows Ivanova & Taam 2003 method which kicks in later than the standard
; default = 1
htpmb = 1

;;;;;;;;;;;;;;;;;
;; MISC FLAGS ;;;
;;;;;;;;;;;;;;;;;

; ST_cr sets which convective/radiative boundary to use
; 0=follows BSE paper
; 1=follows StarTrack (Belcyznski+2008)
; default = 1
ST_cr = 1

<<<<<<< HEAD
;;;;;;;;;;;;;;;;;;;;;;;;;;;;;
;;; GR ORBITAL DECAY FLAG ;;;
;;;;;;;;;;;;;;;;;;;;;;;;;;;;;
; grflag turns on or off orbital decay due to gravitational wave radiation
; grflag=0; no orbital decay due to GR
; grflag=1; orbital decay due to GR is included
grflag = 1
=======
[cmc]
INPUT_FILE = input.hdf5
CMC_GAMMA = 0.01
MASS_PC = 0.0001,0.0003,0.0005,0.0007,0.0009,0.001,0.003,0.005,0.007,0.009,0.01,0.03,0.05,0.07,0.09,0.1,0.2,0.3,0.4,0.5,0.6,0.7,0.8,0.9,0.99
MASS_BINS = 0.1,1.0,10.0,100.0,1000.0
# additional parameters
THETASEMAX = 1.4142
BH_AVEKERNEL = 3
T_MAX_PHYS = 0.00001
T_MAX_COUNT = 10000000
MIN_CHUNK_SIZE = 40
SS_COLLISION = 1
STELLAR_EVOLUTION = 1
BINBIN = 1
BINSINGLE = 1
BH_CAPTURE = 1
THREEBODYBINARIES = 1
MIN_BINARY_HARDNESS = 5.0
ONLY_FORM_BH_THREEBODYBINARIES = 1
IDUM = 1729217
SNAPSHOTTING = 1
SNAPSHOT_DELTACOUNT = 100
WRITE_STELLAR_INFO = 0
STOPATCORECOLLAPSE = 0
WRITE_EXTRA_CORE_INFO = 1
TIDAL_TREATMENT = 0
WRITE_BH_INFO = 1
BH_SNAPSHOTTING = 1
BH_SNAPSHOT_DELTACOUNT = 2000
#Checkpoint Parameters
MAX_WCLOCK_TIME=2590000
CHECKPOINT_INTERVAL=7200
CHECKPOINTS_TO_KEEP=2
TERMINAL_ENERGY_DISPLACEMENT=50
#The TT testing
USE_TT_FILE=0
USE_DF_CUTOFF=0
>>>>>>> e8d25261
<|MERGE_RESOLUTION|>--- conflicted
+++ resolved
@@ -465,7 +465,6 @@
 ; default = 1
 ST_cr = 1
 
-<<<<<<< HEAD
 ;;;;;;;;;;;;;;;;;;;;;;;;;;;;;
 ;;; GR ORBITAL DECAY FLAG ;;;
 ;;;;;;;;;;;;;;;;;;;;;;;;;;;;;
@@ -473,7 +472,7 @@
 ; grflag=0; no orbital decay due to GR
 ; grflag=1; orbital decay due to GR is included
 grflag = 1
-=======
+
 [cmc]
 INPUT_FILE = input.hdf5
 CMC_GAMMA = 0.01
@@ -510,5 +509,4 @@
 TERMINAL_ENERGY_DISPLACEMENT=50
 #The TT testing
 USE_TT_FILE=0
-USE_DF_CUTOFF=0
->>>>>>> e8d25261
+USE_DF_CUTOFF=0