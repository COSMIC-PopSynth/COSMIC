--- conflicted
+++ resolved
@@ -126,15 +126,10 @@
 
 
 [sse]
-<<<<<<< HEAD
-;;;;;;;;;;;;;;;;;;;;;;
-;;; STELLAR EVOLUTION METHOD ;;;
-;;;;;;;;;;;;;;;;;;;;;;
-=======
+
 ;;;;;;;;;;;;;;;;;;;;;;;;;;;;;;;;
 ;;; STELLAR EVOLUTION METHOD ;;;
 ;;;;;;;;;;;;;;;;;;;;;;;;;;;;;;;;
->>>>>>> 767bf334
 
 ; specify the method for obtaining single star parameters
 ; 'sse' for using polynomial fits from Hurley et al. 2000
