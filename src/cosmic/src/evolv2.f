***
      SUBROUTINE evolv2(kstar,mass,tb,ecc,z,tphysf,
     \ dtp,mass0,rad,lumin,massc,radc,
     \ menv,renv,ospin,B_0,bacc,tacc,epoch,tms,
     \ bhspin,tphys,zpars,bkick,kick_info,
     \ path_to_metisse,
     \ bpp_index_out,bcm_index_out,kick_info_out)
      IMPLICIT NONE
      INCLUDE 'const_bse.h'
      INCLUDE 'checkstate.h'
***
*
*           B I N A R Y
*           ***********
*
*       Roche lobe overflow.
*       --------------------
*
*       Developed by Jarrod Hurley, IOA, Cambridge.
*       .........................................................
*
*       Advice by Christopher Tout, Onno Pols & Sverre Aarseth.
*       ++++++++++++++++++++++++++++++++++++++++++++++++++
*
* Adapted from Aarseth's code 21st September 1996.
* Fully revised on 27th November 1996 to remove vestiges of N-body code and
* incorporate corrections.
* Fully revised on 1st April 1998 to include new stellar evolution formulae
* and associated binary evolution changes.
* Fully revised on 4th July 1998 to include eccentricity, tidal
* circularization, wind accretion, velocity kicks for supernovae and all
* associated orbital momentum changes.
*
***
*
* See Tout et al., 1997, MNRAS, 291, 732 for a description of many of the
* processes in this code as well as the relevant references mentioned
* within the code.
*
* Reference for the stellar evolution formulae is Hurley, Pols & Tout,
* 2000, MNRAS, 315, 543 (SSE paper).
* Reference for the binary evolution algorithm is Hurley, Tout & Pols,
* 2002, MNRAS, 329, 897 (BSE paper).
*
***
*
* March 2001 *
* Changes since version 3, i.e. since production of Paper3:
*
* 1) The Eddington limit flag (on/off) has been replaced by an
*    Eddington limit multiplicative factor (eddfac). So if you
*    want to neglect the Eddington limit you would set eddfac
*    to a large value.
*
* 2) To determine whether material transferred during RLOF forms
*    an accretion disk around the secondary or hits the secondary
*    in a direct stream we calculate a minimum radial distance, rmin,
*    of the mass stream from the secondary. This is taken from eq.(1)
*    of Ulrich & Burger (1976, ApJ, 206, 509) which they fitted to
*    the calculations of Lubow & Shu (1974, ApJ, 198, 383).
*    If rmin is less than the radius of the secondary then an
*    accretion disk is not formed.
*    Note that the formula for rmin given by Ulrich & Burger is valid
*    for all q whereas that given by Nelemans et al. (2001, A&A,
*    submitted) in their eq.(6) is only valid for q < 1 where
*    they define q = Mdonor/Maccretor, i.e. DD systems.
*
* 3) The changes to orbital and spin angular momentum owing to
*    RLOF mass transfer have been improved, and an new input option
*    now exists.
*    When mass is lost from the system during RLOF there are now
*    three choices as to how the orbital angular momentum is
*    affected: a) the lost material carries with it a fraction
*    gamma of the orbital angular momentum, i.e.
*    dJorb = gamma*dm*a^2*omega_orb; b) the material carries with it
*    the specific angular momentum of the primary, i.e.
*    dJorb = dm*a_1^2*omega_orb; or c) assume the material is lost
*    from the system as if a wind from the secondary, i.e.
*    dJorb = dm*a_2^2*omega_orb.
*    The parameter gamma is an input option.
*    Choice c) is used if the mass transfer is super-Eddington
*    or the system is experiencing novae eruptions.
*    In all other cases choice a) is used if gamma > 0.0, b) if
*    gamma = -1.0 and c) is used if gamma = -2.0.
*    The primary spin angular momentum is reduced by an amount
*    dm1*r_1^2*omega_1 when an amount of mass dm1 is transferred
*    from the primary.
*    If the secondary accretes through a disk then its spin
*    angular momentum is altered by assuming that the material
*    falls onto the star from the inner edge of a Keplerian
*    disk and that the system is in a steady state, i.e.
*    an amount dm2*SQRT(G*m_2*r_2).
*    If there is no accretion disk then we calculate the angular
*    momentum of the transferred material by using the radius at
*    at which the disk would have formed (rdisk = 1.7*rmin, see
*    Ulrich & Burger 1976) if allowed, i.e. the angular momentum
*    of the inner Lagrangian point, and add this directly to
*    the secondary, i.e. an amount dm2*SQRT(G*m_2*rdisk).
*    Total angular momentum is conserved in this model.
*
* 4) Now using q_crit = 3.0 for MS-MS Roche systems (previously we
*    had nothing). This corresponds roughly to R proportional to M^5
*    which should be true for the majority of the MS (varies from
*    (M^17 -> M^2). If q > q_crit then contact occurs.
*    For CHeB primaries we also take q_crit = 3.0 and allow
*    common-envelope to occur if this is exceeded.
*
* 5) The value of lambda used in calculations of the envelope binding
*    energy for giants in common-envelope is now variable (see function
*    in zfuncs). The lambda function has been fitted by Onno to detailed
*    models ... he will write about this soon!
*
* 6) Note that eq.42 in the paper is missing a SQRT around the
*    MR^2/a^5 part. This needs to be corrected in any code update
*    paper with a thanks to Jeremy Sepinsky (student at NorthWestern).
*    It is ok in the code.
*
* March 2003 *
* New input options added:
*
*    ifflag - for the mass of a WD you can choose to use the mass that
*             results from the evolution algorithm (basically a competition
*             between core-mass growth and envelope mass-loss) or use the IFMR
*             proposed by Han, Podsiadlowski & Eggleton, 1995, MNRAS, 272, 800
*             [>0 activates HPE IFMR].
*
*    wdflag - for the cooling of WDs you can choose to use either the standard
*             Mestel cooling law (see SSE paper) or a modified-Mestel law that
*             is better matched to detailed models (provided by Brad Hansen
*             ... see Hurley & Shara, 2003, ApJ, May 20, in press)
*             [>0 activates modified-Mestel].
*
*    bhflag - choose whether or not black holes should get velocity kicks
*             at formation
*             [0= no kick; >0 kick].
*
*    remnantflag - for the mass of neutron stars and black holes you can use either
*             the SSE prescription or the prescription presented by
*             Belczynski et al. 2002, ApJ, 572, 407 who found that SSE was
*             underestimating the masses of these stars. In either case you also
*             need to set the maximum NS mass (mxns) for the prescription
*             [0= SSE, mxns=1.8; >0 Belczynski, mxns=3.0].
*
* Sept 2004 *
* Input options added/changed:
*
*    ceflag - set to 1 this uses de Kool (or Podsiadlowski) CE prescription,
*             other options, such as Yungelson, could be added as well.
*
*    hewind - factor to control the amount of He star mass-loss, i.e.
*             1.0e-13*hewind*L^(2/3) gives He star mass-loss.
*
*
*       ++++++++++++++++++++++++++++++++++++++++++++++++++
***
*
      INTEGER loop,iter,intpol,k,ip,jp,j1,j2
      INTEGER bcm_index_out, bpp_index_out
      INTEGER kcomp1,kcomp2,formation(2)
      PARAMETER(loop=20000)
      INTEGER kstar(2),kw,kst,kw1,kw2,kmin,kmax
      INTEGER kstar1_bpp,kstar2_bpp
*
      REAL*8 km,km0,tphys,tphys0,dtm0,tphys00,tphysfhold
      REAL*8 tphysf,dtp,tsave,dtp_original
      REAL*8 aj(2),aj0(2),epoch(2),tms(2),tbgb(2),tkh(2),dtmi(2)
      REAL*8 mass0(2),mass(2),massc(2),menv(2),mass00(2),mcxx(2)
      REAL*8 mass1_bpp,mass2_bpp
      REAL*8 rad(2),rol(2),rol0(2),rdot(2),radc(2),renv(2),radx(2)
      REAL*8 lumin(2),k2str(2),q(2),dms(2),dmr(2),dmt(2)
      REAL*8 dml,vorb2,vwind2,omv2,ivsqm,lacc,kick_info(2,17)
      REAL*8 bkick(20)
      REAL*8 kick_info_out(2,17)
      REAL*8 sep,dr,tb,dme,tdyn,taum,dm1,dm2,dmchk,qc,dt,pd,rlperi
      REAL*8 m1ce,m2ce,mch,tmsnew,dm22,mew
      PARAMETER(mch=1.44d0)
      REAL*8 yeardy,yearsc,aursun
      PARAMETER(yeardy=365.24d0,aursun=214.95d0,yearsc=3.1557d+07)
      REAL*8 acc1,tiny
      PARAMETER(acc1=3.920659d+08,tiny=1.0d-14)
      REAL*8 ecc,ecc1,tc,tcirc,ttid,ecc2,omecc2,sqome2,sqome3,sqome5
      REAL*8 f1,f2,f3,f4,f5,f,raa2,raa6,eqspin,rg2,tcqr
      REAL*8 k3,mr23yr,twopi
      PARAMETER(k3=0.21d0,mr23yr=0.4311d0)
      REAL*8 jspin(2),ospin(2),jorb,oorb,jspbru,ospbru
      REAL*8 bhspin(2)
      REAL*8 delet,delet1,dspint(2),djspint(2),djtx(2)
      REAL*8 dtj,djorb,djgr,djmb,djt,djtt,rmin,rdisk
      REAL*8 etaBH,maxspinBH
*
      INTEGER pulsar
      INTEGER mergemsp,merge_mem,notamerger,binstate,mergertype
      REAL*8 fallback,sigmahold
      REAL*8 vk,u1,u2,s,Kconst,betahold,convradcomp(2),teff(2)
      REAL*8 B_0(2),bacc(2),tacc(2),xip,xihold
      REAL*8 deltam1_bcm,deltam2_bcm,b01_bcm,b02_bcm
      REAL*8 B(2),Bbot,omdot,b_mdot,b_mdot_lim,evolve_type
      COMMON /fall/fallback
      REAL ran3
      EXTERNAL ran3
      CHARACTER*256 path_to_metisse
*
*
      REAL*8 z,tm,tn,m0,mt,rm,lum,mc,rc,me,re,k2,age,dtm,dtr
      REAL*8 tscls(20),lums(10),GB(10),zpars(20)
      REAL*8 zero,ngtv,ngtv2,mt2,rrl1,rrl2,mcx,teff1,teff2
      REAL*8 mass1i,mass2i,tbi,ecci
      LOGICAL coel,com,prec,inttry,change,snova,sgl
      LOGICAL supedd,novae,disk,inspiral
      LOGICAL iplot,isave
      REAL*8 rl,mlwind,vrotf,corerd,f_fac
      EXTERNAL rl,mlwind,vrotf,corerd
*
      REAL*8 kw3,wsun,wx
      PARAMETER(kw3=619.2d0,wsun=9.46d+07,wx=9.46d+08)
      LOGICAL output
*
      REAL*8 qc_fixed
      LOGICAL switchedCE,disrupt
      
      INTEGER irecord
      COMMON /REC/ irecord

Cf2py intent(in) kstar
Cf2py intent(in) mass
Cf2py intent(in) tb
Cf2py intent(in) ecc
Cf2py intent(in) z
Cf2py intent(in) tphysf
Cf2py intent(in) dtp
Cf2py intent(in) mass0
Cf2py intent(in) rad
Cf2py intent(in) lumin
Cf2py intent(in) massc
Cf2py intent(in) radc
Cf2py intent(in) menv
Cf2py intent(in) renv
Cf2py intent(in) ospin
Cf2py intent(in) B_0
Cf2py intent(in) bacc
Cf2py intent(in) tacc
Cf2py intent(in) epoch
Cf2py intent(in) tms
Cf2py intent(in) bhspin
Cf2py intent(in) tphys
Cf2py intent(in) zpars
Cf2py intent(in) bkick
Cf2py intent(in) kick_info
Cf2py intent(in) path_to_metisse
Cf2py intent(out) bpp_index_out
Cf2py intent(out) bcm_index_out
Cf2py intent(out) kick_info_out
      
      
      
      if(using_METISSE) CALL initialize_front_end('cosmic',
     &                                     path_to_metisse)
      CALL zcnsts(z,zpars)

      if(using_METISSE) call allocate_track(2,mass0)
      irecord = 1
* irecord is useful for evolv1.f but serves no purpose here
          
      if(using_cmc.eq.0)then
              CALL instar
      endif

*
* Save the initial state.
*

*      CE2flag = 0
      kstar1_bpp = 0
      kstar2_bpp = 0

      mass1_bpp = 0.d0
      mass2_bpp = 0.d0

      mass1i = mass(1)
      mass2i = mass(2)
      tbi = tb
      ecci = ecc
*
      zero = 0.d0
      ngtv = -1.d0
      ngtv2 = -2.d0
      twopi = 2.d0*ACOS(-1.d0)

      Mbh_initial = 0.d0


* disrupt tracks if system get disrupted by a SN during the common
* envelope
      disrupt = .false.
* value for bcm[ii,37] which tracks binary state; 0 for binary, 1 for merger, 2 for disrupted
      binstate = 0
* value for bcm[ii,38] which tracks merger types; only set when binstate is 1
* the logic is to combine kstar values of merged objects. so 1313 or 0809.
      mergertype = -1
*Captures original sigma so after ECSN we can reset it.
      sigmahold = sigma
*memory for wind mass loss factor
      betahold = beta

** SET PULSAR VALUES HERE**
* PDK
      pulsar = 1 ! allows for pulsar physics; not a flag since we heart pulsars
      Kconst = 2.5d-49
      Bbot = 5e+7 !100.d0 or ~d+07.
      b_mdot_lim = -1.0e-11 !limiting accretion induced field decay with mdot as a proxy for
*                           accretion temperature and number of impurities.
      xihold = xi
      xip = 1 !Modifies NS wind ang. mom. accretion.
      formation(1) = 0 !helps determine formation channel of interesting systems.
      formation(2) = 0
      pisn_track(1) = 0 !tracks whether a PISN occurred for each
component.
      pisn_track(2) = 0
      merger = -1 !used in CMC to track systems that dynamically merge
      notamerger = 0 !if 0 you reset the merger NS product to new factory settings else you don't.
      mergemsp = 1 !if set to 1 any NS that merges with another star where the NS is an MSP stays an MSP...
      merge_mem = 0
      output = .false.  ! .true. turns on, .false. turns off.
*                       WARNING: can fill up the output file very quickly.
*                       With N=2e6 .stdout was 3.2 GB in 6 mins. If needed you can
*                       be more selective with outputting, but must add this yourself!
*      if(id1_pass.eq.1)then!.and.tphysf.gt.17.50d0.and.
**     &   tphysf.lt.17.6d0)then
*         output = .true.
*      endif
*
* Initialize the parameters.
*

      if(using_cmc.eq.0)then
          bcm_index_out = 0
          bpp_index_out = 0
          kick_info_out = 0.d0
      endif


*
* Set the seed for the random number generator.
*
*      idum1 = INT(sep*100)
      if(idum1.gt.0.and.using_cmc.eq.0) idum1 = -idum1

*
* Set the collision matrix.
*
      if(using_cmc.eq.0)then
          CALL zcnsts(z,zpars)
      endif

      kmin = 1
      kmax = 2
      sgl = .false.
      mt2 = MIN(mass(1),mass(2))
      kst = 0
      iter = 0 ! PDK addition, just incase you bail out before 4 loop (usually from multiple calls for one evolve)
*
      if(mt2.lt.tiny.or.tb.le.0.d0)then
         sgl = .true.
         if(mt2.lt.tiny)then
            mt2 = 0.d0
            if(mass(1).lt.tiny)then
               if(tphys.lt.tiny)then
                  mass0(1) = 0.01d0
                  mass(1) = mass0(1)
                  kst = 1
               else
                  kmin = 2
                  lumin(1) = 1.0d-10
                  rad(1) = 1.0d-10
                  massc(1) = 0.d0
                  dmt(1) = 0.d0
                  dmr(1) = 0.d0
               endif
               ospin(1) = 1.0d-10
               jspin(1) = 1.0d-10
               dtmi(1) = 5.0d+04 !5Gyr, added for use of single stars in evolv2.f
            else
               if(tphys.lt.tiny)then
                  mass0(2) = 0.01d0
                  mass(2) = mass0(2)
                  kst = 2
               else
                  kmax = 1
                  lumin(2) = 1.0d-10
                  rad(2) = 1.0d-10
                  massc(2) = 0.d0
                  dmt(2) = 0.d0
                  dmr(2) = 0.d0
               endif
               ospin(2) = 1.0d-10
               jspin(2) = 1.0d-10
               dtmi(2) = 5.0d+04 !5Gyr, added for use of single stars in evolv2.f
            endif
         endif
         ecc = -1.d0
         tb = 0.d0
         sep = 1.0d+10
         oorb = 0.d0
         jorb = 0.d0
         if(kstar(1).ne.14.d0.or.using_cmc.eq.0) bhspin(1) = 0.d0
         if(kstar(2).ne.14.d0.or.using_cmc.eq.0) bhspin(2) = 0.d0
         if(ospin(1).lt.0.0) ospin(1) = 1.0d-10
         if(ospin(2).lt.0.0) ospin(2) = 1.0d-10
         q(1) = 1.0d+10
         q(2) = 1.0d+10
         rol(1) = 1.0d+10
         rol(2) = 1.0d+10
      else
         tb = tb/yeardy
         sep = aursun*(tb*tb*(mass(1) + mass(2)))**(1.d0/3.d0)
         oorb = twopi/tb
         jorb = mass(1)*mass(2)/(mass(1)+mass(2))
     &          *SQRT(1.d0-ecc*ecc)*sep*sep*oorb
         if(ospin(1).lt.0.d0) ospin(1) = oorb
         if(ospin(2).lt.0.d0) ospin(2) = oorb
      endif
*
      do 500 , k = kmin,kmax
         age = tphys - epoch(k)
         mc = massc(k)
         rc = radc(k)
         CALL star(kstar(k),mass0(k),mass(k),tm,tn,tscls,lums,GB,zpars,
     &                                                          dtm,k)
         CALL hrdiag(mass0(k),age,mass(k),tm,tn,tscls,lums,GB,zpars,
     &               rm,lum,kstar(k),mc,rc,me,re,k2,bhspin(k),k)
         aj(k) = age
         epoch(k) = tphys - age
         rad(k) = rm
         lumin(k) = lum
         teff(k) = 1000.d0*((1130.d0*lumin(k)/
     &                    (rad(k)**2.d0))**(1.d0/4.d0))
         massc(k) = mc
         radc(k) = rc
         menv(k) = me
         renv(k) = re
         k2str(k) = k2
         tms(k) = tm
         tbgb(k) = tscls(1)
*
         if(tphys.lt.tiny.and.ospin(k).le.0.001d0)then
            ospin(k) = 45.35d0*vrotf(mass(k),ST_tide)/rm
         endif
         jspin(k) = ospin(k)*(k2*rm*rm*(mass(k)-mc)+k3*rc*rc*mc)
         if(.not.sgl)then
            q(k) = mass(k)/mass(3-k)
            rol(k) = rl(q(k))*sep*(1.d0-ecc)
         endif
         rol0(k) = rol(k)
         dmr(k) = 0.d0
         dmt(k) = 0.d0
         djspint(k) = 0.d0
         dtmi(k) = 1.0d+06
         B(k) = 0.d0 !PK
         if(kstar(k).ne.13)then
            bacc(k) = 0.d0
            tacc(k) = 0.d0
         endif
*
 500  continue
*
      if(output) write(*,*)'Init:',mass(1),mass(2),massc(1),massc(2),
     & rad(1),rad(2),kstar(1),kstar(2),sep,ospin(1),ospin(2),jspin(1),
     & jspin(2),sigma,eddfac,z,id1_pass,id2_pass,tphysf,tphys,iter,tsave
*
      if(mt2.lt.tiny)then
         sep = 0.d0
         if(kst.gt.0)then
            mass0(kst) = 0.d0
            mass(kst) = 0.d0
            kmin = 3 - kst
            kmax = kmin
         endif
      endif
*
* On the first entry the previous timestep is zero to prevent mass loss.
*
      dtm = 0.d0
      delet = 0.d0
      djorb = 0.d0
*
* Setup variables which control the output (if it is required).
*
      ip = 0
      jp = 0

      dtp_original = dtp

      tsave = tphys
      isave = .true.
      iplot = .false.
      if(dtp.le.0.d0)then
         iplot = .true.
         isave = .false.
         tsave = tphysf
      elseif(dtp.gt.tphysf)then
         isave = .false.
         tsave = tphysf
      endif
      if(tphys.ge.tphysf) goto 140

 4    iter = 0
      intpol = 0
      inttry = .false.
      change = .false.
      prec = .false.
      snova = .false.
      coel = .false.
      com = .false.
      inspiral = .false.
      tphys0 = tphys
      ecc1 = ecc
      j1 = 1
      j2 = 2
      if(kstar(1).ge.10.and.kstar(1).le.14) dtmi(1) = 0.01d0
      if(kstar(2).ge.10.and.kstar(2).le.14) dtmi(2) = 0.01d0
      dm1 = 0.d0
      dm2 = 0.d0
*
 5    kw1 = kstar(1)
      kw2 = kstar(2)
*
      dt = 1.0d+06*dtm
      eqspin = 0.d0
      djtt = 0.d0
*
      if(output) write(*,*)'1st in 5: ',tphys,dt,kw1,kw2,
     & mass(1),mass(2),intpol,iter
*
      if(intpol.eq.0.and.ABS(dtm).gt.tiny.and..not.sgl)then
         vorb2 = acc1*(mass(1)+mass(2))/sep
         ivsqm = 1.d0/SQRT(1.d0-ecc*ecc)
         do 501 , k = 1,2
*
* Determine the eddington limit for the accretor (3-k)
* Just in case the wind mass loss rates are *very* high
*
            dme = 2.08d-03*eddfac*(1.d0/(1.d0 + zpars(11)))*rad(3-k)
* For BHs, follow Marchant et al. 2017
            if(kstar(3-k).eq.14)then
               maxspinBH = 6.d0**(1.d0/2.d0) * Mbh_initial
               if(mass(3-k).lt.maxspinBH)then
                  etaBH = 1.d0 -
     &    (1.d0 - (mass(3-k)/(3.d0*Mbh_initial))**(2.d0))**(1.d0/2.d0)
               else
                  etaBH = 0.42
               endif
               dme = 1.04e-3*eddfac*(1.d0/(1.d0 + zpars(11)))
     &    *(1.d0/etaBH)*rad(3-k)
            endif

*
* Calculate wind mass loss from the previous timestep.
*
            !check for kstar added by PA
            if(neta.gt.tiny .and. kstar(k)<15)then
               rlperi = rol(k)*(1.d0-ecc)
               dmr(k) = mlwind(kstar(k),lumin(k),rad(k),mass(k),
     &                         massc(k),rlperi,z,k)
*
* Calculate how much of wind mass loss from companion will be
* accreted (Boffin & Jorissen, A&A 1988, 205, 155).
*
               if(beta.lt.0.d0)then !PK. following startrack
                  beta = 0.125
                  if(kstar(k).le.1)then
                     if(mass(k).gt.120.d0)then
                        beta = 7.d0
                     elseif(mass(k).le.1.4d0)then
                        beta = 0.5
                     else
                        beta = 7.d0*((mass(k)-1.4d0)/(120.d0-1.4d0))
     &                         + 0.5d0
                     endif
                  elseif(kstar(k).ge.7.and.kstar(k).le.9)then
                     if(mass(k).gt.120.d0)then
                        beta = 7.d0
                     elseif(mass(k).le.10.d0)then
                        beta = 0.125
                     else
                        beta = 7.d0*((mass(k)-10.d0)/(120.d0-10.d0))
     &                               + 0.125d0
                     endif
                  endif
               endif
               vwind2 = 2.d0*beta*acc1*mass(k)/rad(k)
               omv2 = (1.d0 + vorb2/vwind2)**(3.d0/2.d0)
               dmt(3-k) = ivsqm*acc2*dmr(k)*((acc1*mass(3-k)/vwind2)**2)
     &                    /(2.d0*sep*sep*omv2)
               dmt(3-k) = MIN(dmt(3-k),0.8d0*dmr(k))
*
* Apply Eddington limit just in case
*
               if(dt.gt.0)then
                  dmt(3-k) = MIN(dmt(3-k),dme)
               endif
               beta = betahold
            else
               dmr(k) = 0.d0
               dmt(3-k) = 0.d0
            endif
 501     continue

*
* Diagnostic for Symbiotic-type stars.
*
         !check for kstar added by PA
         if(neta.gt.tiny .and. kstar(j2)<15)then
            lacc = 3.14d+07*mass(j2)*dmt(j2)/rad(j2)
            lacc = lacc/lumin(j1)
         endif
*
* Calculate orbital angular momentum change due to wind mass loss.
*
         ecc2 = ecc*ecc
         omecc2 = 1.d0 - ecc2
         sqome2 = SQRT(omecc2)
*
         djorb = ((dmr(1)+q(1)*dmt(1))*mass(2)*mass(2) +
     &            (dmr(2)+q(2)*dmt(2))*mass(1)*mass(1))*
     &           sep*sep*sqome2*oorb/(mass(1)+mass(2))**2
         delet = ecc*(dmt(1)*(0.5d0/mass(1) + 1.d0/(mass(1)+mass(2))) +
     &                dmt(2)*(0.5d0/mass(2) + 1.d0/(mass(1)+mass(2))))
*
* For very close systems include angular momentum loss owing to
* gravitational radiation.
*
         if(sep.le.100000.d0.and.grflag.eq.1)then
            djgr = 8.315d-10*mass(1)*mass(2)*(mass(1)+mass(2))/
     &             (sep*sep*sep*sep)
            f1 = (19.d0/6.d0) + (121.d0/96.d0)*ecc2
            sqome5 = sqome2**5
            delet1 = djgr*ecc*f1/sqome5
            djgr = djgr*jorb*(1.d0+0.875d0*ecc2)/sqome5
            djorb = djorb + djgr
            delet = delet + delet1
         endif
*
         do 502 , k = 1,2

* Evaluate convective/radiative limits for a variety of stars as based
* on the work of Belczynski et al. (2008). As option.
* Note only certain stars of type k = 0, 1, 2, 4, 5, 6, 9 **double check
* 0, 1 have range of 0.35-Mms,conv. Mms,conv is function of metalicity.
* 2 & 4 have a temperature dependence. Convective if Teff < 10**3.73
* 3, 5 & 6 are giants and have no radiative envelopes.
* 9's envelope is convective when M < Mhe,conv, Mhe,conv = 3.0Msun.
*
            if(ST_cr.le.0)then
               if(kstar(k).le.1)then
                  convradcomp(k) = 1.25d0
               else
                  convradcomp(k) = 99999999.d0
               endif
            else
               if(kstar(k).le.1)then
*                 Main sequence mass limit varying with metallicity
                  convradcomp(k) = 1.25d0
                  if(z.gt.0.001d0.and.z.lt.zsun)then
                     convradcomp(k) = 0.747d0 + 55.73d0*z - 1532*z*z
                  elseif(z.le.0.001d0)then
                     convradcomp(k) = 0.8d0
                  endif
               elseif(kstar(k).eq.2.or.kstar(k).eq.4)then
*                 H-rich HG and CHeB temperature limit
                  convradcomp(k) = 10.d0**3.73d0
               elseif(kstar(k).le.6)then
*                 No limit or all other giant stars
*                 (compare this large value to mass).
                  convradcomp(k) = 99999999.d0
               elseif(kstar(k).eq.9)then
*                 Mass limit for evolved He star
                  convradcomp(k) = 3.d0
               endif
            endif
*
* Calculate change in the intrinsic spin of the star.
*
*
* Pulsar wind spinup. PK.
*
            if(kstar(k).eq.13.and.pulsar.gt.0)then
* Place propeller stuff here eventually.
               if(xip.eq.1)then
* Modify spin angular momentum accretion according to Ruffert (1999)
* or magnetic field strength limit tested (but by no means established - in fact it
* is likely to change, especially when propeller and ablation are implemented)
* in Kiel et al. (2008).
                  if(B(k).gt.0.d0)then
                     xi = MIN(1.d0,(0.01d0*(2.0d+11/B(k)))+0.01d0)
                     xi = 0.01
                  else
                     xi = 0.01
                  endif
               endif
               djtx(k) = (2.d0/3.d0)*xi*dmt(k)*rad(3-k)*rad(3-k)*
     &                   ospin(3-k)
               djspint(k) = (2.d0/3.d0)*(dmr(k)*rad(k)*rad(k)*ospin(k))-
     &                      djtx(k)
               xi = xihold
               if(output) write(*,*)'502 1:',k,djspint(k),djtx(k),
     & dmt(k),rad(3-k),ospin(3-k),xi,xihold
            else
               djtx(k) = (2.d0/3.d0)*xi*dmt(k)*
     &                     rad(3-k)*rad(3-k)*ospin(3-k)
               djspint(k) = (2.d0/3.d0)*
     &                       (dmr(k)*rad(k)*rad(k)*ospin(k)) - djtx(k)
            endif
*
* Include magnetic braking for stars that have appreciable convective
* envelopes. This includes MS stars with M < 1.25, HG stars near the GB
* and giants. MB is not allowed for fully convective MS stars.
*
*            if(mass(k).gt.0.35d0.and.kstar(k).lt.10)then
*               djmb = 5.83d-16*menv(k)*(rad(k)*ospin(k))**3/mass(k)
*               djspint(k) = djspint(k) + djmb
*
*            if(mass(k).gt.0.35d0.and.kstar(k).lt.10.and.
*     &              menv(k).gt.0.0d0)then
*              if (ospin(k) .le. wx) djmb = kw3 * rad(k)**4.0d0 *
*     &              (ospin(k)/wsun)**3.0d0
*              if (ospin(k) .gt. wx) djmb = kw3 * rad(k)**4.0d0 *
*     &             (ospin(k)/wsun)**1.3d0 * (wx/wsun)**1.7d0
*              djspint(k) = djspint(k) + djmb
            djmb = 0.d0
            if(htpmb.eq.0)then
* HTP02 method
               if(mass(k).gt.0.35d0.and.kstar(k).lt.10)then
                  djmb = 5.83d-16*menv(k)*
     &                   (rad(k)*ospin(k))**3/mass(k)
                  djspint(k) = djspint(k) + djmb
               endif
            else
               if(ST_cr.le.0.and.mass(k).gt.0.35d0.and.
     &            kstar(k).lt.10.and.menv(k).gt.0.0d0)then
* Ivanova & Taam (2002) method
                  if(ospin(k).le.wx) djmb = kw3 * rad(k)**4.0d0 *
     &                (ospin(k)/wsun)**3.0d0
                  if(ospin(k).gt.wx) djmb = kw3 * rad(k)**4.0d0 *
     &                (ospin(k)/wsun)**1.3d0 * (wx/wsun)**1.7d0
                  djspint(k) = djspint(k) + djmb
               elseif(ST_cr.gt.0.and.menv(k).gt.0.d0.and.
     &            ((kstar(k).le.1.and.mass(k).gt.0.35d0.and.
     &              mass(k).le.convradcomp(k)).or.
     &              (kstar(k).eq.2.and.teff(k).le.convradcomp(k)).or.
     &              (kstar(k).eq.4.and.teff(k).le.convradcomp(k)).or.
     &              ((kstar(k).eq.3).or.(kstar(k).eq.5).or.
     &              (kstar(k).eq.6))))then
* Ivanova & Taam (2002) method
                  if(ospin(k).le.wx) djmb = kw3 * rad(k)**4.0d0 *
     &               (ospin(k)/wsun)**3.0d0
                  if(ospin(k).gt.wx) djmb = kw3 * rad(k)**4.0d0 *
     &               (ospin(k)/wsun)**1.3d0 * (wx/wsun)**1.7d0
                  djspint(k) = djspint(k) + djmb
               endif
            endif
* Limit to a 3% angular momentum change for the star owing to MB.
* This is found to work best with the maximum iteration of 20000,
* i.e. does not create an excessive number of iterations, while not
* affecting the evolution outcome when compared with a 2% restriction.
*
            if(djmb.gt.tiny)then
               dtj = 0.03d0*jspin(k)/ABS(djmb)
               dt = MIN(dt,dtj)
               if(output) write(*,*)'mb1:',tphys,dt,djmb,djt
            endif
*
            if(kstar(k).eq.13.and.pulsar.gt.0)then
*
* NS(pulsar) magnetic braking. PK.
* No contact binary NS system.
*
               if(bdecayfac.eq.0)then
                  if(B_0(k).eq.0.d0)then
                     B(k) = 0.d0
                  elseif((tphys-epoch(k)-tacc(k)).lt.tiny)then
                     B(k) = B_0(k)*exp(-CK*bacc(k)) + Bbot
                  else
                     B(k) = B_0(k)*
     &                       EXP(-(tphys-epoch(k)-tacc(k))/bconst)*
     &                       exp(-CK*bacc(k)) + Bbot
                  endif
               else
                  if(B_0(k).eq.0.d0)then
                     B(k) = 0.d0
                  elseif((tphys-epoch(k)-tacc(k)).lt.tiny.and.
     &                bacc(k).eq.0.d0)then
                     B(k) = B_0(k) + Bbot
                  elseif((tphys-epoch(k)-tacc(k)).lt.tiny)then
                     B(k) = B_0(k)/(1.d0 + (bacc(k)/1.0d-6)) + Bbot
                  elseif(bacc(k).eq.0.d0)then
                     B(k) = B_0(k)*EXP(-(tphys-epoch(k)-tacc(k))/bconst)
     &                       + Bbot
                  else
                     B(k) = B_0(k)*
     &                       EXP(-(tphys-epoch(k)-tacc(k))/bconst)/
     &                       (1.d0 + (bacc(k)/1.0d-6)) + Bbot
                  endif
               endif
               omdot = Kconst*B(k)*B(k)*ospin(k)**3
               djmb = 0.4d0*mass(k)*rad(k)*rad(k)*omdot
               djspint(k) = djspint(k) + djmb
               if(output) write(*,*)'502 2:',k,djspint(k),djmb
               if(djmb.gt.tiny)then
                  dtj = 0.1d0*(jspin(k)/ABS(djmb))
                  dt = MIN(dt,dtj)
               endif
            endif
*
* Calculate circularization, orbital shrinkage and spin up.
*
            dspint(k) = 0.d0
            if(((kstar(k).le.9.and.rad(k).ge.0.01d0*rol(k)).or.
     &         (kstar(k).ge.10.and.k.eq.j1)).and.tflag.gt.0)then
*
               raa2 = (rad(k)/sep)**2
               raa6 = raa2**3
*
* Hut's polynomials.
*
               f5 = 1.d0+ecc2*(3.d0+ecc2*0.375d0)
               f4 = 1.d0+ecc2*(1.5d0+ecc2*0.125d0)
               f3 = 1.d0+ecc2*(3.75d0+ecc2*(1.875d0+ecc2*7.8125d-02))
               f2 = 1.d0+ecc2*(7.5d0+ecc2*(5.625d0+ecc2*0.3125d0))
               f1 = 1.d0+ecc2*(15.5d0+ecc2*(31.875d0+ecc2*(11.5625d0
     &                  +ecc2*0.390625d0)))
*
               if(ST_cr.le.0.and.
     &            ((kstar(k).eq.1.and.mass(k).ge.1.25d0).or.
     &            kstar(k).eq.4.or.kstar(k).eq.7))then
*
* Radiative damping (Zahn, 1977, A&A, 57, 383 and 1975, A&A, 41, 329).
*
                  tc = 1.592d-09*(mass(k)**2.84d0)
                  f = 1.9782d+04*SQRT((mass(k)*rad(k)*rad(k))/sep**5)*
     &                tc*(1.d0+q(3-k))**(5.d0/6.d0)
                  tcqr = f*q(3-k)*raa6
                  rg2 = k2str(k)
               elseif(ST_cr.gt.0.and.
     &                ((kstar(k).le.1.and.mass(k).gt.convradcomp(k)).or.
     &           (kstar(k).eq.2.and.teff(k).gt.convradcomp(k)).or.
     &           (kstar(k).eq.4.and.teff(k).gt.convradcomp(k)).or.
     &           (kstar(k).eq.9.and.mass(k).gt.convradcomp(k)).or.
     &           (kstar(k).eq.7).or.(kstar(k).eq.8)))then
*
* Radiative damping (Zahn, 1977, A&A, 57, 383 and 1975, A&A, 41, 329).
*
                  tc = 1.592d-09*(mass(k)**2.84d0)
                  f = 1.9782d+04*SQRT((mass(k)*rad(k)*rad(k))/sep**5)*
     &                tc*(1.d0+q(3-k))**(5.d0/6.d0)
                  tcqr = f*q(3-k)*raa6
                  rg2 = k2str(k) !for startrack comparison this should be =0.31622777d0 (sqrt(0.1)).
               elseif(kstar(k).le.9)then
*
* Convective damping (Hut, 1981, A&A, 99, 126).
*
* In BSE paper Equation 30, the default scaling coefficient is 2./21
* the fprimc_array kstar dependent array that is fed in
* keeps this same coefficient by default but allows user to
* specify their own
*
                  tc = mr23yr*(menv(k)*renv(k)*(rad(k)-0.5d0*renv(k))/
     &                 (3.d0*lumin(k)))**(1.d0/3.d0)
                  ttid = twopi/(1.0d-10 + ABS(oorb - ospin(k)))
                  f = MIN(1.d0,(ttid/(2.d0*tc))**2)
                  !kstar(k) to kstar(k)+1 by PA for kstar(k)=0
                  tcqr = fprimc_array(kstar(k)+1)*
     &                 f*q(3-k)*raa6*menv(k)/
     &                 (tc*mass(k))
                  rg2 = (k2str(k)*(mass(k)-massc(k)))/mass(k)
               elseif(ST_tide.le.0)then
*
* Degenerate damping (Campbell, 1984, MNRAS, 207, 433)
*
                  f = 7.33d-09*(lumin(k)/mass(k))**(5.d0/7.d0)
                  tcqr = f*q(3-k)*q(3-k)*raa2*raa2/(1.d0+q(3-k))
                  rg2 = k3
               endif
*
* Circularization.
*
               sqome3 = sqome2**3
               delet1 = 27.d0*tcqr*(1.d0+q(3-k))*raa2*(ecc/sqome2**13)*
     &                  (f3 - (11.d0/18.d0)*sqome3*f4*ospin(k)/oorb)
               tcirc = ecc/(ABS(delet1) + 1.0d-20)
               delet = delet + delet1
*
* Spin up of star.
*
               dspint(k) = (3.d0*q(3-k)*tcqr/(rg2*omecc2**6))*
     &                     (f2*oorb - sqome3*f5*ospin(k))
               if(output) write(*,*)'502 3:',k,dspint(k),tcqr
*
* Calculate the equilibrium spin at which no angular momentum
* can be transferred.
*
               eqspin = oorb*f2/(sqome3*f5)
*
* Calculate angular momentum change for the star owing to tides.
*
               djt = (k2str(k)*(mass(k)-massc(k))*rad(k)*rad(k) +
     &                k3*massc(k)*radc(k)*radc(k))*dspint(k)
               if(kstar(k).le.6.or.ABS(djt)/jspin(k).gt.0.1d0)then
                  djtt = djtt + djt
               endif
            endif
 502     continue
*
* Limit to 2% orbital angular momentum change.
*
         djtt = djtt + djorb
         if(ABS(djtt).gt.tiny)then
            dtj = 0.02d0*jorb/ABS(djtt)
            dt = MIN(dt,dtj)
         endif
         dtm = dt/1.0d+06
         if(output) write(*,*)'bin lim orb ang mom:',tphys,dt,kstar(1)
*
      elseif(ABS(dtm).gt.tiny.and.sgl)then
         do 503 , k = kmin,kmax
            !check for kstar added by PA
            if(neta.gt.tiny .and. kstar(k)<15)then
               rlperi = 0.d0
               dmr(k) = mlwind(kstar(k),lumin(k),rad(k),mass(k),
     &                         massc(k),rlperi,z,k)
            else
               dmr(k) = 0.d0
            endif
            dmt(k) = 0.d0
            djspint(k) = (2.d0/3.d0)*dmr(k)*rad(k)*rad(k)*ospin(k)
            if(output) write(*,*)'503 1:',k,djspint(k)
*
* Evaluate convective/radiative limits for a variety of stars as based
* on the work of Belczynski et al. (2008). As option.
* Note only certain stars of type k = 0, 1, 2, 4, 5, 6, 9 **double check
* 0, 1 have range of 0.35-Mms,conv. Mms,conv is function of metalicity.
* 2 & 4 have a temperature dependence. Convective if Teff < 10**3.73
* 3, 5 & 6 are giants and have no radiative envelopes.
* 9's envelope is convective when M < Mhe,conv, Mhe,conv = 3.0Msun.
*
            if(ST_cr.le.0)then
               if(kstar(k).le.1)then
                  convradcomp(k) = 1.25d0
               else
                  convradcomp(k) = 99999999.d0
               endif
            else
               if(kstar(k).le.1)then
*                 Main sequence mass limit varying with metallicity
                  convradcomp(k) = 1.25d0
                  if(z.gt.0.001d0.and.z.lt.zsun)then
                     convradcomp(k) = 0.747d0 + 55.73d0*z - 1532*z*z
                  elseif(z.le.0.001d0)then
                     convradcomp(k) = 0.8d0
                  endif
               elseif(kstar(k).eq.2.or.kstar(k).eq.4)then
*                 H-rich HG and CHeB temperature limit
                  convradcomp(k) = 10.d0**3.73d0
               elseif(kstar(k).le.6)then
*                 No limit or all other giant stars
*                 (compare this large value to mass).
                  convradcomp(k) = 99999999.d0
               elseif(kstar(k).eq.9)then
*                 Mass limit for evolved He star
                  convradcomp(k) = 3.d0
               endif
            endif
*            if(mass(k).gt.0.35d0.and.kstar(k).lt.10)then
*               djmb = 5.83d-16*menv(k)*(rad(k)*ospin(k))**3/mass(k)
*               djspint(k) = djspint(k) + djmb
*             if(mass(k).gt.0.35d0.and.kstar(k).lt.10.and.
*     &              menv(k).gt.0.0d0)then
*                if (ospin(k) .le. wx) djmb = kw3 * rad(k)**4.0d0 *
*     &              (ospin(k)/wsun)**3.0d0
*                if (ospin(k) .gt. wx) djmb = kw3 * rad(k)**4.0d0 *
*     &             (ospin(k)/wsun)**1.3d0 * (wx/wsun)**1.7d0
*                djspint(k) = djspint(k) + djmb
*
*MB
            djmb = 0.d0
            if(htpmb.eq.0)then
               if(mass(k).gt.0.35d0.and.kstar(k).lt.10)then
                  djmb = 5.83d-16*menv(k)*(rad(k)*ospin(k))**3/mass(k)
                  djspint(k) = djspint(k) + djmb
               endif
            else
               if(ST_cr.le.0.and.
     &            mass(k).gt.0.35d0.and.kstar(k).lt.10.and.
     &            menv(k).gt.0.0d0)then
* Old BSE convective/radiative divide...
                   if(ospin(k).le.wx) djmb = kw3 * rad(k)**4.0d0 *
     &                 (ospin(k)/wsun)**3.0d0
                   if(ospin(k).gt.wx) djmb = kw3 * rad(k)**4.0d0 *
     &             (ospin(k)/wsun)**1.3d0 * (wx/wsun)**1.7d0
                   djspint(k) = djspint(k) + djmb
               elseif(ST_cr.gt.0.and.(menv(k).gt.0.d0.and.
     &            ((kstar(k).le.1.and.mass(k).gt.0.35d0.and.
     &              mass(k).le.convradcomp(k)).or.
     &              (kstar(k).eq.2.and.teff(k).le.convradcomp(k)).or.
     &              (kstar(k).eq.4.and.teff(k).le.convradcomp(k)).or.
     &              ((kstar(k).eq.3).or.(kstar(k).eq.5).or.
     &              (kstar(k).eq.6)))))then
* MB given in Ivanova & Taam (2002)
*            if(mass(k).gt.0.35d0.and.kstar(k).lt.10.and.
*     &              menv(k).gt.0.0d0)then
                  if(ospin(k).le.wx) djmb = kw3 * rad(k)**4.0d0 *
     &                (ospin(k)/wsun)**3.0d0
                  if(ospin(k).gt.wx) djmb = kw3 * rad(k)**4.0d0 *
     &               (ospin(k)/wsun)**1.3d0 * (wx/wsun)**1.7d0
                  djspint(k) = djspint(k) + djmb
               endif
            endif
*                if(output) write(*,*)'503 2:',k,djspint(k),djmb
            if(djmb.gt.tiny)then
               dtj = 0.03d0*jspin(k)/ABS(djmb)
               dt = MIN(dt,dtj)
            endif
            if(kstar(k).eq.13.and.pulsar.gt.0)then
*
* NS magnetic braking. PK.
* Single NS evolution.
*
               if(bdecayfac.eq.0)then
                  if(B_0(k).eq.0.d0)then
                     B(k) = 0.d0
                  elseif((tphys-epoch(k)-tacc(k)).lt.tiny)then
                     B(k) = B_0(k)*exp(-CK*bacc(k)) + Bbot
                  else
                     B(k) = B_0(k)*
     &                       EXP(-(tphys-epoch(k)-tacc(k))/bconst)*
     &                       exp(-CK*bacc(k)) + Bbot
                  endif
               else
                  if(B_0(k).eq.0.d0)then
                     B(k) = 0.d0
                  elseif((tphys-epoch(k)-tacc(k)).lt.tiny.and.
     &                bacc(k).eq.0.d0)then
                     B(k) = B_0(k) + Bbot
                  elseif((tphys-epoch(k)-tacc(k)).lt.tiny)then
                     B(k) = B_0(k)/(1.d0 + (bacc(k)/1.0d-6)) + Bbot
                  elseif(bacc(k).eq.0.d0)then
                     B(k) = B_0(k)*EXP(-(tphys-epoch(k)-tacc(k))/bconst)
     &                       + Bbot
                  else
                     B(k) = B_0(k)*
     &                       EXP(-(tphys-epoch(k)-tacc(k))/bconst)/
     &                       (1.d0 + (bacc(k)/1.0d-6)) + Bbot
                  endif
               endif
               omdot = Kconst*B(k)*B(k)*ospin(k)**3
               djmb = 0.4d0*mass(k)*rad(k)*rad(k)*omdot
               djspint(k) = djspint(k) + djmb
               if(output) write(*,*)'503 2:',k,djmb,djspint(k)
* Consider update of time-stepping due to dj, i.e. dt = dj/(dj/dt).
               if(djmb.gt.tiny)then
                  dtj = 0.1d0*(jspin(k)/ABS(djmb))
                  dt = MIN(dt,dtj)
               endif
            endif
 503     continue
         dtm = dt/1.0d+06
      endif
*
      do 504 , k = kmin,kmax
*
         dms(k) = (dmr(k) - dmt(k))*dt
         if(kstar(k).lt.10)then
            dml = mass(k) - massc(k)
            if(dml.lt.dms(k))then
               dml = MAX(dml,2.d0*tiny)
               dtm = (dml/dms(k))*dtm
               if(k.eq.2) dms(1) = dms(1)*dml/dms(2)
               dms(k) = dml
               dt = 1.0d+06*dtm
            endif
*
* Limit to 1% mass loss.
*
            if(dms(k).gt.0.01d0*mass(k))then
               dtm = 0.01d0*mass(k)*dtm/dms(k)
               if(k.eq.2) dms(1) = dms(1)*0.01d0*mass(2)/dms(2)
               dms(k) = 0.01d0*mass(k)
               dt = 1.0d+06*dtm
            endif
         endif
         if(output) write(*,*)'after 1p ml: ',tphys,k,dt,dtm
*
 504  continue
*
* Update mass and intrinsic spin (checking that the star is not spun
* past the equilibrium) and reset epoch for a MS (and possibly a HG) star.
*
      do 505 , k = kmin,kmax
*
         if(eqspin.gt.0.d0.and.ABS(dspint(k)).gt.tiny)then
            if(intpol.eq.0)then
               if(dspint(k).ge.0.d0)then
                  dspint(k) = MIN(dspint(k),(eqspin-ospin(k))/dt)
               else
                  dspint(k) = MAX(dspint(k),(eqspin-ospin(k))/dt)
               endif
               djt = (k2str(k)*(mass(k)-massc(k))*rad(k)*rad(k) +
     &                k3*massc(k)*radc(k)*radc(k))*dspint(k)
               djorb = djorb + djt
               djspint(k) = djspint(k) - djt
               if(output) write(*,*)'505: ',k,djt,djspint(k),jspin(k),dt
            endif
         endif
*
         if(output) write(*,*)'505 1:',tphys,k,kstar(k),djspint(k),
     & djspint(k)*dt,jspin(k),intpol
         jspin(k) = MAX(1.0d-10,jspin(k) - djspint(k)*dt)
         if(output) write(*,*)'505 2:',tphys,k,kstar(k),djspint(k),
     & djspint(k)*dt,jspin(k)
*
* Ensure that the star does not spin up beyond break-up.
*
         ospbru = twopi*SQRT(mass(k)*aursun**3/rad(k)**3)
         jspbru = (k2str(k)*(mass(k)-massc(k))*rad(k)*rad(k) +
     &             k3*massc(k)*radc(k)*radc(k))*ospbru
         if((jspin(k).gt.jspbru.or.
     &      (jspin(k).eq.1.0d-10.and.intpol.gt.0)).and.
     &      ABS(dtm).gt.tiny)then !PDK add check for jspin intpol issues here.
* If rapidly spinning star (generally NS) pushed over the edge (spins up so
* much so that jspin would have become negative according to bse, so it sets
* it to 1.d0-10) in intpol then give it the stars maximum spin.
            mew = 1.d0
            if(djtx(k).gt.0.d0.and.jspin(k).gt.1.d0-10)then !dont go in here if jspin hit wall.
               mew = MIN(mew,(jspin(k) - jspbru)/djtx(k))
            endif
            jspin(k) = jspbru
* If excess material should not be accreted, activate next line.
*           dms(k) = dms(k) + (1.d0 - mew)*dmt(k)*dt
         endif
* Update mass
         if(ABS(dms(k)).gt.tiny)then
            mass(k) = mass(k) - dms(k)
            if(kstar(k).le.2.or.kstar(k).eq.7)then
               m0 = mass0(k)
               mass0(k) = mass(k)
               CALL star(kstar(k),mass0(k),mass(k),tm,tn,tscls,
     &                   lums,GB,zpars,dtm,k)
               if(kstar(k).eq.2)then
                  if (using_SSE) then
                  if(GB(9).lt.massc(k).or.m0.gt.zpars(3))then
                     mass0(k) = m0
                  else
                     epoch(k) = tm + (tscls(1) - tm)*(aj(k)-tms(k))/
     &                               (tbgb(k) - tms(k))
                     epoch(k) = tphys - epoch(k)
                  endif
                  endif
               else
                  epoch(k) = tphys - aj(k)*tm/tms(k)
               endif
            endif
* Update NS magnetic field owing to accretion, as a function of mass accreted. PK.
            if(kstar(k).eq.13.and.pulsar.gt.0)then
               if(dms(k).lt.0.d0)then !negative dms is mass gained.
* When propeller ev. include .not.prop here...
                  b_mdot = dms(k)/dt
                  if(b_mdot_lim.gt.0.d0.and.b_mdot.gt.b_mdot_lim)then
                     bacc(k) = bacc(k) - dms(k)
                     tacc(k) = tacc(k) + dtm
                  elseif(b_mdot_lim.le.0.d0)then
                     bacc(k) = bacc(k) - dms(k)
                     tacc(k) = tacc(k) + dtm
                  endif
               endif
            endif
         endif
*
 505  continue
*
      if(.not.sgl)then
*
         ecc1 = ecc1 - delet*dt
         ecc = MAX(ecc1,0.d0)
         if(ecc.lt.1.0d-10) ecc = 0.d0
*
         if(ecc.ge.1.d0) goto 135
*
         jorb = jorb - djorb*dt
         sep = (mass(1) + mass(2))*jorb*jorb/
     &         ((mass(1)*mass(2)*twopi)**2*aursun**3*(1.d0-ecc*ecc))
         tb = (sep/aursun)*SQRT(sep/(aursun*(mass(1)+mass(2))))
         oorb = twopi/tb
      endif
*
* Advance the time.
*
      if(intpol.eq.0)then
         tphys0 = tphys
         dtm0 = dtm
      endif
      tphys = tphys + dtm

      if(output) write(*,*)'time upd:',tsave, tphys,dtm,
     &                      kstar(1),kstar(2),ecc
*
      do 6 , k = kmin,kmax
*
* Acquire stellar parameters (M, R, L, Mc & K*) at apparent evolution age.
*
         age = tphys - epoch(k)
         aj0(k) = age
         kw = kstar(k)
         m0 = mass0(k)
         mt = mass(k)
         mc = massc(k)
         if(intpol.eq.0) mcxx(k) = mc
         if(intpol.gt.0) mc = mcxx(k)
         mass00(k) = m0
*
* Masses over 100Msun should probably not be trusted in the
* evolution formulae.
*
         if(mt.gt.100.d0)then
*            WRITE(99,*)' MASS EXCEEDED ',mass1i,mass2i,tbi,ecci,mt,
*     & tphysf,id1_pass,id2_pass
*            goto 140
         endif
*
         CALL star(kw,m0,mt,tm,tn,tscls,lums,GB,zpars,dtm,k)
         CALL hrdiag(m0,age,mt,tm,tn,tscls,lums,GB,zpars,
     &               rm,lum,kw,mc,rc,me,re,k2,bhspin(k),k)
*
         if(kw.ne.15)then
            ospin(k) = jspin(k)/(k2*(mt-mc)*rm*rm+k3*mc*rc*rc)
         endif
*
* At this point there may have been a supernova.
*
         if((kw.ne.kstar(k).and.kstar(k).le.12.and.
     &      (kw.eq.13.or.kw.eq.14)).or.(ABS(merger).ge.20.d0))then
            if(formation(k).ne.11) formation(k) = 1
            if(kw.eq.13.and.ecsn.gt.0.d0)then
               if(kstar(k).le.6)then
                  if(mass0(k).le.zpars(5))then
                     if(sigma.gt.0.d0.and.sigmadiv.gt.0.d0)then
                        sigma = -sigmahold/sigmadiv
                     elseif(sigma.gt.0.d0.and.sigmadiv.lt.0.d0)then
                        sigma = sigmadiv
                     endif
                     formation(k) = 2
                  endif
               elseif(kstar(k).ge.7.and.kstar(k).le.9)then
                  if(mass(k).gt.ecsn_mlow.and.mass(k).le.ecsn)then
* BSE orgi: 1.6-2.25, Pod: 1.4-2.5, StarTrack: 1.83-2.25 (all in Msun)
                     if(sigma.gt.0.d0.and.sigmadiv.gt.0.d0)then
                        sigma = -sigmahold/sigmadiv
                     elseif(sigma.gt.0.d0.and.sigmadiv.lt.0.d0)then
                        sigma = sigmadiv
                     endif
                     formation(k) = 2
                  endif
               elseif(formation(k).eq.11)then
* MIC
                  if(sigma.gt.0.d0.and.sigmadiv.gt.0.d0)then
                     sigma = -sigmahold/sigmadiv
                  elseif(sigma.gt.0.d0.and.sigmadiv.lt.0.d0)then
                     sigma = sigmadiv
                  endif
                  formation(k) = 5
               elseif(kstar(k).ge.10.or.kstar(k).eq.12)then
* AIC formation, will never happen here but...
                  if(sigma.gt.0.d0.and.sigmadiv.gt.0.d0)then
                     sigma = -sigmahold/sigmadiv
                  elseif(sigma.gt.0.d0.and.sigmadiv.lt.0.d0)then
                     sigma = sigmadiv
                  endif
                  formation(k) = 4
               elseif(merger.ge.20.d0)then
                  sigma = merger
                  fallback = 0.d0
                  if(merger.ge.200.d0)then!estimate CC SN
                     formation(k) = 1
                  else
                     formation(k) = 5
                  endif
               elseif(merger.le.-20.d0)then
                  sigma = ABS(merger)
                  fallback = 0.d0
                  if(merger.ge.200.d0)then!estimate CC SN
*Sourav:Possible bug in the line above. merger should really be sigms!!
*                  if(sigma.ge.200.d0)then!estimate CC SN
                     formation(k) = 1
                  else
                     formation(k) = 5
                  endif
               endif
            elseif(kw.eq.13.and.aic.gt.0)then
               if(formation(k).eq.11)then
* MIC
                  if(sigma.gt.0.d0.and.sigmadiv.gt.0.d0)then
                     sigma = -sigmahold/sigmadiv
                  elseif(sigma.gt.0.d0.and.sigmadiv.lt.0.d0)then
                     sigma = sigmadiv
                  endif
                  formation(k) = 5
               elseif(kstar(k).ge.10.or.kstar(k).eq.12)then
* AIC formation, will never happen here but...
                  if(sigma.gt.0.d0.and.sigmadiv.gt.0.d0)then
                     sigma = -sigmahold/sigmadiv
                  elseif(sigma.gt.0.d0.and.sigmadiv.lt.0.d0)then
                     sigma = sigmadiv
                  endif
                  formation(k) = 4
               endif
            elseif(ABS(merger).ge.20.d0)then
               sigma = ABS(merger)
               fallback = 0.d0
               if(merger.ge.200.d0)then!estimate CC SN
                  formation(k) = 1
               else
                  formation(k) = 5
               endif
            endif
            if(sgl)then
               evolve_type = 14.d0 + FLOAT(k)
               teff1 = 1000.d0*((1130.d0*lumin(1)/
     &                       (rad(1)**2.d0))**(1.d0/4.d0))
               teff2 = 1000.d0*((1130.d0*lumin(2)/
     &                       (rad(2)**2.d0))**(1.d0/4.d0))
               if(B_0(1).eq.0.d0)then !PK.
                  b01_bcm = 0.d0
               elseif(B_0(1).gt.0.d0.and.B(1).eq.0.d0)then
                  b01_bcm = B_0(1)
               else
                  b01_bcm = B(1)
               endif
               if(B_0(2).eq.0.d0)then
                  b02_bcm = 0.d0
               elseif(B_0(2).gt.0.d0.and.B(2).eq.0.d0)then
                  b02_bcm = B_0(2)
               else
                  b02_bcm = B(2)
               endif
               CALL writebpp(jp,tphys,evolve_type,
     &                      mass(1),mass(2),kstar(1),kstar(2),
     &                      sep,tb,ecc,rrl1,rrl2,
     &                      aj(1),aj(2),tms(1),tms(2),
     &                      massc(1),massc(2),rad(1),rad(2),
     &                      mass0(1),mass0(2),lumin(1),lumin(2),
     &                      teff1,teff2,radc(1),radc(2),
     &                      menv(1),menv(2),renv(1),renv(2),
     &                      ospin(1),ospin(2),b01_bcm,b02_bcm,
     &                      bacc(1),bacc(2),tacc(1),tacc(2),epoch(1),
     &                      epoch(2),bhspin(1),bhspin(2))
               CALL kick(kw,mass(k),mt,0.d0,0.d0,-1.d0,0.d0,vk,k,
     &                  0.d0,fallback,sigmahold,kick_info,disrupt,bkick)

               sigma = sigmahold !reset sigma after possible ECSN kick dist. Remove this if u want some kick link to the intial pulsar values...
* set kick values for the bcm array

            else
               evolve_type = 14.d0 + FLOAT(k)
               teff1 = 1000.d0*((1130.d0*lumin(1)/
     &                       (rad(1)**2.d0))**(1.d0/4.d0))
               teff2 = 1000.d0*((1130.d0*lumin(2)/
     &                       (rad(2)**2.d0))**(1.d0/4.d0))
               if(B_0(1).eq.0.d0)then !PK.
                  b01_bcm = 0.d0
               elseif(B_0(1).gt.0.d0.and.B(1).eq.0.d0)then
                  b01_bcm = B_0(1)
               else
                  b01_bcm = B(1)
               endif
               if(B_0(2).eq.0.d0)then
                  b02_bcm = 0.d0
               elseif(B_0(2).gt.0.d0.and.B(2).eq.0.d0)then
                  b02_bcm = B_0(2)
               else
                  b02_bcm = B(2)
               endif

               CALL writebpp(jp,tphys,evolve_type,
     &                       mass(1),mass(2),kstar(1),kstar(2),
     &                       sep,tb,ecc,rrl1,rrl2,
     &                       aj(1),aj(2),tms(1),tms(2),
     &                       massc(1),massc(2),rad(1),rad(2),
     &                       mass0(1),mass0(2),lumin(1),lumin(2),
     &                       teff1,teff2,radc(1),radc(2),
     &                       menv(1),menv(2),renv(1),renv(2),
     &                       ospin(1),ospin(2),b01_bcm,b02_bcm,
     &                       bacc(1),bacc(2),tacc(1),tacc(2),epoch(1),
     &                       epoch(2),bhspin(1),bhspin(2))

               CALL kick(kw,mass(k),mt,mass(3-k),ecc,sep,jorb,vk,k,
     &              rad(3-k),fallback,sigmahold,kick_info,disrupt,bkick)
               sigma = sigmahold !reset sigma after possible ECSN kick dist. Remove this if u want some kick link to the intial pulsar values...
* set kick values for the bcm array
               if(mass(3-k).lt.0.d0)then
                  if(kstar(3-k).lt.0.d0) mt = mt-mass(3-k) !ignore TZ object
                  if(kw.eq.13.and.mt.gt.mxns) kw = 14
                  CALL CONCATKSTARS(kstar(j1), kstar(j2), mergertype)
                  kstar(k) = kw
                  mass(k) = mt
                  epoch(k) = tphys - age
                  kstar(3-k) = 15
                  mass(3-k) = 0.d0
                  coel = .true.
                  binstate = 1
                  goto 135
               endif
               if(ecc.gt.1.d0)then
                  kstar(k) = kw
                  mass(k) = mt
                  epoch(k) = tphys - age
                  goto 135
               endif
               tb = (sep/aursun)*SQRT(sep/(aursun*(mt+mass(3-k))))
               oorb = twopi/tb
            endif

            merger = -1.d0
            snova = .true.
         endif
*
         if(kw.ne.kstar(k))then
            change = .true.
            mass(k) = mt
            dtmi(k) = 0.01d0
            if(kw.eq.15)then
               kstar(k) = kw
               goto 135
            endif
            mass0(k) = m0
            epoch(k) = tphys - age
         endif

*
*
* Force new NS or BH to have a birth spin peirod and magnetic field.
*
         if(kstar(k).eq.13.or.kstar(k).eq.14)then
* re-calculate the Eddington limit of the newly formed CO
            dme = 2.08d-03*eddfac*(1.d0/(1.d0 + zpars(11)))*rad(k)
* For BHs, follow Marchant et al. 2017
            if(kstar(k).eq.14)then
               maxspinBH = 6.d0**(1.d0/2.d0) * Mbh_initial
               if(mass(k).lt.maxspinBH)then
                  etaBH = 1.d0 -
     &    (1.d0 - (mass(k)/(3.d0*Mbh_initial))**(2.d0))**(1.d0/2.d0)
               else
                  etaBH = 0.42
               endif
               dme = 1.04e-3*eddfac*(1.d0/(1.d0 + zpars(11)))
     &    *(1.d0/etaBH)*rad(k)
            endif
            if(tphys-epoch(k).lt.tiny)then
               if(kstar(k).eq.13.and.pulsar.gt.0)then
*                  write(93,*)'birth start: ',tphys,k,B_0(k),ospin(k)
*                  CALL FLUSH(93)
 170              u1 = ran3(idum1)
                  if(u1.ge.1.d0) goto 170
                  u2 = ran3(idum1)
                  s = sqrt(-2.d0*LOG(1.d0-u1))*COS(twopi*u2)
                  s = 0.7d0*s - 0.6d0
                  if(s.ge.0.013d0.or.s.le.-1.5d0) goto 170
                  ospin(k) = (twopi*yearsc)/(10.d0**s)
 174              u1 = ran3(idum1)
                  if(u1.ge.1.d0) goto 174
                  u2 = ran3(idum1)
                  s = sqrt(-2.d0*LOG(1.d0-u1))*COS(twopi*u2)
                  s = 0.68d0*s + 12.6d0
                  if(s.lt.11.5d0.or.s.gt.13.8d0) goto 174
                  B_0(k) = 10.d0**s
                  bacc(k) = 0.d0 ! If it has been a NS before reset
                  tacc(k) = 0.d0
                  if((merger.le.-2.d0.and.merger.gt.-20.d0).or.
     &                merge_mem.eq.1)then
* Reset as MSP.
 175                 u1 = ran3(idum1)
                     u2 = ran3(idum1)
                     if(u1.gt.0.9999d0) u1 = 0.9999d0
                     if(u2.gt.1.d0) u2 = 1.d0
                     s = SQRT(-2.d0*LOG(1.d0-u1))*COS(twopi*u2)
*                  s = 0.7d0*s - 0.6d0
                     s = 0.5d0*s - 2.25d0
*                  if(s.ge.0.013.or.s.le.-1.5) goto 173
*                  if(s.ge.-2.0457d0.or.s.le.-2.53d0) goto 175
                     if(s.ge.-1.6457d0.or.s.le.-2.53d0) goto 175
                     ospin(k) = (twopi*yearsc)/(10.d0**s)!have commented this out to keeps same spin
*                  write(*,*)'P=',s
 176                 u1 = ran3(idum1)
                     u2 = ran3(idum1)
                     if(u1.gt.0.9999d0) u1 = 0.9999d0
                     if(u2.gt.1.d0) u2 = 1.d0
                     s = SQRT(-2.d0*LOG(1.d0-u1))*COS(twopi*u2)
                     s = 0.3d0*s + 8.38d0
                     if(s.lt.8.d0.or.s.gt.8.778d0) goto 176
                     B_0(k) = 10.d0**s
                  endif
               else
                  ospin(k) = 2.0d+08
               endif
               bacc(k) = 0.d0 !make sure if its been a NS before its now a new one...
               tacc(k) = 0.d0
               jspin(k) = k3*rc*rc*mc*ospin(k)
               if(output) write(*,*)'SN: ',k,kstar(k),ospin(k),sigma
               sigma = sigmahold !reset sigma after possible ECSN kick dist.
            endif
         endif
         merge_mem = 0
*
* Set radius derivative for later interpolation.
*
         if(ABS(dtm).gt.tiny)then
            rdot(k) = ABS(rm - rad(k))/dtm
         else
            rdot(k) = 0.d0
         endif
*
*     Base new time scale for changes in radius & mass on stellar type.
*
         dt = dtmi(k)
         CALL deltat(kw,age,tm,tn,tscls,dt,dtr,k)
         if(output) write(*,*)'post deltat:',tphys,dt,dtr,kw,
     & age,intpol,iter,k,kmin,kmax,mt
*
* Choose minimum of time-scale and remaining interval.
*
         dtmi(k) = MIN(dt,dtr)
*
* Save relevent solar quantities.
*
         aj(k) = age
         kstar(k) = kw
         rad(k) = rm
         lumin(k) = lum
         teff(k) = 1000.d0*((1130.d0*lumin(k)/
     &                    (rad(k)**2.d0))**(1.d0/4.d0))
         massc(k) = mc
         radc(k) = rc
         menv(k) = me
         renv(k) = re
         k2str(k) = k2
         tms(k) = tm
         tbgb(k) = tscls(1)
         if(using_METISSE .and. kw==6) mass(k) = mt
*
 6    continue
*
      if(.not.sgl)then
*
* Determine the mass ratios.
*
         do 506 , k = 1,2
            q(k) = mass(k)/mass(3-k)
 506     continue
*
* Determine the Roche lobe radii and adjust the radius derivative.
*
         do 507 , k = 1,2
            rol(k) = rl(q(k))*sep*(1.d0-ecc)
            if(ABS(dtm).gt.tiny)then
               rdot(k) = rdot(k) + (rol(k) - rol0(k))/dtm
               rol0(k) = rol(k)
            endif
 507     continue
      else
         do 508 , k = kmin,kmax
            rol(k) = 10000.d0*rad(k)
 508     continue
      endif
*
      if((tphys.lt.tiny.and.ABS(dtm).lt.tiny.and.
     &    (mass2i.lt.0.1d0.or..not.sgl)).or.snova)then
          evolve_type = 1.d0
          rrl1 = rad(1)/rol(1)
          rrl2 = rad(2)/rol(2)
          teff1 = 1000.d0*((1130.d0*lumin(1)/
     &                       (rad(1)**2.d0))**(1.d0/4.d0))
          teff2 = 1000.d0*((1130.d0*lumin(2)/
     &                       (rad(2)**2.d0))**(1.d0/4.d0))
          if(B_0(1).eq.0.d0)then !PK.
             b01_bcm = 0.d0
          elseif(B_0(1).gt.0.d0.and.B(1).eq.0.d0)then
             b01_bcm = B_0(1)
          else
             b01_bcm = B(1)
          endif
          if(B_0(2).eq.0.d0)then
             b02_bcm = 0.d0
          elseif(B_0(2).gt.0.d0.and.B(2).eq.0.d0)then
             b02_bcm = B_0(2)
          else
             b02_bcm = B(2)
          endif

          CALL writebpp(jp,tphys,evolve_type,
     &                  mass(1),mass(2),kstar(1),kstar(2),sep,
     &                  tb,ecc,rrl1,rrl2,
     &                  aj(1),aj(2),tms(1),tms(2),
     &                  massc(1),massc(2),rad(1),rad(2),
     &                  mass0(1),mass0(2),lumin(1),lumin(2),
     &                  teff1,teff2,radc(1),radc(2),
     &                  menv(1),menv(2),renv(1),renv(2),
     &                  ospin(1),ospin(2),b01_bcm,b02_bcm,
     &                  bacc(1),bacc(2),tacc(1),tacc(2),epoch(1),
     &                  epoch(2),bhspin(1),bhspin(2))
         if(snova)then
            bpp(jp,11) = 2.0
            dtm = 0.d0
            goto 4
         endif
      endif
      if(check_dtp.eq.1)then
          CALL checkstate(dtp,dtp_original,tsave,tphys,tphysf,
     &                      iplot,isave,binstate,evolve_type,
     &                      mass(1),mass(2),kstar(1),kstar(2),sep,
     &                      tb,ecc,rrl1,rrl2,
     &                      aj(1),aj(2),tms(1),tms(2),
     &                      massc(1),massc(2),rad(1),rad(2),
     &                      mass0(1),mass0(2),lumin(1),lumin(2),
     &                      radc(1),radc(2),menv(1),menv(2),
     &                      renv(1),renv(2),
     &                      ospin(1),ospin(2),b01_bcm,b02_bcm,
     &                      bacc(1),bacc(2),
     &                      tacc(1),tacc(2),epoch(1),epoch(2),
     &                      bhspin(1),bhspin(2))
      endif
*
      if((isave.and.tphys.ge.tsave).or.iplot)then
         if(sgl.or.(rad(1).lt.rol(1).and.rad(2).lt.rol(2)).
     &      or.tphys.lt.tiny)then
            if(B_0(1).eq.0.d0)then !PK.
               b01_bcm = 0.d0
            elseif(B_0(1).gt.0.d0.and.B(1).eq.0.d0)then
               b01_bcm = B_0(1)
            else
               b01_bcm = B(1)
            endif
            if(B_0(2).eq.0.d0)then
               b02_bcm = 0.d0
            elseif(B_0(2).gt.0.d0.and.B(2).eq.0.d0)then
               b02_bcm = B_0(2)
            else
               b02_bcm = B(2)
            endif
            teff1 = 1000.d0*((1130.d0*lumin(1)/
     &                       (rad(1)**2.d0))**(1.d0/4.d0))
            teff2 = 1000.d0*((1130.d0*lumin(2)/
     &                       (rad(2)**2.d0))**(1.d0/4.d0))
            rrl1 = rad(1)/rol(1)
            rrl2 = rad(2)/rol(2)
            deltam1_bcm = dmt(1) - dmr(1)
            deltam2_bcm = dmt(2) - dmr(2)
* Check if PISN occurred, and if so overwrite formation
            if(pisn_track(1).ne.0) formation(1) = pisn_track(1)
            if(pisn_track(2).ne.0) formation(2) = pisn_track(2)

            CALL writebcm(ip,tphys,kstar(1),mass0(1),mass(1),
     &                    lumin(1),rad(1),teff1,massc(1),
     &                    radc(1),menv(1),renv(1),epoch(1),
     &                    ospin(1),deltam1_bcm,rrl1,kstar(2),mass0(2),
     &                    mass(2),lumin(2),rad(2),teff2,massc(2),
     &                    radc(2),menv(2),renv(2),epoch(2),ospin(2),
     &                    deltam2_bcm,rrl2,tb,sep,ecc,b01_bcm,b02_bcm,
     &                    formation(1),formation(2),binstate,mergertype)
            if(isave) tsave = tsave + dtp
            if(output) write(*,*)'bcm1',kstar(1),kstar(2),mass(1),
     & mass(2),rad(1),rad(2),ospin(1),ospin(2),jspin(1)
*     & mass(2),rad(1),rad(2),ospin(1),ospin(2),b01_bcm,b02_bcm,jspin(1)
         endif
      endif
*
* If not interpolating set the next timestep.
*
      if(intpol.eq.0)then
*         WRITE(*,*)'you should see this to advance the time'
         if(output) write(*,*)'nxt t, prior:',tphys,dtm,dtmi(1),dtmi(2)
         dtm = MAX(1.0d-07*tphys,MIN(dtmi(1),dtmi(2)))
         dtm = MIN(dtm,tsave-tphys)
         if(output) write(*,*)'nxt t, after:',tphys,dtm,dtmi(1),dtmi(2)
         if(iter.eq.0) dtm0 = dtm
      endif
      if(sgl) goto 98
*
* Set j1 to the donor - the primary
* and j2 to the accretor - the secondary.
*
      if(intpol.eq.0)then
         if(rad(1)/rol(1).ge.rad(2)/rol(2))then
            j1 = 1
            j2 = 2
         else
            j1 = 2
            j2 = 1
         endif
      endif
*
* Test whether Roche lobe overflow has begun.
*
      if(rad(j1).gt.rol(j1))then
*
* Interpolate back until the primary is just filling its Roche lobe.
*
         if(rad(j1).ge.1.002d0*rol(j1))then
            if(intpol.eq.0) tphys00 = tphys
            intpol = intpol + 1
            if(iter.eq.0) goto 7
            if(inttry) goto 7
            if(intpol.ge.100)then
               WRITE(99,*)' INTPOL EXCEEDED ',mass1i,mass2i,tbi,ecci
               goto 140
            endif
            dr = rad(j1) - 1.001d0*rol(j1)
            if(ABS(rdot(j1)).lt.tiny.or.prec)then
               goto 7
            endif
            dtm = -dr/ABS(rdot(j1))
            if(ABS(tphys0-tphys).gt.tiny) dtm = MAX(dtm,tphys0-tphys)
            if(kstar(1).ne.kw1)then
               kstar(1) = kw1
               mass0(1) = mass00(1)
               epoch(1) = tphys - aj0(1)
            endif
            if(kstar(2).ne.kw2)then
               kstar(2) = kw2
               mass0(2) = mass00(2)
               epoch(2) = tphys - aj0(2)
            endif
            change = .false.
         else
*
* Enter Roche lobe overflow
*
            if(tphys.ge.tphysf) goto 140
            goto 7
         endif
      else
*
* Check if already interpolating.
*
         if(intpol.gt.0)then
            intpol = intpol + 1
            if(intpol.ge.80)then
               inttry = .true.
            endif
            if(ABS(rdot(j1)).lt.tiny)then
               prec = .true.
               dtm = 1.0d-07*tphys
            else
               dr = rad(j1) - 1.001d0*rol(j1)
               dtm = -dr/ABS(rdot(j1))
            endif
            if((tphys+dtm).ge.tphys00)then
*
* If this occurs then most likely the star is a high mass type 4
* where the radius can change very sharply or possibly there is a
* discontinuity in the radius as a function of time and HRDIAG
* needs to be checked!
*
               dtm = 0.5d0*(tphys00 - tphys0)
               dtm = MAX(dtm,1.0d-10)
               prec = .true.
            endif
            tphys0 = tphys
         endif
      endif
*
* Check for collision at periastron.
*
      pd = sep*(1.d0 - ecc)
      if(pd.lt.(rad(1)+rad(2)).and.intpol.eq.0) goto 130
*
* Go back for the next step or interpolation.
*
 98   continue
      if(tphys.ge.tphysf.and.intpol.eq.0) goto 140
      if(change)then
         change = .false.
         evolve_type = 2.d0
         rrl1 = rad(1)/rol(1)
         rrl2 = rad(2)/rol(2)
         teff1 = 1000.d0*((1130.d0*lumin(1)/
     &                       (rad(1)**2.d0))**(1.d0/4.d0))
         teff2 = 1000.d0*((1130.d0*lumin(2)/
     &                       (rad(2)**2.d0))**(1.d0/4.d0))
         if(B_0(1).eq.0.d0)then !PK.
            b01_bcm = 0.d0
         elseif(B_0(1).gt.0.d0.and.B(1).eq.0.d0)then
            b01_bcm = B_0(1)
         else
            b01_bcm = B(1)
         endif
         if(B_0(2).eq.0.d0)then
            b02_bcm = 0.d0
         elseif(B_0(2).gt.0.d0.and.B(2).eq.0.d0)then
            b02_bcm = B_0(2)
         else
            b02_bcm = B(2)
         endif

         CALL writebpp(jp,tphys,evolve_type,
     &                 mass(1),mass(2),kstar(1),kstar(2),sep,
     &                 tb,ecc,rrl1,rrl2,
     &                 aj(1),aj(2),tms(1),tms(2),
     &                 massc(1),massc(2),rad(1),rad(2),
     &                 mass0(1),mass0(2),lumin(1),lumin(2),
     &                 teff1,teff2,radc(1),radc(2),
     &                 menv(1),menv(2),renv(1),renv(2),
     &                 ospin(1),ospin(2),b01_bcm,b02_bcm,
     &                 bacc(1),bacc(2),tacc(1),tacc(2),epoch(1),
     &                 epoch(2),bhspin(1),bhspin(2))
      endif
*
      iter = iter + 1
*
      if(iter.ge.loop)then
         WRITE(99,*)' MAXIMUM ITER EXCEEDED ',mass1i,mass2i,tbi,ecci,
     & tphysf,id1_pass,id2_pass
         goto 140
      endif
      goto 5
*
* Set the nuclear timescale in years and slow-down factor.
*
 7    km0 = dtm0*1.0d+03/tb
      if(km0.lt.tiny) km0 = 0.5d0
*
* Force co-rotation of primary and orbit to ensure that the tides do not
* lead to unstable Roche (not currently used).
*
*     if(ospin(j1).gt.1.05d0*oorb)then
*        ospin(j1) = oorb
*        jspin(j1) = (k2str(j1)*rad(j1)*rad(j1)*(mass(j1)-massc(j1))+
*    &                k3*radc(j1)*radc(j1)*massc(j1))*ospin(j1)
*     endif
*
      sep = sep*(1-ecc)
      ecc = 0.d0
      tb = (sep/aursun)*SQRT(sep/(aursun*(mass(1)+mass(2))))
      oorb = twopi/tb
      jorb = (mass(1)*mass(2)/(mass(1)+mass(2)))*
     &        sqrt(1.d0-ecc*ecc)*sep*sep*oorb
* Note: this will modify pulsar spin period
      if(kstar(1).lt.13)then
         ospin(1) = oorb
         jspin(1) = (k2str(1)*rad(1)*rad(1)*(mass(1)-massc(1))+
     &               k3*radc(1)*radc(1)*massc(1))*ospin(1)
      endif
      if(kstar(2).lt.13)then
         ospin(2) = oorb
         jspin(2) = (k2str(2)*rad(2)*rad(2)*(mass(2)-massc(2))+
     &               k3*radc(2)*radc(2)*massc(2))*ospin(2)
      endif
      km0 = dtm0*1.0d+03/tb
      if(km0.lt.tiny) km0 = 0.5d0
      rol(1) = rl(q(1))*sep !okay like this 'cos sep is peri. dist.
      rol(2) = rl(q(2))*sep
      iter = 0
      coel = .false.
      change = .false.
      radx(j1) = MAX(radc(j1),rol(j1))
      radx(j2) = rad(j2)
*
      evolve_type = 3.0
      rrl1 = rad(1)/rol(1)
      rrl2 = rad(2)/rol(2)
      teff1 = 1000.d0*((1130.d0*lumin(1)/
     &                       (rad(1)**2.d0))**(1.d0/4.d0))
      teff2 = 1000.d0*((1130.d0*lumin(2)/
     &                       (rad(2)**2.d0))**(1.d0/4.d0))
      if(B_0(1).eq.0.d0)then !PK.
         b01_bcm = 0.d0
      elseif(B_0(1).gt.0.d0.and.B(1).eq.0.d0)then
         b01_bcm = B_0(1)
      else
         b01_bcm = B(1)
      endif
      if(B_0(2).eq.0.d0)then
         b02_bcm = 0.d0
      elseif(B_0(2).gt.0.d0.and.B(2).eq.0.d0)then
         b02_bcm = B_0(2)
      else
         b02_bcm = B(2)
      endif

      CALL writebpp(jp,tphys,evolve_type,
     &              mass(1),mass(2),kstar(1),kstar(2),sep,
     &              tb,ecc,rrl1,rrl2,
     &              aj(1),aj(2),tms(1),tms(2),
     &              massc(1),massc(2),rad(1),rad(2),
     &              mass0(1),mass0(2),lumin(1),lumin(2),
     &              teff1,teff2,radc(1),radc(2),
     &              menv(1),menv(2),renv(1),renv(2),
     &              ospin(1),ospin(2),b01_bcm,b02_bcm,
     &              bacc(1),bacc(2),tacc(1),tacc(2),epoch(1),
     &              epoch(2),bhspin(1),bhspin(2))
*
      if(check_dtp.eq.1)then
          CALL checkstate(dtp,dtp_original,tsave,tphys,tphysf,
     &                      iplot,isave,binstate,evolve_type,
     &                      mass(1),mass(2),kstar(1),kstar(2),sep,
     &                      tb,ecc,rrl1,rrl2,
     &                      aj(1),aj(2),tms(1),tms(2),
     &                      massc(1),massc(2),rad(1),rad(2),
     &                      mass0(1),mass0(2),lumin(1),lumin(2),
     &                      radc(1),radc(2),menv(1),menv(2),
     &                      renv(1),renv(2),
     &                      ospin(1),ospin(2),b01_bcm,b02_bcm,
     &                      bacc(1),bacc(2),
     &                      tacc(1),tacc(2),epoch(1),epoch(2),
     &                      bhspin(1),bhspin(2))
      endif

      if(iplot.and.tphys.gt.tiny)then
          if(B_0(1).eq.0.d0)then !PK.
              b01_bcm = 0.d0
          elseif(B_0(1).gt.0.d0.and.B(1).eq.0.d0)then
              b01_bcm = B_0(1)
          else
              b01_bcm = B(1)
          endif
          if(B_0(2).eq.0.d0)then
              b02_bcm = 0.d0
          elseif(B_0(2).gt.0.d0.and.B(2).eq.0.d0)then
              b02_bcm = B_0(2)
          else
              b02_bcm = B(2)
          endif
          teff1 = 1000.d0*((1130.d0*lumin(1)/
     &                       (rad(1)**2.d0))**(1.d0/4.d0))
          teff2 = 1000.d0*((1130.d0*lumin(2)/
     &                       (rad(2)**2.d0))**(1.d0/4.d0))
          rrl1 = rad(1)/rol(1)
          rrl2 = rad(2)/rol(2)
          deltam1_bcm = 0.0
          deltam2_bcm = 0.0
* Check if PISN occurred, and if so overwrite formation
          if(pisn_track(1).ne.0) formation(1) = pisn_track(1)
          if(pisn_track(2).ne.0) formation(2) = pisn_track(2)
          CALL writebcm(ip,tphys,kstar(1),mass0(1),mass(1),
     &                  lumin(1),rad(1),teff1,massc(1),
     &                  radc(1),menv(1),renv(1),epoch(1),
     &                  ospin(1),deltam1_bcm,rrl1,kstar(2),mass0(2),
     &                  mass(2),lumin(2),rad(2),teff2,massc(2),
     &                  radc(2),menv(2),renv(2),epoch(2),ospin(2),
     &                  deltam2_bcm,rrl2,tb,sep,ecc,b01_bcm,b02_bcm,
     &                  formation(1),formation(2),binstate,mergertype)
         if(output) write(*,*)'bcm2:',kstar(1),kstar(2),mass(1),
     & mass(2),rad(1),rad(2),ospin(1),ospin(2),jspin(1)
*     & mass(2),rad(1),rad(2),ospin(1),ospin(2),b01_bcm,b02_bcm,jspin(1)
      endif
*
* Eddington limit for accretion on to the secondary in one orbit.
*
 8    dme = 2.08d-03*eddfac*(1.d0/(1.d0 + zpars(11)))*rad(j2)*tb
* For BHs, follow Marchant et al. 2017
      if(kstar(j2).eq.14)then
         maxspinBH = 6.d0**(1.d0/2.d0) * Mbh_initial
         if(mass(j2).lt.maxspinBH)then
            etaBH = 1.d0 -
     &    (1.d0 - (mass(j2)/(3.d0*Mbh_initial))**(2.d0))**(1.d0/2.d0)
         else
            etaBH = 0.42
         endif
         dme = 1.04e-3*eddfac*(1.d0/(1.d0 + zpars(11)))
     &    *(1.d0/etaBH)*rad(j2)*tb
      endif

      supedd = .false.
      novae = .false.
      disk = .false.
*
* Determine whether the transferred material forms an accretion
* disk around the secondary or hits the secondary in a direct
* stream, by using eq.(1) of Ulrich & Burger (1976, ApJ, 206, 509)
* fitted to the calculations of Lubow & Shu (1974, ApJ, 198, 383).
*
*     if(kstar(j2).ge.10) disk = .true.
      rmin = 0.0425d0*sep*(q(j2)*(1.d0+q(j2)))**(1.d0/4.d0)
      if(rmin.gt.rad(j2)) disk = .true.
*
* Kelvin-Helmholtz time from the modified classical expression.
*
      do 13 , k = 1,2
         tkh(k) = 3.13d+07*mass(k)/(rad(k)*lumin(k))
         if(kstar(k).le.1.or.kstar(k).eq.7.or.kstar(k).ge.10)then
            tkh(k) = tkh(k)*mass(k)
         else
            tkh(k) = tkh(k)*(mass(k) - massc(k))
         endif
 13   continue
*
* Dynamical timescale for the primary.
*
      tdyn = 5.05d-05*SQRT(rad(j1)**3/mass(j1))

*
* Set default qcrit values and identify special cases.
*

      if(qcflag.eq.0)then
*
* Use the BSE equations and defaults:
* If q1 = m_donor/m_acc > qc then common envelope
*

         if(kstar(j1).eq.0)then
            qc = 0.695
         elseif(kstar(j1).eq.1)then
            qc = 3.d0
         elseif(kstar(j1).eq.2)then
            qc = 4.d0
         elseif(kstar(j1).eq.3)then
            qc = (1.67d0-zpars(7)+2.d0*(massc(j1)/mass(j1))**5)/2.13d0
         elseif(kstar(j1).eq.4)then
            qc = 3.d0
         elseif(kstar(j1).eq.5)then
            qc = (1.67d0-zpars(7)+2.d0*(massc(j1)/mass(j1))**5)/2.13d0
         elseif(kstar(j1).eq.6)then
            qc = (1.67d0-zpars(7)+2.d0*(massc(j1)/mass(j1))**5)/2.13d0
         elseif(kstar(j1).eq.7)then
            qc = 3.0d0
         elseif(kstar(j1).eq.8)then
            qc = 0.784d0
         elseif(kstar(j1).eq.9)then
            qc = 0.784d0
         elseif(kstar(j1).ge.10)then
            qc = 0.628
         endif
      elseif(qcflag.eq.1)then
*
* Use the BSE equations and Hjellming & Webbink, 1987, ApJ, 318, 794.
* for the GB/AGB:
* If q1 = m_donor/m_acc > qc then common envelope
*
         if(kstar(j1).eq.0)then
            qc = 0.695
         elseif(kstar(j1).eq.1)then
            qc = 3.d0
         elseif(kstar(j1).eq.2)then
            qc = 4.d0
         elseif(kstar(j1).eq.3)then
            qc = 0.362 + 1.0/(3.0*(1.0 - massc(j1)/mass(j1)))
         elseif(kstar(j1).eq.4)then
            qc = 3.d0
         elseif(kstar(j1).eq.5)then
            qc = 0.362 + 1.0/(3.0*(1.0 - massc(j1)/mass(j1)))
         elseif(kstar(j1).eq.6)then
            qc = 0.362 + 1.0/(3.0*(1.0 - massc(j1)/mass(j1)))
         elseif(kstar(j1).eq.7)then
            qc = 3.0d0
         elseif(kstar(j1).eq.8)then
            qc = 0.784d0
         elseif(kstar(j1).eq.9)then
            qc = 0.784d0
         elseif(kstar(j1).ge.10)then
            qc = 0.628
         endif

      elseif(qcflag.eq.2)then
*
* Use the binary_c prescriptions taken from Claeys+2014 Table 2
* If q1 = m_donor/m_acc > qc then common envelope
*
         if(kstar(j2).lt.10)then
             if(kstar(j1).eq.0)then
                qc = 0.695
             elseif(kstar(j1).eq.1)then
                qc = 1.6d0
             elseif(kstar(j1).eq.2)then
                qc = 4.d0
             elseif(kstar(j1).eq.3)then
               qc = (1.67d0-zpars(7)+
     &               2.d0*(massc(j1)/mass(j1))**5)/2.13d0
             elseif(kstar(j1).eq.4)then
                qc = 3.d0
             elseif(kstar(j1).eq.5)then
               qc = (1.67d0-zpars(7)+
     &               2.d0*(massc(j1)/mass(j1))**5)/2.13d0
             elseif(kstar(j1).eq.6)then
               qc = (1.67d0-zpars(7)+
     &               2.d0*(massc(j1)/mass(j1))**5)/2.13d0
             elseif(kstar(j1).eq.7)then
                qc = 3.0d0
             elseif(kstar(j1).eq.8)then
                qc = 4.0d0
             elseif(kstar(j1).eq.9)then
                qc = 0.784d0
             elseif(kstar(j1).ge.10)then
                qc = 3.0d0
             endif
         elseif(kstar(j2).ge.10)then
             if(kstar(j1).eq.0)then
                qc = 1.0d0
             elseif(kstar(j1).eq.1)then
                qc = 1.0d0
             elseif(kstar(j1).eq.2)then
                qc = 4.7619d0
             elseif(kstar(j1).eq.3)then
                qc = 1.15d0
             elseif(kstar(j1).eq.4)then
                qc = 3.d0
             elseif(kstar(j1).eq.5)then
                qc = 1.15d0
             elseif(kstar(j1).eq.6)then
                qc = 1.15d0
             elseif(kstar(j1).eq.7)then
                qc = 3.0d0
             elseif(kstar(j1).eq.8)then
               qc = 4.7619d0
             elseif(kstar(j1).eq.9)then
                qc = 1.15d0
             elseif(kstar(j1).ge.10)then
                qc = 0.625d0
             endif
         endif
      elseif(qcflag.eq.3)then
*
* Use the binary_c prescriptions taken from Claeys+2014 Table 2
* but w/ Hjellming & Webbink for GB/AGB
* If q1 = m_donor/m_acc > qc then common envelope
*
         if(kstar(j2).lt.10)then
             if(kstar(j1).eq.0)then
                qc = 0.695
             elseif(kstar(j1).eq.1)then
                qc = 1.6d0
             elseif(kstar(j1).eq.2)then
                qc = 4.d0
             elseif(kstar(j1).eq.3)then
               qc = 0.362 +
     &              1.0/(3.0*(1.0 - massc(j1)/mass(j1)))
             elseif(kstar(j1).eq.4)then
                qc = 3.d0
             elseif(kstar(j1).eq.5)then
               qc = 0.362 +
     &              1.0/(3.0*(1.0 - massc(j1)/mass(j1)))
             elseif(kstar(j1).eq.6)then
               qc = 0.362 +
     &              1.0/(3.0*(1.0 - massc(j1)/mass(j1)))
             elseif(kstar(j1).eq.7)then
                qc = 3.0d0
             elseif(kstar(j1).eq.8)then
                qc = 4.0d0
             elseif(kstar(j1).eq.9)then
                qc = 0.784d0
             elseif(kstar(j1).ge.10)then
                qc = 3.0d0
             endif
         elseif(kstar(j2).ge.10)then
             if(kstar(j1).eq.0)then
                qc = 1.0d0
             elseif(kstar(j1).eq.1)then
                qc = 1.0d0
             elseif(kstar(j1).eq.2)then
                qc = 4.7619d0
             elseif(kstar(j1).eq.3)then
                qc = 1.15d0
             elseif(kstar(j1).eq.4)then
                qc = 3.d0
             elseif(kstar(j1).eq.5)then
                qc = 1.15d0
             elseif(kstar(j1).eq.6)then
                qc = 1.15d0
             elseif(kstar(j1).eq.7)then
                qc = 3.0d0
             elseif(kstar(j1).eq.8)then
               qc = 4.7619d0
             elseif(kstar(j1).eq.9)then
                qc = 1.15d0
             elseif(kstar(j1).ge.10)then
                qc = 0.625d0
             endif
         endif
      elseif(qcflag.eq.4)then
*
* Use the StarTrack prescriptions taken from Belczynski+2008
* section 5.1
* If q1 = m_donor/m_acc > qc then common envelope
*
* Note: this does not do the WD mass ratios exactly the same.
* We do the standard 0.628 mass ratio from BSE since we don't
* compute the mass transfer rates the same
         if(kstar(j1).eq.0)then
            qc = 3.d0
         elseif(kstar(j1).eq.1)then
            qc = 3.d0
         elseif(kstar(j1).eq.2)then
            qc = 3.d0
         elseif(kstar(j1).eq.3)then
            qc = 3.d0
         elseif(kstar(j1).eq.4)then
            qc = 3.d0
         elseif(kstar(j1).eq.5)then
            qc = 3.d0
         elseif(kstar(j1).eq.6)then
            qc = 3.d0
         elseif(kstar(j1).eq.7)then
            qc = 1.7d0
         elseif(kstar(j1).eq.8)then
            qc = 3.5
         elseif(kstar(j1).eq.9)then
            qc = 3.5
         elseif(kstar(j1).ge.10)then
            qc = 0.628
         endif
      elseif(qcflag.eq.5)then
*
* Use the COMPAS prescriptions taken from Neijssel+2020,
* section 2.3
* We convert from radial response to qcrit for MS and HG,
* which assumes conservative mass transfer
* Stable MT is always assumed for stripped stars
* Assume standard qcrit from BSE for kstar>=10
* If q1 = m_donor/m_acc > qc then common envelope
*
         if(kstar(j1).eq.0)then
            qc = 1.717d0
         elseif(kstar(j1).eq.1)then
            qc = 1.717d0
         elseif(kstar(j1).eq.2)then
            qc = 3.825d0
         elseif(kstar(j1).eq.3)then
           qc = 0.362 + 1.0/(3.0*(1.0 - massc(j1)/mass(j1)))
         elseif(kstar(j1).eq.4)then
            qc = 3.d0
         elseif(kstar(j1).eq.5)then
           qc = 0.362 + 1.0/(3.0*(1.0 - massc(j1)/mass(j1)))
         elseif(kstar(j1).eq.6)then
           qc = 0.362 + 1.0/(3.0*(1.0 - massc(j1)/mass(j1)))
         elseif(kstar(j1).eq.7)then
            qc = 1000.d0
         elseif(kstar(j1).eq.8)then
            qc = 1000.d0
         elseif(kstar(j1).eq.9)then
            qc = 1000.d0
         elseif(kstar(j1).ge.10)then
            qc = 0.628
         endif
      endif
*
* Allow for manually overriding qcrit values with fixed
* values supplied from ini file.
*
      qc_fixed = qcrit_array(kstar(j1)+1)
      if(qc_fixed.ne.0)then
         qc = qc_fixed
      endif

      if((kstar(j1).le.1.or.kstar(j1).eq.7).and.q(j1).gt.qc)then
*
* This will be dynamical mass transfer of a similar nature to
* common-envelope evolution.  The result is always a single
* star placed in *2.
*
         CALL CONCATKSTARS(kstar(j1), kstar(j2), mergertype)
         taum = SQRT(tkh(j1)*tdyn)
         dm1 = mass(j1)
         if(kstar(j2).le.1)then
*
* Restrict accretion to thermal timescale of secondary.
*
            dm2 = taum/tkh(j2)*dm1
            mass(j2) = mass(j2) + dm2
*
* Rejuvenate if the star is still on the main sequence.
*
            mass0(j2) = mass(j2)
            CALL star(kstar(j2),mass0(j2),mass(j2),tmsnew,tn,
     &                tscls,lums,GB,zpars,dtm,j2)
* If the star has no convective core then the effective age decreases,
* otherwise it will become younger still.
            if(mass(j2).lt.0.35d0.or.mass(j2).gt.1.25d0)then
               aj(j2) = tmsnew/tms(j2)*aj(j2)*(mass(j2) - dm2)/mass(j2)
            else
               aj(j2) = tmsnew/tms(j2)*aj(j2)
            endif
            epoch(j2) = tphys - aj(j2)
         elseif(kstar(j2).le.6)then
*
* Add all the material to the giant's envelope.
*
            dm2 = dm1
            mass(j2) = mass(j2) + dm2
            if(kstar(j2).eq.2)then
               mass0(j2) = mass(j2)
               CALL star(kstar(j2),mass0(j2),mass(j2),tmsnew,tn,tscls,
     &                   lums,GB,zpars,dtm,j2)
               if (using_SSE) then
               aj(j2) = tmsnew + tscls(1)*(aj(j2)-tms(j2))/tbgb(j2)
               epoch(j2) = tphys - aj(j2)
               endif
            endif
         elseif(kstar(j2).le.12)then
*
* Form a new giant envelope.
*
            dm2 = dm1
            kst = ktype(kstar(j1),kstar(j2))
            if(kst.gt.100) kst = kst - 100
            if(kst.eq.4)then
               aj(j2) = aj(j2)/tms(j2)
               massc(j2) = mass(j2)
            endif
*
* Check for planets or low-mass WDs.
*
            if((kstar(j2).eq.10.and.mass(j2).lt.0.05d0).or.
     &         (kstar(j2).ge.11.and.mass(j2).lt.0.1d0))then
               kst = kstar(j1)
               mass(j1) = mass(j2) + dm2
               mass(j2) = 0.d0
            else
               mass(j2) = mass(j2) + dm2
               CALL gntage(massc(j2),mass(j2),kst,zpars,
     &                     mass0(j2),aj(j2),dtm,j2)
               epoch(j2) = tphys - aj(j2)
            endif
            kstar(j2) = kst
         else
*
* The neutron star or black hole simply accretes at the Eddington rate.
*
            dm2 = MIN(dme*taum/tb,dm1)
            if(dm2.lt.dm1) supedd = .true.
            mass(j2) = mass(j2) + dm2
         endif
         coel = .true.
         binstate = 1
         if(mass(j2).gt.0.d0)then
            mass(j1) = 0.d0
            kstar(j1) = 15
         else
            kstar(j1) = kstar(j2)
            kstar(j2) = 15
         endif
         goto 135
*
*KB added RRLO_1 flag to send RRLO_1 > 10 into CE for post-MS binaries
*
      elseif(((kstar(j1).eq.3.or.kstar(j1).eq.5.or.kstar(j1).eq.6.or.
     &        kstar(j1).eq.8.or.kstar(j1).eq.9)
     &        .and.(q(j1).gt.qc.or.radx(j1).le.radc(j1))).or.
     &       (kstar(j1).eq.2.and.q(j1).gt.qc).or.
     &       (kstar(j1).eq.4.and.q(j1).gt.qc))then
*
* Common-envelope evolution.
*
         m1ce = mass(j1)
         m2ce = mass(j2)
         kcomp1 = kstar(j1) !PDK
         kcomp2 = kstar(j2)
         if(j1.eq.2)then
             switchedCE = .true.
         else
             switchedCE = .false.
         endif
         evolve_type = 7.d0
         teff1 = 1000.d0*((1130.d0*lumin(1)/
     &                       (rad(1)**2.d0))**(1.d0/4.d0))
         teff2 = 1000.d0*((1130.d0*lumin(2)/
     &                       (rad(2)**2.d0))**(1.d0/4.d0))
         if(B_0(1).eq.0.d0)then !PK.
            b01_bcm = 0.d0
         elseif(B_0(1).gt.0.d0.and.B(1).eq.0.d0)then
            b01_bcm = B_0(1)
         else
            b01_bcm = B(1)
         endif
         if(B_0(2).eq.0.d0)then
            b02_bcm = 0.d0
         elseif(B_0(2).gt.0.d0.and.B(2).eq.0.d0)then
            b02_bcm = B_0(2)
         else
            b02_bcm = B(2)
         endif

         CALL writebpp(jp,tphys,evolve_type,
     &                 mass(1),mass(2),
     &                 kstar(1),kstar(2),sep,
     &                 tb,ecc,rrl1,rrl2,
     &                 aj(1),aj(2),tms(1),tms(2),
     &                 massc(1),massc(2),rad(1),rad(2),
     &                 mass0(1),mass0(2),lumin(1),lumin(2),
     &                 teff1,teff2,radc(1),radc(2),
     &                 menv(1),menv(2),renv(1),renv(2),
     &                 ospin(1),ospin(2),b01_bcm,b02_bcm,
     &                 bacc(1),bacc(2),tacc(1),tacc(2),epoch(1),
     &                 epoch(2),bhspin(1),bhspin(2))

         if (output) print*, 'calling comenv normally'
         CALL comenv(mass0(j1),mass(j1),massc(j1),aj(j1),jspin(j1),
     &               kstar(j1),mass0(j2),mass(j2),massc(j2),aj(j2),
     &               jspin(j2),kstar(j2),zpars,ecc,sep,jorb,coel,j1,j2,
     &               vk,kick_info,formation(j1),formation(j2),sigmahold,
     &               bhspin(j1),bhspin(j2),binstate,mergertype,
     &               jp,tphys,switchedCE,rad,tms,evolve_type,disrupt,
     &               lumin,B_0,bacc,tacc,epoch,menv,renv,bkick,dtm)
         if(binstate.eq.1.d0)then
             sep = 0.d0
             tb = 0.d0
         elseif(binstate.eq.2.d0)then
             sep = -1.d0
             tb = -1.d0
         endif
         if(j1.eq.2.and.kcomp2.eq.13.and.kstar(j2).eq.15.and.
     &      kstar(j1).eq.13)then !PK.
* In CE the NS got switched around. Do same to formation.
            formation(j1) = formation(j2)
         endif
         if(j1.eq.1.and.kcomp2.eq.13.and.kstar(j2).eq.15.and.
     &      kstar(j1).eq.13)then !PK.
* In CE the NS got switched around. Do same to formation.
            formation(j1) = formation(j2)
         endif

*
         evolve_type = 8.0
         mass1_bpp = mass(1)
         mass2_bpp = mass(2)
         if(kstar(1).eq.15) mass1_bpp = mass0(1)
         if(kstar(2).eq.15) mass2_bpp = mass0(2)
         rrl1 = rad(1)/rol(1)
         rrl2 = rad(2)/rol(2)
         teff1 = 1000.d0*((1130.d0*lumin(1)/
     &                       (rad(1)**2.d0))**(1.d0/4.d0))
         teff2 = 1000.d0*((1130.d0*lumin(2)/
     &                       (rad(2)**2.d0))**(1.d0/4.d0))
         if(B_0(1).eq.0.d0)then !PK.
            b01_bcm = 0.d0
         elseif(B_0(1).gt.0.d0.and.B(1).eq.0.d0)then
            b01_bcm = B_0(1)
         else
            b01_bcm = B(1)
         endif
         if(B_0(2).eq.0.d0)then
            b02_bcm = 0.d0
         elseif(B_0(2).gt.0.d0.and.B(2).eq.0.d0)then
            b02_bcm = B_0(2)
         else
            b02_bcm = B(2)
         endif

         CALL writebpp(jp,tphys,evolve_type,
     &                 mass1_bpp,mass2_bpp,
     &                 kstar(1),kstar(2),sep,
     &                 tb,ecc,rrl1,rrl2,
     &                 aj(1),aj(2),tms(1),tms(2),
     &                 massc(1),massc(2),rad(1),rad(2),
     &                 mass0(1),mass0(2),lumin(1),lumin(2),
     &                 teff1,teff2,radc(1),radc(2),
     &                 menv(1),menv(2),renv(1),renv(2),
     &                 ospin(1),ospin(2),b01_bcm,b02_bcm,
     &                 bacc(1),bacc(2),tacc(1),tacc(2),epoch(1),
     &                 epoch(2),bhspin(1),bhspin(2))
*
         epoch(j1) = tphys - aj(j1)
         if(coel)then
            com = .true.
            goto 135
         endif
         epoch(j2) = tphys - aj(j2)
         if(ecc.gt.1.d0)then
            if(kstar(1).ge.13)then
               rc = corerd(kstar(1),mass(1),mass(1),zpars(2))
               ospin(1) = jspin(1)/(k3*rc*rc*mass(1))
            endif
            if(kstar(2).ge.13)then
               rc = corerd(kstar(2),mass(2),mass(2),zpars(2))
               ospin(2) = jspin(2)/(k3*rc*rc*mass(2))
            endif
            goto 135
         endif
*
* Next step should be made without changing the time.
*
         dm1 = m1ce - mass(j1)
         dm2 = mass(j2) - m2ce
         dm22 = dm2
         dtm = 0.d0
*
* Reset orbital parameters as separation may have changed.
*
         tb = (sep/aursun)*SQRT(sep/(aursun*(mass(1)+mass(2))))
         oorb = twopi/tb
      elseif(kstar(j1).ge.10.and.kstar(j1).le.12.and.
     &       q(j1).gt.qc)then
*
* Dynamic transfer from a white dwarf.  Secondary will have KW > 9.
*
         CALL CONCATKSTARS(kstar(j1), kstar(j2), mergertype)
         taum = SQRT(tkh(j1)*tdyn)
         dm1 = mass(j1)
         if(eddfac.lt.10.d0)then
            dm2 = MIN(dme*taum/tb,dm1)
            if(dm2.lt.dm1) supedd = .true.
         else
            dm2 = dm1
         endif
         mass(j2) = mass(j2) + dm2
*
         if(kstar(j1).eq.10.and.kstar(j2).eq.10)then
*
* Assume the energy released by ignition of the triple-alpha reaction
* is enough to destroy the star.
*
            kstar(j2) = 15
            mass(j2) = 0.d0
         elseif(kstar(j1).eq.10.or.kstar(j2).gt.10)then
*
* Should be helium overflowing onto a CO or ONe core in which case the
* helium swells up to form a giant envelope so a HeGB star is formed.
* Allowance for the rare case of CO or ONe flowing onto He is made.
*
            kst = 9
            if(kstar(j2).eq.10) massc(j2) = dm2
            CALL gntage(massc(j2),mass(j2),kst,zpars,mass0(j2),aj(j2),
     &                   dtm,j2)
            kstar(j2) = kst
            epoch(j2) = tphys - aj(j2)
         elseif(kstar(j2).le.12)then
            mass0(j2) = mass(j2)
            if(kstar(j1).eq.12.and.kstar(j2).eq.11)then
*
* Mixture of ONe and CO will result in an ONe product.
*
               kstar(j2) = 12
            endif
            if(kstar(j1).eq.11.and.kstar(j2).eq.11)then !PK.
*
* Following Startrack of merger of two CO will result in an ONe or NS product
* (depending upon mass, if kstar = 12 and mass > Mecsn then hrdiag will update
* accordingly).
*
               kstar(j2) = 12
            endif
            formation(j2) = 11
         endif
         kstar(j1) = 15
         mass(j1) = 0.d0
*
* Might be a supernova that destroys the system.
*
         if(kstar(j2).le.11.and.mass(j2).gt.mch)then
            kstar(j2) = 15
            mass(j2) = 0.d0
         endif
         coel = .true.
         binstate = 1
         goto 135
      elseif(kstar(j1).eq.13)then
*
* Gamma ray burster?
*
         CALL CONCATKSTARS(kstar(j1), kstar(j2), mergertype)
         dm1 = mass(j1)
         mass(j1) = 0.d0
         kstar(j1) = 15
         dm2 = dm1
         mass(j2) = mass(j2) + dm2
         kstar(j2) = 14
         coel = .true.
         binstate = 1
         goto 135
      elseif(kstar(j1).eq.14)then
*
* Both stars are black holes.  Let them merge quietly.
*
         CALL CONCATKSTARS(kstar(j1), kstar(j2), mergertype)
         dm1 = mass(j1)
         mass(j1) = 0.d0
         kstar(j1) = 15
         dm2 = dm1
         mass(j2) = mass(j2) + dm2
         coel = .true.
         binstate = 1
         goto 135
      else
*
* Mass transfer in one Kepler orbit.
*
*
* KB: adding in stable mass transfer factor from
*     eqs 10-11 of Claeys+2014 as don_lim flag instead
*     of qcflag (10/12/20)
*
         if(don_lim.eq.-2)then
            if(q(j1).gt.1)then
               f_fac=1000.d0
            else
               f_fac=1000*q(j1)*
     &               EXP(-0.5d0*(-LOG(q(j1))/0.15d0)**2)
               if(f_fac.lt.1)then
                  f_fac=1
               endif
            endif
            dm1 = f_fac*3.0d-06*tb*(LOG(rad(j1)/rol(j1))**3)*
     &            MIN(mass(j1),5.d0)**2
         elseif(don_lim.eq.-1)then
            dm1 = 3.0d-06*tb*(LOG(rad(j1)/rol(j1))**3)*
     &            MIN(mass(j1),5.d0)**2
         endif
*         dm1 = MIN(dm1, mass(j1)*tb/tkh(j1))
         if(kstar(j1).eq.2)then
            mew = (mass(j1) - massc(j1))/mass(j1)
            dm1 = MAX(mew,0.01d0)*dm1
         elseif(kstar(j1).ge.10)then
*           dm1 = dm1*1.0d+03/MAX(rad(j1),1.0d-04)
            dm1 = dm1*1.0d+03*mass(j1)/MAX(rad(j1),1.0d-04)
         endif
         kst = kstar(j2)
*
* Possibly mass transfer needs to be reduced if primary is rotating
* faster than the orbit (not currently implemented).
*
*        spnfac = MIN(3.d0,MAX(ospin(j1)/oorb,1.d0))
*        dm1 = dm1/spnfac**2
*
* Limit mass transfer to the thermal rate for all fusing stars
* and to the dynamical rate for all others.
*
         if(kstar(j1).ge.0.and.kstar(j1).le.9)then
***
* JH_temp ... this may be good for HG RLOF??
*           if(kstar(j1).eq.2)then
*              mew = rad(j1)/rol(j1) - 1.d0
*              mew = 2.d0*mew
*              dm1 = dm1*10.d0**mew
*           endif
***
            dm1 = MIN(dm1,mass(j1)*tb/tkh(j1))
         endif
*
* Now we will initiate a CE for giants or merger for MS
* if RRLO_1 > 10. Previously a MS + MS & q > c conditional
* existed here, but it is completely defunct at this point
*

         if(rad(j1).gt.10.d0*rol(j1).and.kstar(j1).le.1.and.
     &      kstar(j2).le.1)then
*
* Allow the stars to merge with the product in *1.
*
            CALL CONCATKSTARS(kstar(j1), kstar(j2), mergertype)
            m1ce = mass(j1)
            m2ce = mass(j2)
            if((kstar(1).ge.10.and.kstar(1).le.12).and.
     &         (kstar(2).ge.10.and.kstar(2).le.12))then
               formation(1) = 11
               formation(2) = 11
            endif
            CALL mix(mass0,mass,aj,kstar,zpars,bhspin,dtm)
            dm1 = m1ce - mass(j1)
            dm2 = mass(j2) - m2ce
*
* Next step should be made without changing the time.
*
            dtm = 0.d0
            epoch(1) = tphys - aj(1)
            coel = .true.
            binstate = 1
            goto 135
         endif
         if(kstar(j1).gt.9)then
            dm1 = MIN(dm1,mass(j1)*tb/tdyn)
         endif
*
* Calculate wind mass loss from the stars during one orbit.
*
         vorb2 = acc1*(mass(1)+mass(2))/sep
         ivsqm = 1.d0/SQRT(1.d0-ecc*ecc)
         do 14 , k = 1,2
*
* Determine the eddington limit for the accretor (3-k)
* Just in case the wind mass loss rates are *very* high
*
            dme = 2.08d-03*eddfac*(1.d0/(1.d0 + zpars(11)))*rad(3-k)*tb
* For BHs, follow Marchant et al. 2017
            if(kstar(3-k).eq.14)then
               maxspinBH = 6.d0**(1.d0/2.d0) * Mbh_initial
               if(mass(3-k).lt.maxspinBH)then
                  etaBH = 1.d0 -
     &    (1.d0 - (mass(3-k)/(3.d0*Mbh_initial))**(2.d0))**(1.d0/2.d0)
               else
                  etaBH = 0.42
               endif
               dme = 1.04e-3*eddfac*(1.d0/(1.d0 + zpars(11)))
     &    *(1.d0/etaBH)*rad(3-k)*tb
            endif

            !check for kstar added by PA
            if(neta.gt.tiny .and. kstar(k)<15)then
               if(beta.lt.0.d0)then !PK. following startrack
                  beta = 0.125
                  if(kstar(k).le.1)then
                     if(mass(k).gt.120.d0)then
                        beta = 7.d0
                     elseif(mass(k).le.1.4d0)then
                        beta = 0.5
                     else
                        beta = 7.d0*((mass(k)-1.4d0)/(120.d0-1.4d0))
     &                         + 0.5d0
                     endif
                  elseif(kstar(k).ge.7.and.kstar(k).le.9)then
                     if(mass(k).gt.120.d0)then
                        beta = 7.d0
                     elseif(mass(k).le.10.d0)then
                        beta = 0.125
                     else
                        beta = 7.d0*((mass(k)-10.d0)/(120.d0-10.d0))
     &                               + 0.125d0
                     endif
                  endif
               endif
               rlperi = rol(k)*(1.d0-ecc)
               dmr(k) = mlwind(kstar(k),lumin(k),radx(k),
     &                         mass(k),massc(k),rlperi,z,k)
               vwind2 = 2.d0*beta*acc1*mass(k)/radx(k)
               omv2 = (1.d0 + vorb2/vwind2)**(3.d0/2.d0)
               dmt(3-k) = ivsqm*acc2*dmr(k)*((acc1*mass(3-k)/vwind2)**2)
     &                    /(2.d0*sep*sep*omv2)
               dmt(3-k) = MIN(dmt(3-k),dmr(k))
*
* Apply Eddington limit
*
               dmt(3-k) = MIN(dmt(3-k),dme/tb)
               if(dmt(3-k).eq.dme/tb) supedd = .true.
               beta = betahold
            else
               dmr(k) = 0.d0
               dmt(3-k) = 0.d0
            endif
 14      continue
*
         do 15 , k = 1,2
            dms(k) = (dmr(k)-dmt(k))*tb
 15      continue
*
* Increase time-scale to relative mass loss of 0.5% but not more than twice.
* KM is the number of orbits for the timestep.
*
         km = MIN(2.d0*km0,5.0d-03/
     &            MAX(ABS(dm1+dms(j1))/mass(j1),dms(j2)/mass(j2)))
         km0 = km
*
*       Modify time-step & mass loss terms by speed-up factor.
*
         dt = km*tb
         dtm = dt/1.0d+06
*
* Take the stellar evolution timestep into account but don't let it
* be overly restrictive for long lived phases.
*
         if(iter.le.1000) dtm = MIN(dtm,dtmi(1),dtmi(2))
         dtm = MIN(dtm,tsave-tphys)
         dt = dtm*1.0d+06
         km = dt/tb
*
* Decide between accreted mass by secondary and/or system mass loss.
*
         taum = mass(j2)/dm1*tb


*
* KB 4/Jan/21: adding in acc_lim flags
* MZ 30/Mar/21: slight adjustment to flag designations
* acc_lim >= 0: fraction of donor mass loss accreted; supersceded by
*              eddington limits and/or novae on WDs.
* acc_lim = -1: standard BSE w/ MS/HG/CHeB assumed to have thermal
*              limit of 10*tkh while giants are unlimited. If the
*              accretor is He-rich (>=7), limit is 10*tkh if accretor
*              is He-MS/HeHG/HeAGB and unlimited if donor is H-rich
* acc_lim = -2: same as acc_lim = -1, but for 1*tkh instead
* acc_lim = -3: accretor kw=0-6 have thermal limit of 10*tkh. If the
*               acretor is He-rich (>=7), limit is 10*tkh if donor
*               is He-MS/HeHG/HeAGB and unlimited if donor is H-rich
* acc_lim = -4: accretor kw=0-6 have thermal limit of tkh. If the
*               accretor is He-rich (>=7), limit is 1*tkh if donor
*               is He-MS/HeHG/HeAGB and unlimited if donor is H-rich
*
* Note that acc_lim >= 0 means that the thermal limit is not considered
*


         if(kstar(j2).le.2.or.kstar(j2).eq.4)then
            if(acc_lim.eq.-1.or.acc_lim.eq.-3)then
               dm2 = MIN(1.d0,10.d0*taum/tkh(j2))*dm1
            elseif(acc_lim.eq.-2.or.acc_lim.eq.-4)then
               dm2 = MIN(1.d0,taum/tkh(j2))*dm1
            elseif(acc_lim.ge.0.d0)then
               dm2 = acc_lim*dm1
            endif
         elseif(kstar(j2).ge.7.and.kstar(j2).le.9)then
*
* Naked helium star secondary swells up to a core helium burning star
* or SAGB star unless the primary is also a helium star.
*
            if(kstar(j1).ge.7)then
               if(acc_lim.eq.-1.or.acc_lim.eq.-3)then
                  dm2 = MIN(1.d0,10.d0*taum/tkh(j2))*dm1
               elseif(acc_lim.eq.-2.or.acc_lim.eq.-4)then
                  dm2 = MIN(1.d0,taum/tkh(j2))*dm1
               elseif(acc_lim.ge.0.d0)then
                  dm2 = acc_lim*dm1
               endif
            else
               if(acc_lim.lt.0.d0)then
                  dm2 = dm1
               elseif(acc_lim.ge.0.d0)then
                  dm2 = acc_lim*dm1
               endif
               dmchk = dm2 - 1.05d0*dms(j2)
               if(dmchk.gt.0.d0.and.dm2/mass(j2).gt.1.0d-04)then
                  kst = MIN(6,2*kstar(j2)-10)
                  if(kst.eq.4)then
                     aj(j2) = aj(j2)/tms(j2)
                     mcx = mass(j2)
                  else
                     mcx = massc(j2)
                  endif
                  mt2 = mass(j2) + km*(dm2 - dms(j2))
                  CALL gntage(mcx,mt2,kst,zpars,mass0(j2),aj(j2),dtm,j2)
                  epoch(j2) = tphys + dtm - aj(j2)
               endif
            endif
         elseif(kstar(j1).le.6.and.
     &           (kstar(j2).ge.10.and.kstar(j2).le.12))then
*
* White dwarf secondary.
*
            if(dm1/tb.lt.2.71d-07)then
               if(dm1/tb.lt.1.03d-07)then
*
* Accrete until a nova explosion blows away most of the accreted material.
*
                  novae = .true.
                  if(acc_lim.lt.0.d0)then
                     dm2 = MIN(dm1,dme)
                     if(dm2.lt.dm1) supedd = .true.
                  elseif(acc_lim.ge.0.d0)then
                     dm2 = MIN(dm2,acc_lim*dm1)
                     if(dm2.lt.acc_lim*dm1) supedd = .true.
                  endif
                  dm22 = epsnov*dm2
               else
*
* Steady burning at the surface
*
                  if(acc_lim.lt.0.d0)then
                     dm2 = dm1
                  elseif(acc_lim.ge.0.d0)then
                     dm2 = acc_lim*dm1
                  endif
               endif
            else
*
* Make a new giant envelope.
*
               if(acc_lim.lt.0.d0)then
                  dm2 = dm1
               elseif(acc_lim.ge.0.d0)then
                  dm2 = MIN(dm2,acc_lim*dm1)
               endif
*
* Check for planets or low-mass WDs.
*
               if((kstar(j2).eq.10.and.mass(j2).lt.0.05d0).or.
     &            (kstar(j2).ge.11.and.mass(j2).lt.0.5d0))then
                  kst = kstar(j2)
               else
                  kst = MIN(6,3*kstar(j2)-27)
                  mt2 = mass(j2) + km*(dm2 - dms(j2))
                  CALL gntage(massc(j2),mt2,kst,zpars,mass0(j2),aj(j2),
     &                        dtm,j2)
                  epoch(j2) = tphys + dtm - aj(j2)
*
               endif
*
            endif
         elseif(kstar(j2).eq.3.or.kstar(j2).eq.5.or.kstar(j2).eq.6)then
* We have a giant w/ kstar(j2) = 3,5,6
*
            if(acc_lim.eq.-1.or.acc_lim.eq.-2)then
               dm2 = dm1
            elseif(acc_lim.eq.-3)then
               dm2 = MIN(1.d0,10*taum/tkh(j2))*dm1
            elseif(acc_lim.eq.-4)then
               dm2 = MIN(1.d0,taum/tkh(j2))*dm1
            elseif(acc_lim.ge.0.d0)then
               dm2 = MIN(dm2,acc_lim*dm1)
            endif

         endif

*
* Impose the Eddington limit.
*
         if(kstar(j2).ge.10)then
            if(acc_lim.lt.0.d0)then
*
* If there is wind accretion the total amount of mass change is
* dms(j2) = dmr(j2) - dmt(j2), where dmt(j2) is the accretion
* from the companion. We should limit to the Eddington limit minus
* the amount of accretion that is already coming in from Winds
*
               dm2 = MIN(dm1,dme + dms(j2))
*
* If we already hit supereddington wind accretion, don't add
* any more mass through RLO
*
               if(supedd.eqv..true.) dm2 = 0.d0
               if(dm2.lt.dm1) supedd = .true.
            elseif(acc_lim.ge.0.d0)then
*
* If there is wind accretion the total amount of mass change is
* dms(j2) = dmr(j2) - dmt(j2), where dmt(j2) is the accretion
* from the companion. We should limit to the Eddington limit minus
* the amount of accretion that is already coming in from Winds
*
               dm2 = MIN(acc_lim*dm1,dme + dms(j2))
*
* If we already hit supereddington wind accretion, don't add
* any more mass through RLO
*
               if(supedd.eqv..true.) dm2 = 0.d0
               if(dm2.lt.acc_lim*dm1) supedd = .true.
            endif

*
* Can add pulsar propeller evolution here if need be. PK.
*
         endif


         if(.not.novae) dm22 = dm2
*
         if(kst.ge.10.and.kst.le.12)then
            mt2 = mass(j2) + km*(dm22 - dms(j2))
            if(kstar(j1).le.10.and.kst.eq.10.and.mt2.ge.0.7d0)then
*
* HeWD can only accrete helium-rich material up to a mass of 0.7 when
* it is destroyed in a possible Type 1a SN.
*
               mass(j1) = mass(j1) - km*(dm1 + dms(j1))
               mass(j2) = 0.d0
               kstar(j2) = 15
               goto 135
            elseif(kstar(j1).le.10.and.kst.ge.11)then
*
* CO and ONeWDs accrete helium-rich material until the accumulated
* material exceeds a mass of 0.15 when it ignites. For a COWD with
* mass less than 0.95 the system will be destroyed as an ELD in a
* possible Type 1a SN. COWDs with mass greater than 0.95 and ONeWDs
* will survive with all the material converted to ONe (JH 30/09/99).
*
** Now changed to an ELD for all COWDs when 0.15 accreted (JH 11/01/00).
*
               if((mt2-mass0(j2)).ge.0.15d0)then
                  if(kst.eq.11)then
                     mass(j1) = mass(j1) - km*(dm1 + dms(j1))
                     mass(j2) = 0.d0
                     kstar(j2) = 15
                     goto 135
                  endif
                  mass0(j2) = mt2
               endif
            else
               mass0(j2) = mt2
            endif
*
* If the Chandrasekhar limit is exceeded for a white dwarf then destroy
* the white dwarf in a supernova. If the WD is ONe then a neutron star
* will survive the supernova and we let HRDIAG take care of this when
* the stars are next updated.
*
            if(kst.eq.10.or.kst.eq.11)then
               if(mt2.ge.mch)then
                  dm1 = mch - mass(j2) + km*dms(j2)
                  mass(j1) = mass(j1) - dm1 - km*dms(j1)
                  mass(j2) = 0.d0
                  kstar(j2) = 15
                  goto 135
               endif
            endif
         endif
*
*       Modify mass loss terms by speed-up factor.
*
         dm1 = km*dm1
         dm2 = km*dm2
         dm22 = km*dm22
         dme = km*dme

*
* Calculate orbital angular momentum change due to system mass loss.
*
         djorb = ((dmr(1)+q(1)*dmt(1))*mass(2)*mass(2) +
     &            (dmr(2)+q(2)*dmt(2))*mass(1)*mass(1))/
     &           (mass(1)+mass(2))**2
         djorb = djorb*dt
*
* For super-Eddington mass transfer rates, for gamma = -2.0,
* and for novae systems, assume that material is lost from
* the system as if a wind from the secondary.
* If gamma = -1.0 then assume the lost material carries with it
* the specific angular momentum of the primary and for all
* gamma > 0.0 assume that it takes away a fraction gamma of
* the orbital angular momentum.
*
         if(supedd.or.novae.or.gamma.lt.-1.5d0)then
            djorb = djorb + (dm1 - dm22)*mass(j1)*mass(j1)/
     &              (mass(1)+mass(2))**2
         elseif(gamma.ge.0.d0)then
            djorb = djorb + gamma*(dm1 - dm2)
         else
            djorb = djorb + (dm1 - dm2)*mass(j2)*mass(j2)/
     &              (mass(1)+mass(2))**2
         endif
*
         ecc2 = ecc*ecc
         omecc2 = 1.d0 - ecc2
         sqome2 = SQRT(omecc2)
*
         djorb = djorb*sep*sep*sqome2*oorb
         delet = 0.d0
*
* For very close systems include angular momentum loss mechanisms.
*
         if(sep.le.100000.d0.and.grflag.eq.1)then
            djgr = 8.315d-10*mass(1)*mass(2)*(mass(1)+mass(2))/
     &             (sep*sep*sep*sep)
            f1 = (19.d0/6.d0) + (121.d0/96.d0)*ecc2
            sqome5 = sqome2**5
            delet1 = djgr*ecc*f1/sqome5
            djgr = djgr*jorb*(1.d0+0.875d0*ecc2)/sqome5
            djorb = djorb + djgr*dt
            delet = delet + delet1*dt
         endif
*
         do 602 , k = 1,2
*
            dms(k) = km*dms(k)
*            WRITE(*,*)dme/tb,dms(j2)/tb/km,dmt(j2),dms(j1)/tb/km,dmr(j1)

            if(kstar(k).lt.10) dms(k) = MIN(dms(k),mass(k) - massc(k))
*
* Calculate change in the intrinsic spin of the star.
*
* Spin up via wind accretion. NSs are allowed to vary the angular momentum accretion efficiency. PK.
            if(kstar(k).eq.13.and.xip.eq.1.and.pulsar.gt.0)then
               if(B(k).gt.0.d0)then
                  xi = MIN(1.d0,(0.01d0*(2.0d+11/B(k)))+0.01d0)
                  xi = 0.01
               else
                  xi = 0.01
               endif
            else
               xi = xihold
            endif
            djspint(k) = (2.d0/3.d0)*(dmr(k)*radx(k)*radx(k)*ospin(k) -
     &                   xi*dmt(k)*radx(3-k)*radx(3-k)*ospin(3-k))
            djspint(k) = djspint(k)*dt
*
* Evaluate convective/radiative limits for a variety of stars as based
* on the work of Belczynski et al. (2008). As option.
* Note only certain stars of type k = 0, 1, 2, 4, 5, 6, 9 **double check
* 0, 1 have range of 0.35-Mms,conv. Mms,conv is function of metalicity.
* 2 & 4 have a temperature dependence. Convective if Teff < 10**3.73
* 3, 5 & 6 are giants and have no radiative envelopes.
* 9's envelope is convective when M < Mhe,conv, Mhe,conv = 3.0Msun.
*
            if(ST_cr.le.0)then
               if(kstar(k).le.1)then
                  convradcomp(k) = 1.25d0
               else
                  convradcomp(k) = 9999999999.d0 !doesn't work well with startrack_tide = .false.
               endif
            else
               if(kstar(k).le.1)then
*                 Main sequence mass limit varying with metallicity
                  convradcomp(k) = 1.25d0
                  if(z.gt.0.001d0.and.z.lt.zsun)then
                     convradcomp(k) = 0.747d0 + 55.73d0*z - 1532*z*z
                  elseif(z.le.0.001d0)then
                     convradcomp(k) = 0.8d0
                  endif
               elseif(kstar(k).eq.2.or.kstar(k).eq.4)then
*                 H-rich HG and CHeB temperature limit
                  convradcomp(k) = 10.d0**3.73d0
               elseif(kstar(k).le.6)then
*                 No limit or all other giant stars
*                 (compare this large value to mass).
                  convradcomp(k) = 9999999999.d0
               elseif(kstar(k).eq.9)then
*                 Mass limit for evolved He star
                  convradcomp(k) = 3.d0
               endif
            endif
*
*            if(mass(k).gt.0.35d0.and.kstar(k).lt.10)then
*               djmb = 5.83d-16*menv(k)*(rad(k)*ospin(k))**3/mass(k)
*               djspint(k) = djspint(k) + djmb*dt
*            if(mass(k).gt.0.35d0.and.kstar(k).lt.10.and.
*     &              menv(k).gt.0.0d0)then
*                if (ospin(k) .le. wx) djmb = kw3 * rad(k)**4.0d0 *
*     &              (ospin(k)/wsun)**3.0d0
*                if (ospin(k) .gt. wx) djmb = kw3 * rad(k)**4.0d0 *
*     &             (ospin(k)/wsun)**1.3d0 * (wx/wsun)**1.7d0
*                djspint(k) = djspint(k) + djmb
*            endif
* MB
            djmb = 0.d0
            if(htpmb.eq.0)then
* HTP02 method
               if(mass(k).gt.0.35d0.and.kstar(k).lt.10)then
                  djmb = 5.83d-16*menv(k)*(rad(k)*ospin(k))**3/mass(k)
                  djspint(k) = djspint(k) + djmb*dt
               endif
            else
               if(ST_cr.le.0.and.
     &            (mass(k).gt.0.35d0.and.kstar(k).lt.10.and.
     &            menv(k).gt.0.0d0))then
* Ivanova & Taam (2003)
                   if (ospin(k).le.wx) djmb = kw3 * rad(k)**4.0d0 *
     &                 (ospin(k)/wsun)**3.0d0
                   if (ospin(k).gt.wx) djmb = kw3 * rad(k)**4.0d0 *
     &                (ospin(k)/wsun)**1.3d0 * (wx/wsun)**1.7d0
                   djspint(k) = djspint(k) + djmb
               elseif(ST_cr.gt.0.and.(menv(k).gt.0.d0.and.
     &            ((kstar(k).le.1.and.mass(k).gt.0.35d0.and.
     &              mass(k).le.convradcomp(k)).or.
     &              (kstar(k).eq.2.and.teff(k).le.convradcomp(k)).or.
     &              (kstar(k).eq.4.and.teff(k).le.convradcomp(k)).or.
     &              ((kstar(k).eq.3).or.(kstar(k).eq.5).or.
     &              (kstar(k).eq.6)))))then
* MB given in Ivanova & Taam (2003)
*            if(mass(k).gt.0.35d0.and.kstar(k).lt.10.and.
*     &              menv(k).gt.0.0d0)then
                  if(ospin(k).le.wx) djmb = kw3 * rad(k)**4.0d0 *
     &                (ospin(k)/wsun)**3.0d0
                  if(ospin(k).gt.wx) djmb = kw3 * rad(k)**4.0d0 *
     &               (ospin(k)/wsun)**1.3d0 * (wx/wsun)**1.7d0
                  djspint(k) = djspint(k) + djmb
               endif
            endif
            if(kstar(k).eq.13.and.pulsar.gt.0)then
               if(bdecayfac.eq.0)then
                  if(B_0(k).eq.0.d0)then
                     B(k) = 0.d0
                  elseif((tphys-epoch(k)-tacc(k)).le.tiny)then
                     B(k) = B_0(k)*exp(-CK*bacc(k)) + Bbot
                  else
                     B(k) = B_0(k)*
     &                      exp(-(tphys-epoch(k)-tacc(k))/bconst)*
     &                      exp(-CK*bacc(k)) + Bbot
                  endif
               else
                  if(B_0(k).eq.0.d0)then
                     B(k) = 0.d0
                  elseif((tphys-epoch(k)-tacc(k)).lt.tiny.and.
     &                bacc(k).eq.0.d0)then
                     B(k) = B_0(k) + Bbot
                  elseif((tphys-epoch(k)-tacc(k)).lt.tiny)then
                     B(k) = B_0(k)/(1.d0 + (bacc(k)/1.0d-6)) + Bbot
                  elseif(bacc(k).eq.0.d0)then
                     B(k) = B_0(k)*EXP(-(tphys-epoch(k)-tacc(k))/bconst)
     &                       + Bbot
                  else
                     B(k) = B_0(k)*
     &                       EXP(-(tphys-epoch(k)-tacc(k))/bconst)/
     &                       (1.d0 + (bacc(k)/1.0d-6)) + Bbot
                  endif
               endif
            endif
*
 602     continue
*
* Adjust the spin angular momentum of each star owing to mass transfer
* and conserve total angular momentum.
*
         djt = dm1*radx(j1)*radx(j1)*ospin(j1)
         djspint(j1) = djspint(j1) + djt
         djorb = djorb - djt
         if(disk)then
*
* Alter spin of the degenerate secondary by assuming that material
* falls onto the star from the inner edge of a Keplerian accretion
* disk and that the system is in a steady state.
*
            djt = dm2*twopi*aursun*SQRT(aursun*mass(j2)*radx(j2))
            djspint(j2) = djspint(j2) - djt
            djorb = djorb + djt
*
         else
*
* No accretion disk.
* Calculate the angular momentum of the transferred material by
* using the radius of the disk (see Ulrich & Burger) that would
* have formed if allowed.
*
            rdisk = 1.7d0*rmin
            djt = dm2*twopi*aursun*SQRT(aursun*mass(j2)*rdisk)
            djspint(j2) = djspint(j2) - djt
            djorb = djorb + djt
*
         endif
         djtx(2) = djt
*
* Adjust the secondary spin if a nova eruption has occurred.
*
         if(novae)then
            djt = (dm2 - dm22)*radx(j2)*radx(j2)*ospin(j2)
            djspint(j2) = djspint(j2) + djt
            djtx(2) = djtx(2) - djt
         endif
*
* Calculate circularization, orbital shrinkage and spin up.
*
         do 603 , k = 1,2
*
* Evaluate convective/radiative limits for a variety of stars as based
* on the work of Belczynski et al. (2008). As option.
* Note only certain stars of type k = 0, 1, 2, 4, 5, 6, 9 **double check
* 0, 1 have range of 0.35-Mms,conv. Mms,conv is function of metalicity.
* 2 & 4 have a temperature dependence. Convective if Teff < 10**3.73
* 3, 5 & 6 are giants and have no radiative envelopes.
* 9's envelope is convective when M < Mhe,conv, Mhe,conv = 3.0Msun.
*
            if(ST_cr.le.0)then
               if(kstar(k).le.1)then
                  convradcomp(k) = 1.25d0
               else
                  convradcomp(k) = 99999999.d0
               endif
            else
               if(kstar(k).le.1)then
*                 Main sequence mass limit varying with metallicity
                  convradcomp(k) = 1.25d0
                  if(z.gt.0.001d0.and.z.lt.zsun)then
                     convradcomp(k) = 0.747d0 + 55.73d0*z - 1532*z*z
                  elseif(z.le.0.001d0)then
                     convradcomp(k) = 0.8d0
                  endif
               elseif(kstar(k).eq.2.or.kstar(k).eq.4)then
*                 H-rich HG and CHeB temperature limit
                  convradcomp(k) = 10.d0**3.73d0
               elseif(kstar(k).le.6)then
*                 No limit or all other giant stars
*                 (compare this large value to mass).
                  convradcomp(k) = 99999999.d0
               elseif(kstar(k).eq.9)then
*                 Mass limit for evolved He star
                  convradcomp(k) = 3.d0
               endif
            endif
*
            dspint(k) = 0.d0
            if(((kstar(k).le.9.and.rad(k).ge.0.01d0*rol(k)).or.
     &         (kstar(k).ge.10.and.k.eq.j1)).and.tflag.gt.0)then
*
               raa2 = (radx(k)/sep)**2
               raa6 = raa2**3
*
               f5 = 1.d0+ecc2*(3.d0+ecc2*0.375d0)
               f4 = 1.d0+ecc2*(1.5d0+ecc2*0.125d0)
               f3 = 1.d0+ecc2*(3.75d0+ecc2*(1.875d0+ecc2*7.8125d-02))
               f2 = 1.d0+ecc2*(7.5d0+ecc2*(5.625d0+ecc2*0.3125d0))
               f1 = 1.d0+ecc2*(15.5d0+ecc2*(31.875d0+ecc2*(11.5625d0
     &                  +ecc2*0.390625d0)))
*
               if(ST_cr.le.0.and.
     &            ((kstar(k).eq.1.and.mass(k).ge.1.25d0).or.
     &            kstar(k).eq.4.or.kstar(k).eq.7))then
*
* Radiative damping (Zahn, 1977, A&A, 57, 383 and 1975, A&A, 41, 329).
*
                  tc = 1.592d-09*(mass(k)**2.84d0)
                  f = 1.9782d+04*SQRT((mass(k)*radx(k)*radx(k))/sep**5)*
     &                tc*(1.d0+q(3-k))**(5.d0/6.d0)
                  tcqr = f*q(3-k)*raa6
                  rg2 = k2str(k)
               elseif(ST_cr.gt.0.and.
     &                ((kstar(k).le.1.and.mass(k).gt.convradcomp(k)).or.
     &           (kstar(k).eq.2.and.teff(k).gt.convradcomp(k)).or.
     &           (kstar(k).eq.4.and.teff(k).gt.convradcomp(k)).or.
     &           (kstar(k).eq.9.and.mass(k).gt.convradcomp(k)).or.
     &           (kstar(k).eq.7).or.(kstar(k).eq.8)))then
*
* Radiative damping (Zahn, 1977, A&A, 57, 383 and 1975, A&A, 41, 329).
*
                  tc = 1.592d-09*(mass(k)**2.84d0)
                  f = 1.9782d+04*SQRT((mass(k)*rad(k)*rad(k))/sep**5)*
     &                tc*(1.d0+q(3-k))**(5.d0/6.d0)
                  tcqr = f*q(3-k)*raa6
                  rg2 = k2str(k)
               elseif(kstar(k).le.9)then
* Convective damping

* In BSE paper Equation 30, the default scaling coefficient is 2./21
* the fprimc_array kstar dependent array that is fed in
* keeps this same coefficient by default but allows user to
* specify their own
*
                  renv(k) = MIN(renv(k),radx(k)-radc(k))
                  renv(k) = MAX(renv(k),1.0d-10)
                  tc = mr23yr*(menv(k)*renv(k)*(radx(k)-0.5d0*renv(k))/
     &                 (3.d0*lumin(k)))**(1.d0/3.d0)
                  ttid = twopi/(1.0d-10 + ABS(oorb - ospin(k)))
                  f = MIN(1.d0,(ttid/(2.d0*tc))**2)
                  !kstar(k) to kstar(k)+1 by PA for kstar(k)=0
                  tcqr = fprimc_array(kstar(k)+1)*
     &                 f*q(3-k)*raa6*menv(k)/
     &                 (tc*mass(k))
                  rg2 = (k2str(k)*(mass(k)-massc(k)))/mass(k)
               elseif(ST_tide.le.0)then
*Degenerate damping
                  f = 7.33d-09*(lumin(k)/mass(k))**(5.d0/7.d0)
                  tcqr = f*q(3-k)*q(3-k)*raa2*raa2/(1.d0+q(3-k))
                  rg2 = k3
               endif
               sqome3 = sqome2**3
               delet1 = 27.d0*tcqr*(1.d0+q(3-k))*raa2*(ecc/sqome2**13)*
     &                  (f3 - (11.d0/18.d0)*sqome3*f4*ospin(k)/oorb)
               tcirc = ecc/(ABS(delet1) + 1.0d-20)
               delet = delet + delet1*dt
               dspint(k) = (3.d0*q(3-k)*tcqr/(rg2*omecc2**6))*
     &                     (f2*oorb - sqome3*f5*ospin(k))
               eqspin = oorb*f2/(sqome3*f5)
               if(dt.gt.0.d0)then
                  if(dspint(k).ge.0.d0)then
                     dspint(k) = MIN(dt*dspint(k),eqspin-ospin(k))/dt
                  else
                     dspint(k) = MAX(dt*dspint(k),eqspin-ospin(k))/dt
                  endif
               endif
               djt = (k2str(k)*(mass(k)-massc(k))*radx(k)*radx(k) +
     &                k3*massc(k)*radc(k)*radc(k))*dspint(k)
               djorb = djorb + djt*dt
               djspint(k) = djspint(k) - djt*dt
*
            endif
*
            jspin(k) = MAX(1.0d-10,jspin(k) - djspint(k))
*
* Ensure that the star does not spin up beyond break-up, and transfer
* the excess angular momentum back to the orbit.
*
            ospbru = twopi*SQRT(mass(k)*aursun**3/radx(k)**3)
            jspbru = (k2str(k)*(mass(k)-massc(k))*radx(k)*radx(k) +
     &                k3*massc(k)*radc(k)*radc(k))*ospbru
            if(jspin(k).gt.jspbru)then
               mew = 1.d0
               if(djtx(2).gt.0.d0)then
                  mew = MIN(mew,(jspin(k) - jspbru)/djtx(2))
               endif
               djorb = djorb - (jspin(k) - jspbru)
               jspin(k) = jspbru
* If excess material should not be accreted, activate next line.
*              dm22 = (1.d0 - mew)*dm22
            endif
*
 603     continue
*
* Update the masses.
*
         kstar(j2) = kst
         mass(j1) = mass(j1) - dm1 - dms(j1)
         if(kstar(j1).le.1.or.kstar(j1).eq.7) mass0(j1) = mass(j1)
         mass(j2) = mass(j2) + dm22 - dms(j2)
         if(kstar(j2).le.1.or.kstar(j2).eq.7) mass0(j2) = mass(j2)
         if(kstar(j2).eq.13.and.pulsar.gt.0)then
* if propeller add and if(.not.prop)then here... PK.
            b_mdot = (dm2-dms(j2))/dt
            if(b_mdot_lim.gt.0.d0.and.b_mdot.gt.b_mdot_lim)then
               bacc(j2) = bacc(j2) + (dm2-dms(j2))
               tacc(j2) = tacc(j2) + dtm
            elseif(b_mdot_lim.le.0.d0)then
               bacc(j2) = bacc(j2) + (dm2-dms(j2))
               tacc(j2) = tacc(j2) + dtm
            endif
         endif
*
* For a HG star check if the initial mass can be reduced.
*
         if(kstar(j1).eq.2.and.mass0(j1).le.zpars(3))then
            m0 = mass0(j1)
            mass0(j1) = mass(j1)
            CALL star(kstar(j1),mass0(j1),mass(j1),tmsnew,tn,tscls,
     &                lums,GB,zpars,dtm,j1)
            if(GB(9).lt.massc(j1))then
               mass0(j1) = m0
            endif
         endif
         if(kstar(j2).eq.2.and.mass0(j2).le.zpars(3))then
            m0 = mass0(j2)
            mass0(j2) = mass(j2)
            CALL star(kstar(j2),mass0(j2),mass(j2),tmsnew,tn,tscls,
     &                lums,GB,zpars,dtm,j2)
            if(GB(9).lt.massc(j2))then
               mass0(j2) = m0
            endif
         endif
*
         ecc = ecc - delet
         ecc = MAX(ecc,0.d0)
         if(ecc.lt.1.0d-10) ecc = 0.d0
*
         if(ecc.ge.1.d0) goto 135
*
* Ensure that Jorb does not become negative which could happen if the
* primary overfills its Roche lobe initially. In this case we simply
* allow contact to occur.
*
* NOTE: there is a possibility that if contact occurs and we're at/past
* the current tphysf, then the binary will spiral in and we don't catch
* it.  If that happens, we could return an impossibly small binary which
* will break energy conservation in CMC.  Flag this here
         if((jorb-djorb).lt.1.d0) inspiral=.true.
         jorb = MAX(1.d0,jorb - djorb)
         sep = (mass(1) + mass(2))*jorb*jorb/
     &         ((mass(1)*mass(2)*twopi)**2*aursun**3*(1.d0-ecc*ecc))
         tb = (sep/aursun)*SQRT(sep/(aursun*(mass(1)+mass(2))))
         oorb = twopi/tb
*
      endif
*
* Always rejuvenate the secondary and age the primary if they are on
* the main sequence.
*
      if(kstar(j1).le.2.or.kstar(j1).eq.7)then
         CALL star(kstar(j1),mass0(j1),mass(j1),tmsnew,tn,tscls,
     &             lums,GB,zpars,dtm,j1)
         if(kstar(j1).eq.2)then
            if (using_SSE) then
            aj(j1) = tmsnew + (tscls(1) - tmsnew)*(aj(j1)-tms(j1))/
     &                        (tbgb(j1) - tms(j1))
            endif
         else
            aj(j1) = tmsnew/tms(j1)*aj(j1)
         endif
         epoch(j1) = tphys - aj(j1)
      endif
*
      if(kstar(j2).le.2.or.kstar(j2).eq.7)then
         CALL star(kstar(j2),mass0(j2),mass(j2),tmsnew,tn,tscls,
     &             lums,GB,zpars,dtm,j2)
         if(kstar(j2).eq.2)then
            if (using_SSE) then
            aj(j2) = tmsnew + (tscls(1) - tmsnew)*(aj(j2)-tms(j2))/
     &                        (tbgb(j2) - tms(j2))
            endif
         elseif((mass(j2).lt.0.35d0.or.mass(j2).gt.1.25d0).
     &           and.kstar(j2).ne.7)then
            aj(j2) = tmsnew/tms(j2)*aj(j2)*(mass(j2) - dm22)/mass(j2)
         else
            aj(j2) = tmsnew/tms(j2)*aj(j2)
         endif
         epoch(j2) = tphys - aj(j2)
      endif
*
* Obtain the stellar parameters for the next step.
*
      tphys = tphys + dtm
      do 90 , k = 1,2
         age = tphys - epoch(k)
         m0 = mass0(k)
         mt = mass(k)
         mc = massc(k)
*
* Masses over 100Msun should probably not be trusted in the
* evolution formulae.
*
         if(mt.gt.100.d0)then
*            WRITE(99,*)' MASS EXCEEDED ',mass1i,mass2i,tbi,ecci,mt,
*     & tphysf,id1_pass,id2_pass
*            goto 140
         endif
         kw = kstar(k)
         CALL star(kw,m0,mt,tm,tn,tscls,lums,GB,zpars,dtm,k)
         CALL hrdiag(m0,age,mt,tm,tn,tscls,lums,GB,zpars,
     &               rm,lum,kw,mc,rc,me,re,k2,bhspin(k),k)
*
* Check for a supernova and correct the semi-major axis if so.
*
         if(kw.ne.kstar(k).and.kstar(k).le.12.and.
     &      (kw.eq.13.or.kw.eq.14))then
            dms(k) = mass(k) - mt
            if(formation(k).ne.11) formation(k) = 1
            if(kw.eq.13.and.ecsn.gt.0.d0)then
               if(kstar(k).le.6)then
                  if(mass0(k).le.zpars(5))then
                     if(sigma.gt.0.d0.and.sigmadiv.gt.0.d0)then
                        sigma = -sigmahold/sigmadiv
                     elseif(sigma.gt.0.d0.and.sigmadiv.lt.0.d0)then
                        sigma = sigmadiv
                     endif
                     formation(k) = 2
                  endif
               elseif(kstar(k).ge.7.and.kstar(k).le.9)then
                  if(mass(k).gt.ecsn_mlow.and.mass(k).le.ecsn)then
* BSE orgi: 1.6-2.25, Pod: 1.4-2.5, StarTrack: 1.83-2.25 (all in Msun)
                     if(sigma.gt.0.d0.and.sigmadiv.gt.0.d0)then
                        sigma = -sigmahold/sigmadiv
                     elseif(sigma.gt.0.d0.and.sigmadiv.lt.0.d0)then
                        sigma = sigmadiv
                     endif
                     formation(k) = 2
                  endif
               elseif(formation(k).eq.11)then
                  if(sigma.gt.0.d0.and.sigmadiv.gt.0.d0)then
                     sigma = -sigmahold/sigmadiv
                  elseif(sigma.gt.0.d0.and.sigmadiv.lt.0.d0)then
                     sigma = sigmadiv
                  endif
                  formation(k) = 5
               elseif(kstar(k).ge.10.or.kstar(k).eq.12)then
* AIC formation, will never happen here but...
                  if(sigma.gt.0.d0.and.sigmadiv.gt.0.d0)then
                     sigma = -sigmahold/sigmadiv
                  elseif(sigma.gt.0.d0.and.sigmadiv.lt.0.d0)then
                     sigma = sigmadiv
                  endif
                  formation(k) = 4
               endif
            endif

            evolve_type = 14.d0 + FLOAT(k)
            teff1 = 1000.d0*((1130.d0*lumin(1)/
     &                       (rad(1)**2.d0))**(1.d0/4.d0))
            teff2 = 1000.d0*((1130.d0*lumin(2)/
     &                       (rad(2)**2.d0))**(1.d0/4.d0))
            if(B_0(1).eq.0.d0)then !PK.
               b01_bcm = 0.d0
            elseif(B_0(1).gt.0.d0.and.B(1).eq.0.d0)then
               b01_bcm = B_0(1)
            else
               b01_bcm = B(1)
            endif
            if(B_0(2).eq.0.d0)then
               b02_bcm = 0.d0
            elseif(B_0(2).gt.0.d0.and.B(2).eq.0.d0)then
               b02_bcm = B_0(2)
            else
               b02_bcm = B(2)
            endif
            CALL writebpp(jp,tphys,evolve_type,
     &                    mass(1),mass(2),kstar(1),kstar(2),
     &                    sep,tb,ecc,rrl1,rrl2,
     &                    aj(1),aj(2),tms(1),tms(2),
     &                    massc(1),massc(2),rad(1),rad(2),
     &                    mass0(1),mass0(2),lumin(1),lumin(2),
     &                    teff1,teff2,radc(1),radc(2),
     &                    menv(1),menv(2),renv(1),renv(2),
     &                    ospin(1),ospin(2),b01_bcm,b02_bcm,
     &                    bacc(1),bacc(2),tacc(1),tacc(2),epoch(1),
     &                    epoch(2),bhspin(1),bhspin(2))
            CALL kick(kw,mass(k),mt,mass(3-k),ecc,sep,jorb,vk,k,
     &              rad(3-k),fallback,sigmahold,kick_info,disrupt,bkick)
            sigma = sigmahold !reset sigma after possible ECSN kick dist. Remove this if u want some kick link to the intial pulsar values...

            if(mass(3-k).lt.0.d0)then
               if(kstar(3-k).lt.0.d0) mt = mt-mass(3-k)
               if(kw.eq.13.and.mt.gt.mxns) kw = 14
               CALL CONCATKSTARS(kstar(j1), kstar(j2), mergertype)
               kstar(k) = kw
               mass(k) = mt
               epoch(k) = tphys - age
               kstar(3-k) = 15
               mass(3-k) = 0.d0
               coel = .true.
               binstate = 1
            endif
            if(ecc.gt.1.d0)then
               kstar(k) = kw
               mass(k) = mt
               epoch(k) = tphys - age
               goto 135
            endif
            tb = (sep/aursun)*SQRT(sep/(aursun*(mt+mass(3-k))))
            oorb = twopi/tb
         endif
         if(kw.ne.kstar(k))then
            change = .true.
            if((kw.eq.13.or.kw.eq.14).and.kstar(k).le.12)then
               snova = .true.
            endif
            mass(k) = mt
            if(kw.eq.15)then
               kstar(k) = kw
               goto 135
            endif
            mass0(k) = m0
            epoch(k) = tphys - age
         endif
*
*     Determine stellar evolution timescale for nuclear burning types.
*
         if(kw.le.9)then
            CALL deltat(kw,age,tm,tn,tscls,dt,dtr,k)
            dtmi(k) = MIN(dt,dtr)
*           dtmi(k) = dtr
            dtmi(k) = MAX(1.0d-07,dtmi(k))
         else
            dtmi(k) = 1.0d+10
         endif
*        dtmi(k) = MAX((tn-age),1.0d-07)
*
* Save relevent solar quantities.
*
         aj(k) = age
         kstar(k) = kw
         rad(k) = rm
         radx(k) = rm
         lumin(k) = lum
         teff(k) = 1000.d0*((1130.d0*lumin(k)/
     &                    (rad(k)**2.d0))**(1.d0/4.d0))
         massc(k) = mc
         radc(k) = rc
         menv(k) = me
         renv(k) = re
         k2str(k) = k2
         tms(k) = tm
         tbgb(k) = tscls(1)
*
 90   continue
*
      do 100 , k = 1,2
         q(k) = mass(k)/mass(3-k)
         rol(k) = rl(q(k))*sep*(1.d0-ecc)
 100  continue
      if(rad(j1).gt.rol(j1)) radx(j1) = MAX(radc(j1),rol(j1))
      do 110 , k = 1,2
         ospin(k) = jspin(k)/(k2str(k)*(mass(k)-massc(k))*radx(k)*
     &              radx(k) + k3*massc(k)*radc(k)*radc(k))
 110  continue

      if(check_dtp.eq.1)then
          CALL checkstate(dtp,dtp_original,tsave,tphys,tphysf,
     &                      iplot,isave,binstate,evolve_type,
     &                      mass(1),mass(2),kstar(1),kstar(2),sep,
     &                      tb,ecc,rrl1,rrl2,
     &                      aj(1),aj(2),tms(1),tms(2),
     &                      massc(1),massc(2),rad(1),rad(2),
     &                      mass0(1),mass0(2),lumin(1),lumin(2),
     &                      radc(1),radc(2),menv(1),menv(2),
     &                      renv(1),renv(2),
     &                      ospin(1),ospin(2),b01_bcm,b02_bcm,
     &                      bacc(1),bacc(2),
     &                      tacc(1),tacc(2),epoch(1),epoch(2),
     &                      bhspin(1),bhspin(2))
      endif
*
      if((isave.and.tphys.ge.tsave).or.iplot)then
          if(B_0(1).eq.0.d0)then !PK.
              b01_bcm = 0.d0
          elseif(B_0(1).gt.0.d0.and.B(1).eq.0.d0)then
              b01_bcm = B_0(1)
          else
              b01_bcm = B(1)
          endif
          if(B_0(2).eq.0.d0)then
              b02_bcm = 0.d0
          elseif(B_0(2).gt.0.d0.and.B(2).eq.0.d0)then
              b02_bcm = B_0(2)
          else
              b02_bcm = B(2)
          endif
          teff1 = 1000.d0*((1130.d0*lumin(1)/
     &                       (rad(1)**2.d0))**(1.d0/4.d0))
          teff2 = 1000.d0*((1130.d0*lumin(2)/
     &                       (rad(2)**2.d0))**(1.d0/4.d0))
          rrl1 = rad(1)/rol(1)
          rrl2 = rad(2)/rol(2)
          dt = MAX(dtm,1.0d-12)*1.0d+06
          if(j1.eq.1)then
              deltam1_bcm = (-1.0*dm1 - dms(1))/dt
              deltam2_bcm = (dm2 - dms(2))/dt
          else
              deltam1_bcm = (dm2 - dms(1))/dt
              deltam2_bcm = (-1.0*dm1 - dms(2))/dt
          endif
* Check if PISN occurred, and if so overwrite formation
          if(pisn_track(1).ne.0) formation(1) = pisn_track(1)
          if(pisn_track(2).ne.0) formation(2) = pisn_track(2)
          CALL writebcm(ip,tphys,kstar(1),mass0(1),mass(1),
     &                  lumin(1),rad(1),teff1,massc(1),
     &                  radc(1),menv(1),renv(1),epoch(1),
     &                  ospin(1),deltam1_bcm,rrl1,kstar(2),mass0(2),
     &                  mass(2),lumin(2),rad(2),teff2,massc(2),
     &                  radc(2),menv(2),renv(2),epoch(2),ospin(2),
     &                  deltam2_bcm,rrl2,tb,sep,ecc,b01_bcm,b02_bcm,
     &                  formation(1),formation(2),binstate,mergertype)
         if(isave) tsave = tsave + dtp
         if(output) write(*,*)'bcm3:',kstar(1),kstar(2),mass(1),
     & mass(2),rad(1),rad(2),ospin(1),ospin(2),jspin(1)
*     & mass(2),rad(1),rad(2),ospin(1),ospin(2),b01_bcm,b02_bcm,jspin(1)
      endif
*
      if(tphys.ge.tphysf.and..not.inspiral) goto 140
*
      if(change)then
         change = .false.
         evolve_type = 2.0
         rrl1 = rad(1)/rol(1)
         rrl2 = rad(2)/rol(2)
         teff1 = 1000.d0*((1130.d0*lumin(1)/
     &                       (rad(1)**2.d0))**(1.d0/4.d0))
         teff2 = 1000.d0*((1130.d0*lumin(2)/
     &                       (rad(2)**2.d0))**(1.d0/4.d0))
         if(B_0(1).eq.0.d0)then !PK.
            b01_bcm = 0.d0
         elseif(B_0(1).gt.0.d0.and.B(1).eq.0.d0)then
            b01_bcm = B_0(1)
         else
            b01_bcm = B(1)
         endif
         if(B_0(2).eq.0.d0)then
            b02_bcm = 0.d0
         elseif(B_0(2).gt.0.d0.and.B(2).eq.0.d0)then
            b02_bcm = B_0(2)
         else
            b02_bcm = B(2)
         endif

         CALL writebpp(jp,tphys,evolve_type,
     &                    mass(1),mass(2),kstar(1),kstar(2),
     &                    sep,tb,ecc,rrl1,rrl2,
     &                    aj(1),aj(2),tms(1),tms(2),
     &                    massc(1),massc(2),rad(1),rad(2),
     &                    mass0(1),mass0(2),lumin(1),lumin(2),
     &                    teff1,teff2,radc(1),radc(2),
     &                    menv(1),menv(2),renv(1),renv(2),
     &                    ospin(1),ospin(2),b01_bcm,b02_bcm,
     &                    bacc(1),bacc(2),tacc(1),tacc(2),epoch(1),
     &                    epoch(2),bhspin(1),bhspin(2))
      endif

*
* Test whether the primary still fills its Roche lobe.
*
      if(rad(j1).gt.rol(j1).and..not.snova)then
*
* Test for a contact system
*
         if(rad(j2).gt.rol(j2)) goto 130
         iter = iter + 1
         goto 8
      else
         evolve_type = 4.0
         rrl1 = rad(1)/rol(1)
         rrl2 = rad(2)/rol(2)
         teff1 = 1000.d0*((1130.d0*lumin(1)/
     &                       (rad(1)**2.d0))**(1.d0/4.d0))
         teff2 = 1000.d0*((1130.d0*lumin(2)/
     &                       (rad(2)**2.d0))**(1.d0/4.d0))
         if(B_0(1).eq.0.d0)then !PK.
            b01_bcm = 0.d0
         elseif(B_0(1).gt.0.d0.and.B(1).eq.0.d0)then
            b01_bcm = B_0(1)
         else
            b01_bcm = B(1)
         endif
         if(B_0(2).eq.0.d0)then
            b02_bcm = 0.d0
         elseif(B_0(2).gt.0.d0.and.B(2).eq.0.d0)then
            b02_bcm = B_0(2)
         else
            b02_bcm = B(2)
         endif

         CALL writebpp(jp,tphys,evolve_type,
     &                 mass(1),mass(2),kstar(1),kstar(2),sep,
     &                 tb,ecc,rrl1,rrl2,
     &                 aj(1),aj(2),tms(1),tms(2),
     &                 massc(1),massc(2),rad(1),rad(2),
     &                 mass0(1),mass0(2),lumin(1),lumin(2),
     &                 teff1,teff2,radc(1),radc(2),
     &                 menv(1),menv(2),renv(1),renv(2),
     &                 ospin(1),ospin(2),b01_bcm,b02_bcm,
     &                 bacc(1),bacc(2),tacc(1),tacc(2),epoch(1),
     &                 epoch(2),bhspin(1),bhspin(2))
         dtm = 0.d0
         goto 4
      endif
*
 130  continue
*
* Contact system.
*
      coel = .true.
      binstate = 1
      CALL CONCATKSTARS(kstar(j1), kstar(j2), mergertype)
*
* If *1 or *2 is giant-like this will be common-envelope evolution.
*
      m1ce = mass(j1)
      m2ce = mass(j2)
      rrl1 = MIN(999.999d0,rad(1)/rol(1))
      rrl2 = MIN(999.999d0,rad(2)/rol(2))
*
      evolve_type = 5.0
      teff1 = 1000.d0*((1130.d0*lumin(1)/
     &                       (rad(1)**2.d0))**(1.d0/4.d0))
      teff2 = 1000.d0*((1130.d0*lumin(2)/
     &                       (rad(2)**2.d0))**(1.d0/4.d0))
      if(B_0(1).eq.0.d0)then !PK.
         b01_bcm = 0.d0
      elseif(B_0(1).gt.0.d0.and.B(1).eq.0.d0)then
         b01_bcm = B_0(1)
      else
         b01_bcm = B(1)
      endif
      if(B_0(2).eq.0.d0)then
         b02_bcm = 0.d0
      elseif(B_0(2).gt.0.d0.and.B(2).eq.0.d0)then
         b02_bcm = B_0(2)
      else
         b02_bcm = B(2)
      endif
      CALL writebpp(jp,tphys,evolve_type,
     &              mass(1),mass(2),kstar(1),kstar(2),sep,
     &              tb,ecc,rrl1,rrl2,
     &              aj(1),aj(2),tms(1),tms(2),
     &              massc(1),massc(2),rad(1),rad(2),
     &              mass0(1),mass0(2),lumin(1),lumin(2),
     &              teff1,teff2,radc(1),radc(2),
     &              menv(1),menv(2),renv(1),renv(2),
     &              ospin(1),ospin(2),b01_bcm,b02_bcm,
     &              bacc(1),bacc(2),tacc(1),tacc(2),epoch(1),
     &              epoch(2),bhspin(1),bhspin(2))
*
      kcomp1 = kstar(j1)
      kcomp2 = kstar(j2)
*
      if(output) write(*,*)'coal r/rl1 & r/rl2 > 0',tphys,kcomp1,kcomp2,
     & m1ce,m2ce
*
      if(kstar(j1).ge.2.and.kstar(j1).le.9.and.kstar(j1).ne.7)then
         if(j1.eq.2)then
             switchedCE = .true.
         else
             switchedCE = .false.
         endif
         evolve_type = 7.d0
         teff1 = 1000.d0*((1130.d0*lumin(1)/
     &                       (rad(1)**2.d0))**(1.d0/4.d0))
         teff2 = 1000.d0*((1130.d0*lumin(2)/
     &                       (rad(2)**2.d0))**(1.d0/4.d0))
         if(B_0(1).eq.0.d0)then !PK.
            b01_bcm = 0.d0
         elseif(B_0(1).gt.0.d0.and.B(1).eq.0.d0)then
            b01_bcm = B_0(1)
         else
            b01_bcm = B(1)
         endif
         if(B_0(2).eq.0.d0)then
            b02_bcm = 0.d0
         elseif(B_0(2).gt.0.d0.and.B(2).eq.0.d0)then
            b02_bcm = B_0(2)
         else
            b02_bcm = B(2)
         endif

         CALL writebpp(jp,tphys,evolve_type,
     &                 mass(1),mass(2),
     &                 kstar(1),kstar(2),sep,
     &                 tb,ecc,rrl1,rrl2,
     &                 aj(1),aj(2),tms(1),tms(2),
     &                 massc(1),massc(2),rad(1),rad(2),
     &                 mass0(1),mass0(2),lumin(1),lumin(2),
     &                 teff1,teff2,radc(1),radc(2),
     &                 menv(1),menv(2),renv(1),renv(2),
     &                 ospin(1),ospin(2),b01_bcm,b02_bcm,
     &                 bacc(1),bacc(2),tacc(1),tacc(2),epoch(1),
     &                 epoch(2),bhspin(1),bhspin(2))
         CALL comenv(mass0(j1),mass(j1),massc(j1),aj(j1),jspin(j1),
     &               kstar(j1),mass0(j2),mass(j2),massc(j2),aj(j2),
     &               jspin(j2),kstar(j2),zpars,ecc,sep,jorb,coel,j1,j2,
     &               vk,kick_info,formation(j1),formation(j2),sigmahold,
     &               bhspin(j1),bhspin(j2),binstate,mergertype,
     &               jp,tphys,switchedCE,rad,tms,evolve_type,disrupt,
     &               lumin,B_0,bacc,tacc,epoch,menv,renv,bkick,dtm)
         if(output) write(*,*)'coal1:',tphys,kstar(j1),kstar(j2),coel,
     & mass(j1),mass(j2)
         if(j1.eq.2.and.kcomp2.eq.13.and.kstar(j2).eq.15.and.
     &      kstar(j1).eq.13)then !PK.
* In CE the NS got switched around. Do same to formation.
            formation(j1) = formation(j2)
         endif
         if(j1.eq.1.and.kcomp2.eq.13.and.kstar(j2).eq.15.and.
     &      kstar(j1).eq.13)then !PK.
* In CE the NS got switched around. Do same to formation.
            formation(j1) = formation(j2)
         endif
         com = .true.
         if(com.and..not.coel.and..not.disrupt)then
* if it went through common envelope
* did not disrupt (from one of the objects going SN)
* and did not merge in common envelope
* then system is still in binary
            binstate = 0
            mergertype = -1
         elseif(com.and..not.coel.and.disrupt)then
* if it went through common envelope
* and did disrupt (from one of the objects going SN)
* and did not merge in common envelope
* then system should be marked as disrupted
            binstate = 2
            mergertype = -1
         endif
* else it merged in the common envelope
         if(binstate.eq.1.d0)then
             sep = 0.d0
             tb = 0.d0
         elseif(binstate.eq.2.d0)then
             sep = -1.d0
             tb = -1.d0
         endif
      elseif(kstar(j2).ge.2.and.kstar(j2).le.9.and.kstar(j2).ne.7)then
         if(j1.eq.1)then
             switchedCE = .true.
         else
             switchedCE = .false.
         endif
         evolve_type = 7.d0
         teff1 = 1000.d0*((1130.d0*lumin(1)/
     &                       (rad(1)**2.d0))**(1.d0/4.d0))
         teff2 = 1000.d0*((1130.d0*lumin(2)/
     &                       (rad(2)**2.d0))**(1.d0/4.d0))
         if(B_0(1).eq.0.d0)then !PK.
            b01_bcm = 0.d0
         elseif(B_0(1).gt.0.d0.and.B(1).eq.0.d0)then
            b01_bcm = B_0(1)
         else
            b01_bcm = B(1)
         endif
         if(B_0(2).eq.0.d0)then
            b02_bcm = 0.d0
         elseif(B_0(2).gt.0.d0.and.B(2).eq.0.d0)then
            b02_bcm = B_0(2)
         else
            b02_bcm = B(2)
         endif

         CALL writebpp(jp,tphys,evolve_type,
     &                 mass(1),mass(2),
     &                 kstar(1),kstar(2),sep,
     &                 tb,ecc,rrl1,rrl2,
     &                 aj(1),aj(2),tms(1),tms(2),
     &                 massc(1),massc(2),rad(1),rad(2),
     &                 mass0(1),mass0(2),lumin(1),lumin(2),
     &                 teff1,teff2,radc(1),radc(2),
     &                 menv(1),menv(2),renv(1),renv(2),
     &                 ospin(1),ospin(2),b01_bcm,b02_bcm,
     &                 bacc(1),bacc(2),tacc(1),tacc(2),epoch(1),
     &                 epoch(2),bhspin(1),bhspin(2))

         CALL comenv(mass0(j2),mass(j2),massc(j2),aj(j2),jspin(j2),
     &               kstar(j2),mass0(j1),mass(j1),massc(j1),aj(j1),
     &               jspin(j1),kstar(j1),zpars,ecc,sep,jorb,coel,j2,j1,
     &               vk,kick_info,formation(j1),formation(j2),sigmahold,
     &               bhspin(j2),bhspin(j1),binstate,mergertype,
     &               jp,tphys,switchedCE,rad,tms,evolve_type,disrupt,
     &               lumin,B_0,bacc,tacc,epoch,menv,renv,bkick,dtm)
         if(output) write(*,*)'coal2:',tphys,kstar(j1),kstar(j2),coel,
     & mass(j1),mass(j2)
         if(j2.eq.2.and.kcomp1.eq.13.and.kstar(j1).eq.15.and.
     &      kstar(j2).eq.13)then !PK.
* In CE the NS got switched around. Do same to formation.
            formation(j2) = formation(j1)
         endif
         if(j2.eq.1.and.kcomp1.eq.13.and.kstar(j1).eq.15.and.
     &      kstar(j2).eq.13)then !PK.
* In CE the NS got switched around. Do same to formation.
            formation(j2) = formation(j1)
         endif
         com = .true.
         if(com.and..not.coel.and..not.disrupt)then
* if it went through common envelope
* did not disrupt (from one of the objects going SN)
* and did not merge in common envelope
* then system is still in binary
            binstate = 0
            mergertype = -1
         elseif(com.and..not.coel.and.disrupt)then
* if it went through common envelope
* and did disrupt (from one of the objects going SN)
* and did not merge in common envelope
* then system should be marked as disrupted
            binstate = 2
            mergertype = -1
         endif
* else it merged in the common envelope
         if(binstate.eq.1.d0)then
             sep = 0.d0
             tb = 0.d0
         elseif(binstate.eq.2.d0)then
             sep = -1.d0
             tb = -1.d0
         endif
      else
         CALL mix(mass0,mass,aj,kstar,zpars,bhspin,dtm)
      endif

      if(com)then
          evolve_type = 8.0
          mass1_bpp = mass(1)
          mass2_bpp = mass(2)
          if(kstar(1).eq.15) mass1_bpp = mass0(1)
          if(kstar(2).eq.15) mass2_bpp = mass0(2)
          rrl1 = MIN(rrl1,0.99d0)
          rrl2 = MIN(rrl2,0.99d0)
          teff1 = 1000.d0*((1130.d0*lumin(1)/
     &                       (rad(1)**2.d0))**(1.d0/4.d0))
          teff2 = 1000.d0*((1130.d0*lumin(2)/
     &                       (rad(2)**2.d0))**(1.d0/4.d0))
          if(B_0(1).eq.0.d0)then !PK.
             b01_bcm = 0.d0
          elseif(B_0(1).gt.0.d0.and.B(1).eq.0.d0)then
             b01_bcm = B_0(1)
          else
             b01_bcm = B(1)
          endif
          if(B_0(2).eq.0.d0)then
             b02_bcm = 0.d0
          elseif(B_0(2).gt.0.d0.and.B(2).eq.0.d0)then
             b02_bcm = B_0(2)
          else
             b02_bcm = B(2)
          endif

          CALL writebpp(jp,tphys,evolve_type,
     &                  mass1_bpp,mass2_bpp,
     &                  kstar(1),kstar(2),sep,
     &                  tb,ecc,rrl1,rrl2,
     &                  aj(1),aj(2),tms(1),tms(2),
     &                  massc(1),massc(2),rad(1),rad(2),
     &                  mass0(1),mass0(2),lumin(1),lumin(2),
     &                  teff1,teff2,radc(1),radc(2),
     &                  menv(1),menv(2),renv(1),renv(2),
     &                  ospin(1),ospin(2),b01_bcm,b02_bcm,
     &                  bacc(1),bacc(2),tacc(1),tacc(2),epoch(1),
     &                  epoch(2),bhspin(1),bhspin(2))
      endif
      epoch(1) = tphys - aj(1)
      epoch(2) = tphys - aj(2)
      if(.not.coel)then
*
* Next step should be made without changing the time.
*
         if(ecc.gt.1.d0)then
            if(kstar(1).ge.13)then
               rc = corerd(kstar(1),mass(1),mass(1),zpars(2))
               ospin(1) = jspin(1)/(k3*rc*rc*mass(1))
            endif
            if(kstar(2).ge.13)then
               rc = corerd(kstar(2),mass(2),mass(2),zpars(2))
               ospin(2) = jspin(2)/(k3*rc*rc*mass(2))
            endif
            goto 135
         endif
*
* Need to confirm that RLO is over
*

         evolve_type = 4.0
         rrl1 = rad(1)/rol(1)
         rrl2 = rad(2)/rol(2)
         teff1 = 1000.d0*((1130.d0*lumin(1)/
     &                       (rad(1)**2.d0))**(1.d0/4.d0))
         teff2 = 1000.d0*((1130.d0*lumin(2)/
     &                       (rad(2)**2.d0))**(1.d0/4.d0))
         if(B_0(1).eq.0.d0)then !PK.
            b01_bcm = 0.d0
         elseif(B_0(1).gt.0.d0.and.B(1).eq.0.d0)then
            b01_bcm = B_0(1)
         else
            b01_bcm = B(1)
         endif
         if(B_0(2).eq.0.d0)then
            b02_bcm = 0.d0
         elseif(B_0(2).gt.0.d0.and.B(2).eq.0.d0)then
            b02_bcm = B_0(2)
         else
            b02_bcm = B(2)
         endif

         CALL writebpp(jp,tphys,evolve_type,
     &                 mass(1),mass(2),kstar(1),kstar(2),sep,
     &                 tb,ecc,rrl1,rrl2,
     &                 aj(1),aj(2),tms(1),tms(2),
     &                 massc(1),massc(2),rad(1),rad(2),
     &                 mass0(1),mass0(2),lumin(1),lumin(2),
     &                 teff1,teff2,radc(1),radc(2),
     &                 menv(1),menv(2),renv(1),renv(2),
     &                 ospin(1),ospin(2),b01_bcm,b02_bcm,
     &                 bacc(1),bacc(2),tacc(1),tacc(2),epoch(1),
     &                 epoch(2),bhspin(1),bhspin(2))
         dtm = 0.d0
*
* Reset orbital parameters as separation may have changed.
*
         tb = (sep/aursun)*SQRT(sep/(aursun*(mass(1)+mass(2))))
         oorb = twopi/tb

         goto 4
      endif
*
 135  continue
*
      sgl = .true.
      if(kstar(1).eq.13.and.mergemsp.eq.1.and.
     &   notamerger.eq.0)then
         s = (twopi*yearsc)/ospin(1)
         if(s.lt.0.03d0.and.B(1).gt.0.d0)then
            merge_mem = 1
         endif
      endif
      if(kstar(2).eq.13.and.mergemsp.eq.1.and.
     &   notamerger.eq.0)then
         s = (twopi*yearsc)/ospin(2)
         if(s.lt.0.03d0.and.B(2).gt.0.d0)then
            merge_mem = 1
         endif
      endif
      if(kstar(1).ne.15.or.kstar(2).ne.15)then
         if(com)then
            com = .false.
         else
            mass1_bpp = mass(1)
            mass2_bpp = mass(2)
            if(kstar(1).eq.15) mass1_bpp = mass0(1)
            if(kstar(2).eq.15) mass2_bpp = mass0(2)
            if(coel)then
                evolve_type = 6.0
                teff1 = 1000.d0*((1130.d0*lumin(1)/
     &                       (rad(1)**2.d0))**(1.d0/4.d0))
                teff2 = 1000.d0*((1130.d0*lumin(2)/
     &                       (rad(2)**2.d0))**(1.d0/4.d0))
                if(B_0(1).eq.0.d0)then !PK.
                   b01_bcm = 0.d0
                elseif(B_0(1).gt.0.d0.and.B(1).eq.0.d0)then
                   b01_bcm = B_0(1)
                else
                   b01_bcm = B(1)
                endif
                if(B_0(2).eq.0.d0)then
                   b02_bcm = 0.d0
                elseif(B_0(2).gt.0.d0.and.B(2).eq.0.d0)then
                   b02_bcm = B_0(2)
                else
                   b02_bcm = B(2)
                endif
                CALL writebpp(jp,tphys,evolve_type,
     &                        mass1_bpp,mass2_bpp,
     &                        kstar(1),kstar(2),0.d0,
     &                        0.d0,-1.d0,0.d0,ngtv,
     &                        aj(1),aj(2),tms(1),tms(2),
     &                        massc(1),massc(2),rad(1),rad(2),
     &                        mass0(1),mass0(2),lumin(1),lumin(2),
     &                        teff1,teff2,radc(1),radc(2),
     &                        menv(1),menv(2),renv(1),renv(2),
     &                        ospin(1),ospin(2),b01_bcm,b02_bcm,
     &                        bacc(1),bacc(2),tacc(1),tacc(2),epoch(1),
     &                        epoch(2),bhspin(1),bhspin(2))
            elseif(ecc.gt.1.d0)then
*
* Binary dissolved by a supernova or tides.
*
                evolve_type = 11.0
                binstate = 2
                mergertype = -1
                tb = -1.d0
                sep = -1.d0
                ecc = -1.d0
                teff1 = 1000.d0*((1130.d0*lumin(1)/
     &                       (rad(1)**2.d0))**(1.d0/4.d0))
                teff2 = 1000.d0*((1130.d0*lumin(2)/
     &                       (rad(2)**2.d0))**(1.d0/4.d0))
                if(B_0(1).eq.0.d0)then !PK.
                   b01_bcm = 0.d0
                elseif(B_0(1).gt.0.d0.and.B(1).eq.0.d0)then
                   b01_bcm = B_0(1)
                else
                   b01_bcm = B(1)
                endif
                if(B_0(2).eq.0.d0)then
                   b02_bcm = 0.d0
                elseif(B_0(2).gt.0.d0.and.B(2).eq.0.d0)then
                   b02_bcm = B_0(2)
                else
                   b02_bcm = B(2)
                endif
                CALL writebpp(jp,tphys,evolve_type,
     &                        mass1_bpp,mass2_bpp,
     &                        kstar(1),kstar(2),sep,
     &                        tb,ecc,0.d0,ngtv2,
     &                        aj(1),aj(2),tms(1),tms(2),
     &                        massc(1),massc(2),rad(1),rad(2),
     &                        mass0(1),mass0(2),lumin(1),lumin(2),
     &                        teff1,teff2,radc(1),radc(2),
     &                        menv(1),menv(2),renv(1),renv(2),
     &                        ospin(1),ospin(2),b01_bcm,b02_bcm,
     &                        bacc(1),bacc(2),tacc(1),tacc(2),epoch(1),
     &                        epoch(2),bhspin(1),bhspin(2))
            else
                evolve_type = 9.0
                teff1 = 1000.d0*((1130.d0*lumin(1)/
     &                       (rad(1)**2.d0))**(1.d0/4.d0))
                teff2 = 1000.d0*((1130.d0*lumin(2)/
     &                       (rad(2)**2.d0))**(1.d0/4.d0))
                if(B_0(1).eq.0.d0)then !PK.
                   b01_bcm = 0.d0
                elseif(B_0(1).gt.0.d0.and.B(1).eq.0.d0)then
                   b01_bcm = B_0(1)
                else
                   b01_bcm = B(1)
                endif
                if(B_0(2).eq.0.d0)then
                   b02_bcm = 0.d0
                elseif(B_0(2).gt.0.d0.and.B(2).eq.0.d0)then
                   b02_bcm = B_0(2)
                else
                   b02_bcm = B(2)
                endif
                CALL writebpp(jp,tphys,evolve_type,
     &                        mass1_bpp,mass2_bpp,
     &                        kstar(1),kstar(2),0.d0,
     &                        0.d0,0.d0,0.d0,ngtv,
     &                        aj(1),aj(2),tms(1),tms(2),
     &                        massc(1),massc(2),rad(1),rad(2),
     &                        mass0(1),mass0(2),lumin(1),lumin(2),
     &                        teff1,teff2,radc(1),radc(2),
     &                        menv(1),menv(2),renv(1),renv(2),
     &                        ospin(1),ospin(2),b01_bcm,b02_bcm,
     &                        bacc(1),bacc(2),tacc(1),tacc(2),epoch(1),
     &                        epoch(2),bhspin(1),bhspin(2))
            endif
         endif
         if(kstar(2).eq.15)then
            kmax = 1
            rol(2) = -1.d0*rad(2)
            dtmi(2) = tphysf
         elseif(kstar(1).eq.15)then
            kmin = 2
            rol(1) = -1.d0*rad(1)
            dtmi(1) = tphysf
         endif
* Makes sure coalesced NSs are reset. PK.
         if(kstar(1).eq.13.and.ecc.le.1.d0.and.pulsar.gt.0.and.
     &      notamerger.eq.0)then
            age = 0.d0
            epoch(1) = tphys
         endif
         if(kstar(2).eq.13.and.ecc.le.1.d0.and.pulsar.gt.0.and.
     &      notamerger.eq.0)then
            age = 0.d0
            epoch(2) = tphys
         endif
         ecc = -1.d0
         if(binstate.eq.2)then
*            Check if disrupted then we want sep=ecc=porb=-1
             sep = -1.d0
         elseif(binstate.eq.1)then
*            check if merge then sep=0
             tb = 0.d0
             sep = 0.d0
         endif
         dtm = 0.d0
         coel = .false.
         goto 4
      endif
*
 140  continue
*
      if(com)then
         com = .false.
      else
          mass1_bpp = mass(1)
          mass2_bpp = mass(2)

          !added by PA for systems that manage to reach here
          !without encountering write bpp at all
          if (jp<1) then
              evolve_type = 1.d0
              rrl1 = rad(1)/rol(1)
              rrl2 = rad(2)/rol(2)
              teff1 = 1000.d0*((1130.d0*lumin(1)/
     &                       (rad(1)**2.d0))**(1.d0/4.d0))
              teff2 = 1000.d0*((1130.d0*lumin(2)/
     &                       (rad(2)**2.d0))**(1.d0/4.d0))
              if(B_0(1).eq.0.d0)then !PK.
                 b01_bcm = 0.d0
              elseif(B_0(1).gt.0.d0.and.B(1).eq.0.d0)then
                 b01_bcm = B_0(1)
              else
                 b01_bcm = B(1)
              endif
              if(B_0(2).eq.0.d0)then
                 b02_bcm = 0.d0
              elseif(B_0(2).gt.0.d0.and.B(2).eq.0.d0)then
                 b02_bcm = B_0(2)
              else
                 b02_bcm = B(2)
              endif

              CALL writebpp(jp,tphys,evolve_type,
     &                  mass(1),mass(2),kstar(1),kstar(2),sep,
     &                  tb,ecc,rrl1,rrl2,
     &                  aj(1),aj(2),tms(1),tms(2),
     &                  massc(1),massc(2),rad(1),rad(2),
     &                  mass0(1),mass0(2),lumin(1),lumin(2),
     &                  teff1,teff2,radc(1),radc(2),
     &                  menv(1),menv(2),renv(1),renv(2),
     &                  ospin(1),ospin(2),b01_bcm,b02_bcm,
     &                  bacc(1),bacc(2),tacc(1),tacc(2),epoch(1),
     &                  epoch(2),bhspin(1),bhspin(2))
          endif
          
          if(kstar(1).eq.15.and.bpp(jp,4).lt.15.0)then
              mass1_bpp = mass0(1)
          endif

          if(kstar(2).eq.15.and.bpp(jp,5).lt.15.0)then
              mass2_bpp = mass0(2)
          endif
          
          if(coel)then
              evolve_type = 6.0
              teff1 = 1000.d0*((1130.d0*lumin(1)/
     &                       (rad(1)**2.d0))**(1.d0/4.d0))
              teff2 = 1000.d0*((1130.d0*lumin(2)/
     &                       (rad(2)**2.d0))**(1.d0/4.d0))
              if(B_0(1).eq.0.d0)then !PK.
                 b01_bcm = 0.d0
              elseif(B_0(1).gt.0.d0.and.B(1).eq.0.d0)then
                 b01_bcm = B_0(1)
              else
                 b01_bcm = B(1)
              endif
              if(B_0(2).eq.0.d0)then
                 b02_bcm = 0.d0
              elseif(B_0(2).gt.0.d0.and.B(2).eq.0.d0)then
                 b02_bcm = B_0(2)
              else
                 b02_bcm = B(2)
              endif
              CALL writebpp(jp,tphys,evolve_type,
     &                      mass1_bpp,mass2_bpp,
     &                      kstar(1),kstar(2),0.d0,
     &                      0.d0,-1.d0,0.d0,ngtv,
     &                      aj(1),aj(2),tms(1),tms(2),
     &                      massc(1),massc(2),rad(1),rad(2),
     &                      mass0(1),mass0(2),lumin(1),lumin(2),
     &                      teff1,teff2,radc(1),radc(2),
     &                      menv(1),menv(2),renv(1),renv(2),
     &                      ospin(1),ospin(2),b01_bcm,b02_bcm,
     &                      bacc(1),bacc(2),tacc(1),tacc(2),epoch(1),
     &                      epoch(2),bhspin(1),bhspin(2))
          elseif(kstar(1).eq.15.and.kstar(2).eq.15)then
*
* Cases of accretion induced supernova or single star supernova.
* No remnant is left in either case.
*
              evolve_type = 9.0
              teff1 = 1000.d0*((1130.d0*lumin(1)/
     &                       (rad(1)**2.d0))**(1.d0/4.d0))
              teff2 = 1000.d0*((1130.d0*lumin(2)/
     &                       (rad(2)**2.d0))**(1.d0/4.d0))
              if(B_0(1).eq.0.d0)then !PK.
                 b01_bcm = 0.d0
              elseif(B_0(1).gt.0.d0.and.B(1).eq.0.d0)then
                 b01_bcm = B_0(1)
              else
                 b01_bcm = B(1)
              endif
              if(B_0(2).eq.0.d0)then
                 b02_bcm = 0.d0
              elseif(B_0(2).gt.0.d0.and.B(2).eq.0.d0)then
                 b02_bcm = B_0(2)
              else
                 b02_bcm = B(2)
              endif
              CALL writebpp(jp,tphys,evolve_type,
     &                      mass1_bpp,mass2_bpp,
     &                      kstar(1),kstar(2),0.d0,
     &                      0.d0,0.d0,0.d0,ngtv2,
     &                      aj(1),aj(2),tms(1),tms(2),
     &                      massc(1),massc(2),rad(1),rad(2),
     &                      mass0(1),mass0(2),lumin(1),lumin(2),
     &                      teff1,teff2,radc(1),radc(2),
     &                      menv(1),menv(2),renv(1),renv(2),
     &                      ospin(1),ospin(2),b01_bcm,b02_bcm,
     &                      bacc(1),bacc(2),tacc(1),tacc(2),epoch(1),
     &                      epoch(2),bhspin(1),bhspin(2))
          else
              evolve_type = 10.0
              !added by PA for systems that stop evolving halfway
              if(iter.ge.loop) evolve_type = 100.0
              if (using_METISSE) then
                !check for t% ierr
                !evolve_type = 101.0
<<<<<<< HEAD
            endif
=======
              endif
>>>>>>> aea052d9
                
              rrl1 = rad(1)/rol(1)
              rrl2 = rad(2)/rol(2)
              teff1 = 1000.d0*((1130.d0*lumin(1)/
     &                       (rad(1)**2.d0))**(1.d0/4.d0))
              teff2 = 1000.d0*((1130.d0*lumin(2)/
     &                       (rad(2)**2.d0))**(1.d0/4.d0))
              if(B_0(1).eq.0.d0)then !PK.
                 b01_bcm = 0.d0
              elseif(B_0(1).gt.0.d0.and.B(1).eq.0.d0)then
                 b01_bcm = B_0(1)
              else
                 b01_bcm = B(1)
              endif
              if(B_0(2).eq.0.d0)then
                 b02_bcm = 0.d0
              elseif(B_0(2).gt.0.d0.and.B(2).eq.0.d0)then
                 b02_bcm = B_0(2)
              else
                 b02_bcm = B(2)
              endif
              CALL writebpp(jp,tphys,evolve_type,
     &                      mass1_bpp,mass2_bpp,
     &                      kstar(1),kstar(2),sep,
     &                      tb,ecc,rrl1,rrl2,
     &                      aj(1),aj(2),tms(1),tms(2),
     &                      massc(1),massc(2),rad(1),rad(2),
     &                      mass0(1),mass0(2),lumin(1),lumin(2),
     &                      teff1,teff2,radc(1),radc(2),
     &                      menv(1),menv(2),renv(1),renv(2),
     &                      ospin(1),ospin(2),b01_bcm,b02_bcm,
     &                      bacc(1),bacc(2),tacc(1),tacc(2),epoch(1),
     &                      epoch(2),bhspin(1),bhspin(2))
          endif
      endif
*
*      CALL checkstate(dtp,dtp_original,tsave,tphys,tphysf,
*     &                      iplot,isave,binstate,evolve_type,
*     &                      mass(1),mass(2),kstar(1),kstar(2),sep,
*     &                      tb,ecc,rrl1,rrl2,
*     &                      aj(1),aj(2),tms(1),tms(2),
*     &                      massc(1),massc(2),rad(1),rad(2),
*     &                      mass0(1),mass0(2),lumin(1),lumin(2),
*     &                      radc(1),radc(2),menv(1),menv(2),
*     &                      renv(1),renv(2),
*     &                      ospin(1),ospin(2),b01_bcm,b02_bcm,
*     &                      bacc(1),bacc(2),
*     &                      tacc(1),tacc(2),epoch(1),epoch(2),
*     &                      bhspin(1),bhspin(2))
      if((isave.and.tphys.ge.tsave).or.iplot)then
          if(B_0(1).eq.0.d0)then !PK.
              b01_bcm = 0.d0
          elseif(B_0(1).gt.0.d0.and.B(1).eq.0.d0)then
              b01_bcm = B_0(1)
          else
              b01_bcm = B(1)
          endif
          if(B_0(2).eq.0.d0)then
              b02_bcm = 0.d0
          elseif(B_0(2).gt.0.d0.and.B(2).eq.0.d0)then
              b02_bcm = B_0(2)
          else
              b02_bcm = B(2)
          endif
          teff1 = 1000.d0*((1130.d0*lumin(1)/
     &                       (rad(1)**2.d0))**(1.d0/4.d0))
          teff2 = 1000.d0*((1130.d0*lumin(2)/
     &                       (rad(2)**2.d0))**(1.d0/4.d0))
          rrl1 = rad(1)/rol(1)
          rrl2 = rad(2)/rol(2)
          dt = MAX(dtm,1.0d-12)*1.0d+06
          if(j1.eq.1)then
              deltam1_bcm = (-1.0*dm1 - dms(1))/dt
              deltam2_bcm = (dm2 - dms(2))/dt
          else
              deltam1_bcm = (dm2 - dms(1))/dt
              deltam2_bcm = (-1.0*dm1 - dms(2))/dt
          endif
* Check if PISN occurred, and if so overwrite formation
          if(pisn_track(1).ne.0) formation(1) = pisn_track(1)
          if(pisn_track(2).ne.0) formation(2) = pisn_track(2)
          CALL writebcm(ip,tphys,kstar(1),mass0(1),mass(1),
     &                  lumin(1),rad(1),teff1,massc(1),
     &                  radc(1),menv(1),renv(1),epoch(1),
     &                  ospin(1),deltam1_bcm,rrl1,kstar(2),mass0(2),
     &                  mass(2),lumin(2),rad(2),teff2,massc(2),
     &                  radc(2),menv(2),renv(2),epoch(2),ospin(2),
     &                  deltam2_bcm,rrl2,tb,sep,ecc,b01_bcm,b02_bcm,
     &                  formation(1),formation(2),binstate,mergertype)
         if(output) write(*,*)'bcm4:',kstar(1),kstar(2),mass(1),
     & mass(2),rad(1),rad(2),ospin(1),ospin(2),jspin(1),
     & tphys,tphysf
*     & mass(2),rad(1),rad(2),ospin(1),ospin(2),b01_bcm,b02_bcm,jspin(1),
         if(isave) tsave = tsave + dtp
         if(tphysf.le.0.d0)then
            ip = ip + 1
            do 145 , k = 1,38
               bcm(ip,k) = bcm(ip-1,k)
 145        continue
         endif
*
      elseif((kstar(1).eq.15.and.kstar(2).eq.15))then
         tphys = tphysf
         evolve_type = 10.0
         goto 135
      endif
      tphysfhold = tphysf
      tphysf = tphys
      if(sgl)then
         if(ecc.ge.0.d0.and.ecc.le.1.d0) ecc = -1.d0
         tb = -1.d0
      endif
      tb = tb*yeardy

      if(jp.ge.1000)then
         WRITE(*,*)' STOP: EVOLV2 ARRAY ERROR '
*         CALL exit(0)
*         STOP
      elseif(jp.ge.40)then
         WRITE(99,*)' EVOLV2 ARRAY WARNING ',mass1i,mass2i,tbi,ecci,jp
      endif
      if(iter.ge.loop)then
         WRITE(99,*)'ITER>=LOOP:',jp,tphys,tphysfhold,dtp,kstar,age,kst,
     & id1_pass,id2_pass,mass(1),mass(2),iter,loop
*         CALL exit(0)
*         STOP
      endif
      bcm(ip+1,1) = -1.0
      bpp(jp+1,1) = -1.0

      if(using_cmc.eq.0)then
          bcm_index_out = ip
          bpp_index_out = jp
          kick_info_out = kick_info
      endif
*
      if (using_METISSE) call dealloc_track()
      
      END SUBROUTINE evolv2
***<|MERGE_RESOLUTION|>--- conflicted
+++ resolved
@@ -4400,11 +4400,7 @@
               if (using_METISSE) then
                 !check for t% ierr
                 !evolve_type = 101.0
-<<<<<<< HEAD
-            endif
-=======
               endif
->>>>>>> aea052d9
                 
               rrl1 = rad(1)/rol(1)
               rrl2 = rad(2)/rol(2)
