--- conflicted
+++ resolved
@@ -97,15 +97,11 @@
         def _evolve_single_system(f):
             try:
                 # kstar, mass, orbital period (days), eccentricity, metaliccity, evolution time (millions of years)
-                print f
                 [tmp1, tmp2] = _evolvebin.evolv2(f[0], f[1], f[2], f[3], f[4], f[5], f[6], f[7], f[8], f[9],
                                         f[10], f[11], f[12], f[13], f[14], f[15], f[16], f[17], f[18], f[19],
                                         f[20], f[21], f[22], f[23], f[24], f[25], f[26], f[27], f[28], f[29],
                                         f[30], f[31], f[32], f[33], f[34], f[36])
-<<<<<<< HEAD
 
-=======
->>>>>>> 06cd79b6
                 bpp_tmp = tmp1[np.argwhere(tmp1[:,0]>0),:].squeeze(1)
                 bcm_tmp = tmp2[np.argwhere(tmp2[:,0]>1),:].squeeze(1)
                 return f, pd.DataFrame(bpp_tmp, columns=bpp_columns, index=[int(f[35])] * len(bpp_tmp)), pd.DataFrame(bcm_tmp, columns=bcm_columns, index=[int(f[35])] * len(bcm_tmp))
