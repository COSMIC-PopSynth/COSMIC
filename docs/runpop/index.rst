.. _runpop:

####################################
Generate a binary population by hand
####################################

The process to generate a synthetic binary population, is similar to the
process to evolve a single/multiple binaries by hand: first generate an
initial population, then evolve it with the Evolve class.

An initialized binary population consists of a collection of binary systems
with assigned primary and secondary masses, orbital periods, eccentricities,
metallicities, and star formation histories. These parameters are randomly
sampled from observationally motivated distribution functions.

In COSMIC, the initial sample is done through an initial binary sampler which works
with the InitialBinaryTable class. There are two samplers available:

1. `independent` : initialize binaries with independent parameter
distributions for the primary mass, mass ratio, eccentricity, separation,
and binary fraction

2. `multidim` : initialize binaries with multidimensional parameter
distributions according to `Moe & Di Stefano 2017 <http://adsabs.harvard.edu/abs/2017ApJS..230...15M>`_

We consider both cases below.

***********
independent
***********

First import the InitialBinaryTable class and the independent sampler

.. ipython::

    In [1]: from cosmic.sample.initialbinarytable import InitialBinaryTable

    In [2]: from cosmic.sample.sampler import independent

The independent sampler contains multiple models for each binary parameter.
You can access the available models using the independent sampler help call:

.. ipython::

    In [3]: help(independent.get_independent_sampler)

The final_kstar1 and final_kstar2 parameters are lists that contain the kstar types
that you would like the final population to contain.

The final kstar is the final state of the binary system we are interested in and is based on the BSE kstar naming convention, see :ref:`kstar-table` for more information.

Thus, if you want to generate a
population containing double white dwarfs with CO and ONe WD primaries and He-WD secondaries,
the final kstar inputs would be:

.. ipython::

    In [4]: final_kstar1 = [11, 12]

    In [5]: final_kstar2 = [10]

Similar to the help for the sampler, the different models that can be used for each parameter
to be sampled can be accessed by the help function for the argument. The syntax for each parameter
sample is always: sample_`parameter`. See the example for the star formation
history (SFH) below:

.. ipython::

    In [6]: help(independent.Sample.sample_SFH)

Using the final kstar inputs above, the initial binary population is sampled as:

.. ipython::

    In [6]: InitialBinaries, mass_singles, mass_binaries, n_singles, n_binaries = InitialBinaryTable.sampler('independent', final_kstar1, final_kstar2, binfrac_model=0.5, primary_model='kroupa01', ecc_model='sana12', porb_model='sana12', qmin=0.1, SF_start=13700.0, SF_duration=0.0, met=0.02, size=10000)

    In [7]: print(InitialBinaries)

NOTE: the length of the initial binary data set, InitialBinaries, does not always match
the size parameter provided to InitialBinaryTable.sampler.
This is becuase the sampler accounts for a binary fraction specified by the user with the binfrac_model parameter, which is either a fraction between 0 and 1 or mass dependend following the prescription in `van Haaften+2013 <http://adsabs.harvard.edu/abs/2012A%26A...537A.104V>`_.


Since we are interested in binaries, we only retain the binary systems that are likely to produce the user specified final kstar types. However, we also keep track of the total mass of the single and binary stars as well as the numbre of binary and single stars so that we can scale our results to larger populations. If you don't want to filter the binaries, you can supply final kstars as

.. plot::
   :include-source: False

    >>> from cosmic.utils import a_from_p
    >>> from cosmic.sample.initialbinarytable import InitialBinaryTable
    >>> import pandas as pd
    >>> import numpy as np
    >>> import matplotlib.pyplot as plt
    >>> final_kstar = np.linspace(0,14,15)
    >>> colors = {'green' : '#1b9e77', 'purple' : '#d95f02', 'orange' : '#7570b3'}
    >>> initC_logP, m_sin_logP, m_bin_logP, n_sin_logP, n_bin_logP = InitialBinaryTable.sampler('independent',
    >>>                                                                                         final_kstar1=final_kstar,
    >>>                                                                                         final_kstar2=final_kstar,
    >>>                                                                                         binfrac_model=1.0,
    >>>                                                                                         primary_model='kroupa01',
    >>>                                                                                         ecc_model='thermal',
    >>>                                                                                         porb_model='log_uniform',
<<<<<<< HEAD
    >>>                                                                                         SF_start=13700.0,
    >>>                                                                                         SF_duration=0.0,
    >>>                                                                                         met=0.02,
=======
    >>>                                                                                         qmin=0.1,
    >>>                                                                                         SF_start=13700.0, 
    >>>                                                                                         SF_duration=0.0, 
    >>>                                                                                         met=0.02, 
>>>>>>> 2fc38704
    >>>                                                                                         size=100000)
    >>> initC_Sana, m_sin_Sana, m_bin_Sana, n_sin_Sana, n_bin_Sana = InitialBinaryTable.sampler('independent',
    >>>                                                                                         final_kstar1=final_kstar,
    >>>                                                                                         final_kstar2=final_kstar,
    >>>                                                                                         binfrac_model=1.0,
    >>>                                                                                         primary_model='kroupa01',
    >>>                                                                                         ecc_model='sana12',
    >>>                                                                                         porb_model='sana12',
<<<<<<< HEAD
    >>>                                                                                         SF_start=13700.0,
    >>>                                                                                         SF_duration=0.0,
    >>>                                                                                         met=0.02,
=======
    >>>                                                                                         qmin=0.1,
    >>>                                                                                         SF_start=13700.0, 
    >>>                                                                                         SF_duration=0.0, 
    >>>                                                                                         met=0.02, 
>>>>>>> 2fc38704
    >>>                                                                                         size=100000)
    >>> initC_logP['sep'] = a_from_p(p=initC_logP.porb, m1=initC_logP.mass_1, m2=initC_logP.mass_2)
    >>> initC_Sana['sep'] = a_from_p(p=initC_Sana.porb, m1=initC_Sana.mass_1, m2=initC_Sana.mass_2)
    >>> fig = plt.figure(figsize = (15,6))
    >>> ax1 = plt.subplot(231)
    >>> ax2 = plt.subplot(232)
    >>> ax3 = plt.subplot(233)
    >>> ax4 = plt.subplot(234)
    >>> ax5 = plt.subplot(235)
    >>> ax6 = plt.subplot(236)
    >>> ax1.hist(np.log10(initC_logP.mass_1), bins = 20, histtype='step', density=True,
    >>>          lw=3, color=colors['purple'], label='independent')
    >>> ax1.hist(np.log10(initC_Sana.mass_1), bins = 20, histtype='step', density=True,
    >>>          lw=3, color=colors['orange'], label='Sana+2012')
    >>> ax1.set_xlabel(r'Log$_{10}$(M$_1$/M$_{\odot}$)', size=18)
    >>> ax1.set_ylabel('normalized counts', size=18)
    >>> ax1.legend(prop={'size' : 18})
    >>> ax2.hist(np.log10(initC_logP.porb), bins = 20, histtype='step', density=True,
    >>>          lw=3, color=colors['purple'], label='independent')
    >>> ax2.hist(np.log10(initC_Sana.porb), bins = 20, histtype='step', density=True,
    >>>          lw=3, color=colors['orange'], label='Sana+2012')
    >>> ax2.set_xlabel(r'Log$_{10}$(P$_{\rm{orb}}$/day)', size=18)
    >>> ax3.hist(initC_logP.ecc, bins = 10, histtype='step', density=True,
    >>>          lw=3, color=colors['purple'], label='independent')
    >>> ax3.hist(initC_Sana.ecc, bins = 10, histtype='step', density=True,
    >>>          lw=3, color=colors['orange'], label='Sana+2012')
    >>> ax3.set_xlabel('Eccentricity', size=18)
    >>> ax4.hist(initC_logP.mass_2/initC_logP.mass_1, bins = 20, histtype='step', density=True,
    >>>          lw=3, color=colors['purple'], label='independent')
    >>> ax4.hist(initC_Sana.mass_2/initC_Sana.mass_1, bins = 20, histtype='step', density=True,
    >>>          lw=3, color=colors['orange'], label='Sana+2012')
    >>> ax4.set_xlabel(r'q=M$_1$/M$_2$', size=18)
    >>> ax4.set_ylabel('normalized counts', size=18)
    >>> ax5.hist(np.log10(initC_logP.sep), bins = 20, histtype='step', density=True,
    >>>          lw=3, color=colors['purple'], label='independent')
    >>> ax5.hist(np.log10(initC_Sana.sep), bins = 20, histtype='step', density=True,
    >>>          lw=3, color=colors['orange'], label='Sana+2012')
    >>> ax5.set_xlabel(r'Log$_{10}$(a/R$_{\odot}$)', size=18)
    >>> ax6.hist(np.log10(initC_logP.sep*(1-initC_logP.ecc)), bins = 20, histtype='step', density=True,
    >>>          lw=3, color=colors['purple'], label='independent')
    >>> ax6.hist(np.log10(initC_Sana.sep*(1-initC_Sana.ecc)), bins = 20, histtype='step', density=True,
    >>>          lw=3, color=colors['orange'], label='Sana+2012')
    >>> ax6.set_xlabel(r'Log$_{10}$(a(1-e)/R$_{\odot}$)', size=18)
    >>> fig.tight_layout()
    >>> fig.show()

For the entirety of the mass range: :math:`{0.08 \mathrm{M}_\odot < \mathrm{M}_1 < 150 \mathrm{M}_\odot}`, the mass ratio looks not uniform.  This is entirely due to the lower limit of :math:`{\mathrm{M}_2 > 0.08 \mathrm{M}_\odot}`. If we filter on massive stars (:math:`{\mathrm{M}_1 > 8 \mathrm{M}_\odot}`), then the mass ratio is totally flat:

.. plot::
   :include-source: False

    >>> from cosmic.utils import a_from_p
    >>> from cosmic.sample.initialbinarytable import InitialBinaryTable
    >>> import pandas as pd
    >>> import numpy as np
    >>> import matplotlib.pyplot as plt
    >>> final_kstar = np.linspace(0,14,15)
    >>> colors = {'green' : '#1b9e77', 'purple' : '#d95f02', 'orange' : '#7570b3'}
    >>> initC_logP, m_sin_logP, m_bin_logP, n_sin_logP, n_bin_logP = InitialBinaryTable.sampler('independent',
    >>>                                                                                         final_kstar1=final_kstar,
    >>>                                                                                         final_kstar2=final_kstar,
    >>>                                                                                         binfrac_model=1.0,
    >>>                                                                                         primary_model='kroupa01',
    >>>                                                                                         ecc_model='thermal',
    >>>                                                                                         porb_model='log_uniform',
<<<<<<< HEAD
    >>>                                                                                         SF_start=13700.0,
    >>>                                                                                         SF_duration=0.0,
    >>>                                                                                         met=0.02,
=======
    >>>                                                                                         qmin=0.1,
    >>>                                                                                         SF_start=13700.0, 
    >>>                                                                                         SF_duration=0.0, 
    >>>                                                                                         met=0.02, 
>>>>>>> 2fc38704
    >>>                                                                                         size=100000)
    >>> initC_Sana, m_sin_Sana, m_bin_Sana, n_sin_Sana, n_bin_Sana = InitialBinaryTable.sampler('independent',
    >>>                                                                                         final_kstar1=final_kstar,
    >>>                                                                                         final_kstar2=final_kstar,
    >>>                                                                                         binfrac_model=1.0,
    >>>                                                                                         primary_model='kroupa01',
    >>>                                                                                         ecc_model='sana12',
    >>>                                                                                         porb_model='sana12',
<<<<<<< HEAD
    >>>                                                                                         SF_start=13700.0,
    >>>                                                                                         SF_duration=0.0,
    >>>                                                                                         met=0.02,
=======
    >>>                                                                                         qmin=0.1,
    >>>                                                                                         SF_start=13700.0, 
    >>>                                                                                         SF_duration=0.0, 
    >>>                                                                                         met=0.02, 
>>>>>>> 2fc38704
    >>>                                                                                         size=100000)
    >>> initC_logP['sep'] = a_from_p(p=initC_logP.porb, m1=initC_logP.mass_1, m2=initC_logP.mass_2)
    >>> initC_Sana['sep'] = a_from_p(p=initC_Sana.porb, m1=initC_Sana.mass_1, m2=initC_Sana.mass_2)
    >>> initC_Sana_filter = initC_Sana.loc[initC_Sana.mass_1 > 8.0]
    >>> initC_logP_filter = initC_logP.loc[initC_logP.mass_1 > 8.0]
    >>> fig = plt.figure(figsize = (14,6))
    >>> ax1 = plt.subplot(231)
    >>> ax2 = plt.subplot(232)
    >>> ax3 = plt.subplot(233)
    >>> ax4 = plt.subplot(234)
    >>> ax5 = plt.subplot(235)
    >>> ax6 = plt.subplot(236)
    >>> ax1.hist(np.log10(initC_logP_filter.mass_1), bins = 20, histtype='step', density=True,
    >>>          lw=3, color=colors['purple'], label='independent')
    >>> ax1.hist(np.log10(initC_Sana_filter.mass_1), bins = 20, histtype='step', density=True,
    >>>          lw=3, color=colors['orange'], label='Sana+2012')
    >>> ax1.set_xlabel(r'Log$_{10}$(M$_1$/M$_{\odot}$)', size=18)
    >>> ax1.set_ylabel('normalized counts', size=18)
    >>> ax1.legend(prop={'size' : 18})
    >>> ax2.hist(np.log10(initC_logP_filter.porb), bins = 20, histtype='step', density=True,
    >>>          lw=3, color=colors['purple'], label='independent')
    >>> ax2.hist(np.log10(initC_Sana_filter.porb), bins = 20, histtype='step', density=True,
    >>>          lw=3, color=colors['orange'], label='Sana+2012')
    >>> ax2.set_xlabel(r'Log$_{10}$(P$_{\rm{orb}}$/day)', size=18)
    >>> ax3.hist(initC_logP_filter.ecc, bins = 10, histtype='step', density=True,
    >>>          lw=3, color=colors['purple'], label='independent')
    >>> ax3.hist(initC_Sana_filter.ecc, bins = 10, histtype='step', density=True,
    >>>          lw=3, color=colors['orange'], label='Sana+2012')
    >>> ax3.set_xlabel('Eccentricity', size=18)
    >>> ax4.hist(initC_logP_filter.mass_2/initC_logP_filter.mass_1, bins = 20, histtype='step', density=True,
    >>>          lw=3, color=colors['purple'], label='independent')
    >>> ax4.hist(initC_Sana_filter.mass_2/initC_Sana_filter.mass_1, bins = 20, histtype='step', density=True,
    >>>          lw=3, color=colors['orange'], label='Sana+2012')
    >>> ax4.set_xlabel(r'q=M$_1$/M$_2$', size=18)
    >>> ax4.set_ylabel('normalized counts', size=18)
    >>> ax5.hist(np.log10(initC_logP_filter.sep), bins = 20, histtype='step', density=True,
    >>>          lw=3, color=colors['purple'], label='independent')
    >>> ax5.hist(np.log10(initC_Sana_filter.sep), bins = 20, histtype='step', density=True,
    >>>          lw=3, color=colors['orange'], label='Sana+2012')
    >>> ax5.set_xlabel(r'Log$_{10}$(a/R$_{\odot}$)', size=18)
    >>> ax6.hist(np.log10(initC_logP_filter.sep*(1-initC_logP_filter.ecc)), bins = 20, histtype='step', density=True,
    >>>          lw=3, color=colors['purple'], label='independent')
    >>> ax6.hist(np.log10(initC_Sana_filter.sep*(1-initC_Sana_filter.ecc)), bins = 20, histtype='step', density=True,
    >>>          lw=3, color=colors['orange'], label='Sana+2012')
    >>> ax6.set_xlabel(r'Log$_{10}$(a(1-e)/R$_{\odot}$)', size=18)
    >>> fig.tight_layout()
    >>> fig.show()


********
multidim
********

COSMIC implements multidimensionally distributed initial binaries according to `Moe & Di Stefano 2017 <http://adsabs.harvard.edu/abs/2017ApJS..230...15M>`_. The python code used in COSMIC to create this sample was written by Mads Sorenson, and is based on the IDL codes written to accompany `Moe & Di Stefano 2017 <http://adsabs.harvard.edu/abs/2017ApJS..230...15M>`_.

The multidimensional initial binary data is sampled in COSMIC as follows:

.. ipython::

    In [1]: from cosmic.sample.initialbinarytable import InitialBinaryTable

    In [2]: from cosmic.sample.sampler import multidim

To see the arguments necessary to call the multidimensional sampler use the help function:

.. ipython::

    In [3]: help(multidim.get_multidim_sampler)

The random seed is used to reproduce your initial sample, since there are several stochastic processes involved in the muldimensional sample.
As in the independent sampler, the final_kstar1 and final_kstar2 inputs are lists containing the kstar types that the evolved population should contain.

The multidimensional sample is generated as follows:

.. ipython::

    In [4]: InitialBinaries, mass_singles, mass_binaries, n_singles, n_binaries = InitialBinaryTable.sampler('multidim', final_kstar1=[11], final_kstar2=[11], rand_seed=2, nproc=1, SF_start=13700.0, SF_duration=0.0, met=0.02, size=10)

    In [5]: print(InitialBinaries)

.. note::

    NOTE that in the multidimensional case, the binary fraction is a parameter in the sample. This results in the size of the initial binary data matching the size provided to the sampler. As in the independent sampling case, we keep track of the total sampled mass of singles and binaries as well as the total number of single and binary stars to scale thesimulated population to astrophysical populations.

.. plot::
   :include-source: False

    >>> from cosmic.utils import a_from_p
    >>> from cosmic.sample.initialbinarytable import InitialBinaryTable
    >>> import pandas as pd
    >>> import numpy as np
    >>> import matplotlib.pyplot as plt
    >>> final_kstar = np.linspace(0,14,15)
    >>> colors = {'green' : '#1b9e77', 'purple' : '#d95f02', 'orange' : '#7570b3'}
    >>> final_kstar = np.linspace(0,14,15)
    >>> initC_mult, m_sin_mult, m_bin_mult, n_sin_mult, n_bin_mult = InitialBinaryTable.sampler('multidim',
    >>>                                                                                         final_kstar1=final_kstar,
    >>>                                                                                         final_kstar2=final_kstar,
    >>>                                                                                         rand_seed=2,
    >>>                                                                                         nproc=1,
    >>>                                                                                         SF_start=13700.0,
    >>>                                                                                         SF_duration=0.0,
    >>>                                                                                         met=0.02,
    >>>                                                                                         size=100000)
    >>> initC_mult['sep'] = a_from_p(p=initC_mult.porb, m1=initC_mult.mass_1, m2=initC_mult.mass_2)

*************************************
Evolving an initial binary population
*************************************
As in :ref:`examples`, once an initial binary population is sampled, it is evolved using the Evolve class. Note that the same process used in :ref:`examples` applies here as well: the BSEDict must be supplied, but only need be resupplied if the flags in the dictionary change.

The syntax for the Evolve class is as follows:

.. ipython:: :okwarning:

    In [1]: from cosmic.evolve import Evolve

    In [2]: BSEDict = {'xi': 1.0, 'bhflag': 1, 'neta': 0.5, 'windflag': 3, 'wdflag': 1, 'alpha1': 1.0, 'pts1': 0.001, 'pts3': 0.02, 'pts2': 0.01, 'epsnov': 0.001, 'hewind': 0.5, 'ck': 1000, 'bwind': 0.0, 'lambdaf': 0.5, 'mxns': 2.5, 'beta': 0.125, 'tflag': 1, 'acc2': 1.5, 'remnantflag': 3, 'ceflag': 0, 'eddfac': 1.0, 'ifflag': 0, 'bconst': 3000, 'sigma': 265.0, 'gamma': -1.0, 'pisn': 45.0, 'natal_kick_array' : [[-100.0,-100.0,-100.0,-100.0,0.0], [-100.0,-100.0,-100.0,-100.0,0.0]], 'bhsigmafrac' : 1.0, 'polar_kick_angle' : 90, 'qcrit_array' : [0.0,0.0,0.0,0.0,0.0,0.0,0.0,0.0,0.0,0.0,0.0,0.0,0.0,0.0,0.0,0.0], 'cekickflag' : 2, 'cehestarflag' : 0, 'cemergeflag' : 0, 'ecsn' : 2.5, 'ecsn_mlow' : 1.4, 'aic' : 1, 'ussn' : 0, 'sigmadiv' :-20.0, 'qcflag' : 2, 'eddlimflag' : 0, 'fprimc_array' : [2.0/21.0,2.0/21.0,2.0/21.0,2.0/21.0,2.0/21.0,2.0/21.0,2.0/21.0,2.0/21.0,2.0/21.0,2.0/21.0,2.0/21.0,2.0/21.0,2.0/21.0,2.0/21.0,2.0/21.0,2.0/21.0], 'bhspinflag' : 0, 'bhspinmag' : 0.0, 'rejuv_fac' : 1.0, 'rejuvflag' : 0, 'htpmb' : 1, 'ST_cr' : 1, 'ST_tide' : 0, 'bdecayfac' : 1, 'grflag' : 1, 'rembar_massloss' : 0.5, 'kickflag' : 0, 'zsun' : 0.014, 'bhms_coll_flag' : 0}

<<<<<<< HEAD
=======
    In [2]: BSEDict = {'xi': 1.0, 'bhflag': 1, 'neta': 0.5, 'windflag': 3, 'wdflag': 1, 'alpha1': 1.0, 'pts1': 0.001, 'pts3': 0.02, 'pts2': 0.01, 'epsnov': 0.001, 'hewind': 0.5, 'ck': 1000, 'bwind': 0.0, 'lambdaf': 0.5, 'mxns': 2.5, 'beta': 0.125, 'tflag': 1, 'acc2': 1.5, 'remnantflag': 3, 'ceflag': 0, 'eddfac': 1.0, 'ifflag': 0, 'bconst': 3000, 'sigma': 265.0, 'gamma': -1.0, 'pisn': 45.0, 'natal_kick_array' : [[-100.0,-100.0,-100.0,-100.0,0.0], [-100.0,-100.0,-100.0,-100.0,0.0]], 'bhsigmafrac' : 1.0, 'polar_kick_angle' : 90, 'qcrit_array' : [0.0,0.0,0.0,0.0,0.0,0.0,0.0,0.0,0.0,0.0,0.0,0.0,0.0,0.0,0.0,0.0], 'cekickflag' : 2, 'cehestarflag' : 0, 'cemergeflag' : 0, 'ecsn' : 2.5, 'ecsn_mlow' : 1.4, 'aic' : 1, 'ussn' : 0, 'sigmadiv' :-20.0, 'qcflag' : 2, 'eddlimflag' : 0, 'fprimc_array' : [2.0/21.0,2.0/21.0,2.0/21.0,2.0/21.0,2.0/21.0,2.0/21.0,2.0/21.0,2.0/21.0,2.0/21.0,2.0/21.0,2.0/21.0,2.0/21.0,2.0/21.0,2.0/21.0,2.0/21.0,2.0/21.0], 'bhspinflag' : 0, 'bhspinmag' : 0.0, 'rejuv_fac' : 1.0, 'rejuvflag' : 0, 'htpmb' : 1, 'ST_cr' : 1, 'ST_tide' : 0, 'bdecayfac' : 1, 'grflag' : 1, 'rembar_massloss' : 0.5, 'kickflag' : 0, 'zsun' : 0.014, 'bhms_coll_flag' : 0} 
    
>>>>>>> 2fc38704
    In [3]: bpp, bcm, initC, kick_info  = Evolve.evolve(initialbinarytable=InitialBinaries, BSEDict=BSEDict)

    In [4]: print(bcm.iloc[:10])

    In [5]: print(bpp)


*****************
ClusterMonteCarlo
*****************

New in COSMIC 3.4, you can now use COSMIC to sample initial conditions that can be used in the simulation of a Globular Cluster (GC), using the ClusterMonteCarlo (CMC) software package. To create these initial conditions, and save them in a format readable by CMC, you can do the following.

.. ipython::

    In [1]: from cosmic.sample.initialcmctable import InitialCMCTable

    In [2]: from cosmic.sample.sampler import cmc

To see the arguments necessary to call the CMC sampler use the help function:

.. ipython::

    In [3]: help(cmc.get_cmc_sampler)

.. ipython::

    In [1]: from cosmic.sample import InitialCMCTable
      
    In [2]: Singles, Binaries = InitialCMCTable.sampler('cmc', binfrac_model=0.2, primary_model='kroupa01', ecc_model='sana12', porb_model='sana12', cluster_profile='plummer', met=0.014, size=40000, params='../examples/Params.ini', gamma=4, r_max=100)

    In [3]: InitialCMCTable.write(Singles, Binaries, filename="input.hdf5")

    In [4]: InitialCMCTable.write(Singles, Binaries, filename="input.fits")<|MERGE_RESOLUTION|>--- conflicted
+++ resolved
@@ -100,16 +100,10 @@
     >>>                                                                                         primary_model='kroupa01',
     >>>                                                                                         ecc_model='thermal',
     >>>                                                                                         porb_model='log_uniform',
-<<<<<<< HEAD
-    >>>                                                                                         SF_start=13700.0,
-    >>>                                                                                         SF_duration=0.0,
-    >>>                                                                                         met=0.02,
-=======
     >>>                                                                                         qmin=0.1,
     >>>                                                                                         SF_start=13700.0, 
     >>>                                                                                         SF_duration=0.0, 
     >>>                                                                                         met=0.02, 
->>>>>>> 2fc38704
     >>>                                                                                         size=100000)
     >>> initC_Sana, m_sin_Sana, m_bin_Sana, n_sin_Sana, n_bin_Sana = InitialBinaryTable.sampler('independent',
     >>>                                                                                         final_kstar1=final_kstar,
@@ -118,16 +112,10 @@
     >>>                                                                                         primary_model='kroupa01',
     >>>                                                                                         ecc_model='sana12',
     >>>                                                                                         porb_model='sana12',
-<<<<<<< HEAD
-    >>>                                                                                         SF_start=13700.0,
-    >>>                                                                                         SF_duration=0.0,
-    >>>                                                                                         met=0.02,
-=======
     >>>                                                                                         qmin=0.1,
     >>>                                                                                         SF_start=13700.0, 
     >>>                                                                                         SF_duration=0.0, 
     >>>                                                                                         met=0.02, 
->>>>>>> 2fc38704
     >>>                                                                                         size=100000)
     >>> initC_logP['sep'] = a_from_p(p=initC_logP.porb, m1=initC_logP.mass_1, m2=initC_logP.mass_2)
     >>> initC_Sana['sep'] = a_from_p(p=initC_Sana.porb, m1=initC_Sana.mass_1, m2=initC_Sana.mass_2)
@@ -193,16 +181,10 @@
     >>>                                                                                         primary_model='kroupa01',
     >>>                                                                                         ecc_model='thermal',
     >>>                                                                                         porb_model='log_uniform',
-<<<<<<< HEAD
-    >>>                                                                                         SF_start=13700.0,
-    >>>                                                                                         SF_duration=0.0,
-    >>>                                                                                         met=0.02,
-=======
     >>>                                                                                         qmin=0.1,
     >>>                                                                                         SF_start=13700.0, 
     >>>                                                                                         SF_duration=0.0, 
     >>>                                                                                         met=0.02, 
->>>>>>> 2fc38704
     >>>                                                                                         size=100000)
     >>> initC_Sana, m_sin_Sana, m_bin_Sana, n_sin_Sana, n_bin_Sana = InitialBinaryTable.sampler('independent',
     >>>                                                                                         final_kstar1=final_kstar,
@@ -211,16 +193,11 @@
     >>>                                                                                         primary_model='kroupa01',
     >>>                                                                                         ecc_model='sana12',
     >>>                                                                                         porb_model='sana12',
-<<<<<<< HEAD
-    >>>                                                                                         SF_start=13700.0,
     >>>                                                                                         SF_duration=0.0,
-    >>>                                                                                         met=0.02,
-=======
     >>>                                                                                         qmin=0.1,
     >>>                                                                                         SF_start=13700.0, 
     >>>                                                                                         SF_duration=0.0, 
     >>>                                                                                         met=0.02, 
->>>>>>> 2fc38704
     >>>                                                                                         size=100000)
     >>> initC_logP['sep'] = a_from_p(p=initC_logP.porb, m1=initC_logP.mass_1, m2=initC_logP.mass_2)
     >>> initC_Sana['sep'] = a_from_p(p=initC_Sana.porb, m1=initC_Sana.mass_1, m2=initC_Sana.mass_2)
@@ -338,13 +315,8 @@
 
     In [1]: from cosmic.evolve import Evolve
 
-    In [2]: BSEDict = {'xi': 1.0, 'bhflag': 1, 'neta': 0.5, 'windflag': 3, 'wdflag': 1, 'alpha1': 1.0, 'pts1': 0.001, 'pts3': 0.02, 'pts2': 0.01, 'epsnov': 0.001, 'hewind': 0.5, 'ck': 1000, 'bwind': 0.0, 'lambdaf': 0.5, 'mxns': 2.5, 'beta': 0.125, 'tflag': 1, 'acc2': 1.5, 'remnantflag': 3, 'ceflag': 0, 'eddfac': 1.0, 'ifflag': 0, 'bconst': 3000, 'sigma': 265.0, 'gamma': -1.0, 'pisn': 45.0, 'natal_kick_array' : [[-100.0,-100.0,-100.0,-100.0,0.0], [-100.0,-100.0,-100.0,-100.0,0.0]], 'bhsigmafrac' : 1.0, 'polar_kick_angle' : 90, 'qcrit_array' : [0.0,0.0,0.0,0.0,0.0,0.0,0.0,0.0,0.0,0.0,0.0,0.0,0.0,0.0,0.0,0.0], 'cekickflag' : 2, 'cehestarflag' : 0, 'cemergeflag' : 0, 'ecsn' : 2.5, 'ecsn_mlow' : 1.4, 'aic' : 1, 'ussn' : 0, 'sigmadiv' :-20.0, 'qcflag' : 2, 'eddlimflag' : 0, 'fprimc_array' : [2.0/21.0,2.0/21.0,2.0/21.0,2.0/21.0,2.0/21.0,2.0/21.0,2.0/21.0,2.0/21.0,2.0/21.0,2.0/21.0,2.0/21.0,2.0/21.0,2.0/21.0,2.0/21.0,2.0/21.0,2.0/21.0], 'bhspinflag' : 0, 'bhspinmag' : 0.0, 'rejuv_fac' : 1.0, 'rejuvflag' : 0, 'htpmb' : 1, 'ST_cr' : 1, 'ST_tide' : 0, 'bdecayfac' : 1, 'grflag' : 1, 'rembar_massloss' : 0.5, 'kickflag' : 0, 'zsun' : 0.014, 'bhms_coll_flag' : 0}
-
-<<<<<<< HEAD
-=======
     In [2]: BSEDict = {'xi': 1.0, 'bhflag': 1, 'neta': 0.5, 'windflag': 3, 'wdflag': 1, 'alpha1': 1.0, 'pts1': 0.001, 'pts3': 0.02, 'pts2': 0.01, 'epsnov': 0.001, 'hewind': 0.5, 'ck': 1000, 'bwind': 0.0, 'lambdaf': 0.5, 'mxns': 2.5, 'beta': 0.125, 'tflag': 1, 'acc2': 1.5, 'remnantflag': 3, 'ceflag': 0, 'eddfac': 1.0, 'ifflag': 0, 'bconst': 3000, 'sigma': 265.0, 'gamma': -1.0, 'pisn': 45.0, 'natal_kick_array' : [[-100.0,-100.0,-100.0,-100.0,0.0], [-100.0,-100.0,-100.0,-100.0,0.0]], 'bhsigmafrac' : 1.0, 'polar_kick_angle' : 90, 'qcrit_array' : [0.0,0.0,0.0,0.0,0.0,0.0,0.0,0.0,0.0,0.0,0.0,0.0,0.0,0.0,0.0,0.0], 'cekickflag' : 2, 'cehestarflag' : 0, 'cemergeflag' : 0, 'ecsn' : 2.5, 'ecsn_mlow' : 1.4, 'aic' : 1, 'ussn' : 0, 'sigmadiv' :-20.0, 'qcflag' : 2, 'eddlimflag' : 0, 'fprimc_array' : [2.0/21.0,2.0/21.0,2.0/21.0,2.0/21.0,2.0/21.0,2.0/21.0,2.0/21.0,2.0/21.0,2.0/21.0,2.0/21.0,2.0/21.0,2.0/21.0,2.0/21.0,2.0/21.0,2.0/21.0,2.0/21.0], 'bhspinflag' : 0, 'bhspinmag' : 0.0, 'rejuv_fac' : 1.0, 'rejuvflag' : 0, 'htpmb' : 1, 'ST_cr' : 1, 'ST_tide' : 0, 'bdecayfac' : 1, 'grflag' : 1, 'rembar_massloss' : 0.5, 'kickflag' : 0, 'zsun' : 0.014, 'bhms_coll_flag' : 0} 
     
->>>>>>> 2fc38704
     In [3]: bpp, bcm, initC, kick_info  = Evolve.evolve(initialbinarytable=InitialBinaries, BSEDict=BSEDict)
 
     In [4]: print(bcm.iloc[:10])
