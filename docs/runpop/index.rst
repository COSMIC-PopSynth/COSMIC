.. _runpop:

##################################
Evolve a binary population by hand
##################################

To create a synthetic binary population, we need to generate an initial set 
of binaries that is representative of a population born in the Milky Way. 
This means we need to supply several arguments to our initial binary sampler. 
There are two  ways to generate the initial population:

1. assume binary parameters are independent of one another
2. account for parameter dependencies following Moe & Di Stefano 2017

We consider both cases below. 

************************************************************************
Sampling an initial population with independently distributed parameters
************************************************************************

There are several different initial parameter distributions that are used 
in binary population synthesis codes. COSMIC is equipped with different 
models for each binary parameter. You can access the available models using
the help for the independent sampler as shown in the example below 

.. ipython::

    In [1]: from cosmic.sample.initialbinarytable import InitialBinaryTable

    In [2]: from cosmic.sample.sampler import independent

To see the arguments the initial binary sampler requires, use the help function

.. ipython::

    In [3]: help(independent.get_independent_sampler)

Similarly, to see the different models that can be used for each parameter 
sample, use the help function for the argument. The syntax for each parameter
sample is always: sample_`paramter`. See the example for the star formation
history (SFH) below:

.. ipython::

    In [4]: help(independent.Sample.sample_SFH)

Now let's create our first initial binary sample:

.. ipython::

    In [5]: InitialBinaries, sampled_mass = InitialBinaryTable.sampler('independent', primary_min=0.08, primary_max=5.0, primary_model='kroupa93', ecc_model='thermal', SFH_model='const', component_age=10000.0, size=10)

    In [6]: print(InitialBinaries)

NOTE: the length of the initial binary data set, IBT, does not match 
the size parameter provided to InitialBinaryTable.sampler. 
This is becuase the sampler begins by sampling a set of stellar masses of size=size, then assigns each of the stellar masses to be either single or in a binary system. Since we are interested in binaries, we only retain the binary systems. However, we also keep track of the total mass sampled so that we can scale our findings to a full Milky Way population.

****************************************************************************
Sampling an initial population with multidimensional parameter distributions
****************************************************************************

cosmic implements multidimensionally distributed initial binaries according to Moe & Di Stefano 2017. The python code used in cosmic to create this sample was lightly adapted from python code written by Mads Sorenson, which is based on the IDL scripts written to accompany Moe & Di Stefano 2017. 

The multidimensional initial binary data is sampled in cosmic as follows:

.. ipython::

    In [1]: from cosmic.sample.initialbinarytable import InitialBinaryTable

    In [2]: from cosmic.sample.sampler import multidim

To see the arguments necessary to call the multidimensional sampler use the help function:

.. ipython::
 
    In [3]: help(multidim.get_multidim_sampler)  

The random seed is used to reproduce your initial sample, since there are several stochastic processes involved in the muldimensional sample. 

Now let's create a multidimensional initial binary sample:

.. ipython::

    In [5]: InitialBinaries, sampled_mass = InitialBinaryTable.sampler('multidim', final_kstar1 = ['11'], final_kstar2 = ['11'], rand_seed = 2, nproc = 1, SFH_model='const', component_age=10000.0, size=10)

    In [6]: print(InitialBinaries)

NOTE that in the multidimensional case, the binary fraction is one of the dependent parameters. This results in the size of the initial binary data matching the size provided to the sampler. As in the independent sampling case, we keep track of the total sampled mass to scale our simulated population to the full Milky Way.

Also not that instead of supplying a minimum or maximum primary mass, we specified the final kstars. The final kstar is the final state of the binary system we are interested in and is based on the BSE kstar naming conventions. The conventions are as follows:

*   0 :        MS, < 0.7 Msun
*   1 :        MS, > 0.7 Msun
*   2 :        Hertzsprung Gap
*   3 :        First Giant Branch
*   4 :        Core Helium Burning
*   5 :        Early Asymptotic Giant Branch
*   6 :        Thermally Pulsing AGB
*   7 :        Naked Helium Star MS
*   8 :        Naked Helium Star Hertzsprung Gap
*   9 :        Naked Helium Star Giant Branch
*  10 :        Helium White Dwarf
*  11 :        Carbon/Oxygen White Dwarf
*  12 :        Oxygen/Neon White Dwarf
*  13 :        Neutron Star
*  14 :        Black Hole
*  15 :        Massless Remnant

***********************************************************
Evolving an initial binary population with the Evolve class
***********************************************************
As in :ref:`examples`, now that we have an initial binary population, we can simply evolve it using the Evolve class. The syntax is as follows:

.. ipython::

    In [2]: from cosmic.evolve import Evolve   

    In [4]: BSEDict = {'xi': 0.5, 'bhflag': 1, 'neta': 0.5, 'windflag': 3, 'wdflag': 0, 'alpha1': 1.0, 'pts1': 0.05, 'pts3': 0.02, 'pts2': 0.01, 'epsnov': 0.001, 'hewind': 1.0, 'CK': -1000, 'bwind': 0.0, 'lambdaf': 1.0, 'mxns': 3.0, 'beta': -1.0, 'tflag': 1, 'acc2': 1.5, 'nsflag': 3, 'ceflag': 0, 'eddfac': 1.0, 'merger': 0, 'ifflag': 0, 'bconst': -3000, 'sigma': 265.0, 'gamma': -2.0}

    In [5]: EvolvedBinariesBPP, EvolvedBinariesBCM, initialConditions  = Evolve.evolve(initialbinarytable=InitialBinaries, BSEDict=BSEDict)

    In [6]: print(EvolvedBinariesBCM.iloc[:10])

<<<<<<< HEAD
    In [7]: print EvolvedBinariesBPP

The BPP and the BCM arrays are named to follow the BSE convention. The EvolvedBinariesBPP DataFrame contains the evolutionary history of the binary and it's paramters. The EvolvedBinariesBCM DataFrame contains the current state of thebinaries at the present epoch.

Note that this process doesn't try to choose the `right` number of binaries to evolve. If you are interested in generating a realistic synthetic Milky Way population, you should head over to :ref:`fixedpop`. For details on the process to generate synthetic Milky Way binary populations, see Breivik et al 2018 (in prep). 
=======
    In [7]: print(EvolvedBinariesBPP)
>>>>>>> 32af71d6
<|MERGE_RESOLUTION|>--- conflicted
+++ resolved
@@ -122,12 +122,8 @@
 
     In [6]: print(EvolvedBinariesBCM.iloc[:10])
 
-<<<<<<< HEAD
-    In [7]: print EvolvedBinariesBPP
+    In [7]: print(EvolvedBinariesBPP)
 
 The BPP and the BCM arrays are named to follow the BSE convention. The EvolvedBinariesBPP DataFrame contains the evolutionary history of the binary and it's paramters. The EvolvedBinariesBCM DataFrame contains the current state of thebinaries at the present epoch.
 
-Note that this process doesn't try to choose the `right` number of binaries to evolve. If you are interested in generating a realistic synthetic Milky Way population, you should head over to :ref:`fixedpop`. For details on the process to generate synthetic Milky Way binary populations, see Breivik et al 2018 (in prep). 
-=======
-    In [7]: print(EvolvedBinariesBPP)
->>>>>>> 32af71d6
+Note that this process doesn't try to choose the `right` number of binaries to evolve. If you are interested in generating a realistic synthetic Milky Way population, you should head over to :ref:`fixedpop`. For details on the process to generate synthetic Milky Way binary populations, see Breivik et al 2018 (in prep). 