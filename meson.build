project('cosmic', 
    'c',
    'fortran',
<<<<<<< HEAD
    version : '3.4.13',
=======
    version : '3.4.16',
>>>>>>> e8295be8
    default_options: ['warning_level=0', 'optimization=3'],
)

# Enable fortran and check arguments
# add_languages('fortran', native: false)
ff = meson.get_compiler('fortran')
f_args = ff.get_supported_arguments('-fPIC')
add_project_arguments(f_args, language: 'fortran')


py3 = import('python').find_installation(pure: false)

numpy_include_dir = run_command(py3, ['-c', 'import numpy; print(numpy.get_include())'], check: true).stdout().strip()
f2py_include_dir = run_command(py3, ['-c', 'import numpy.f2py; print(numpy.f2py.get_include())'], check: true).stdout().strip()
inc_np = include_directories(numpy_include_dir, f2py_include_dir)

get_hash = run_command('python', './src/cosmic/get_commit_hash.py', check: true).stdout().strip()


lib_source = [
    'src/cosmic/src/hrdiag_remnant.f',
    'src/cosmic/src/assign_remnant.f',
    'src/cosmic/src/benchmarkevolv2.f',
    'src/cosmic/src/int64.f',
    'src/cosmic/src/corerd.f',
    'src/cosmic/src/comenv.f',
    'src/cosmic/src/dgcore.f',
    'src/cosmic/src/evolv2.f',
    'src/cosmic/src/gntage.f',
    'src/cosmic/src/instar.f',
    'src/cosmic/src/kick.f',
    'src/cosmic/src/mix.f',
    'src/cosmic/src/mrenv.f',
    'src/cosmic/src/ran3.f',
    'src/cosmic/src/rl.f',
    'src/cosmic/src/concatkstars.f',
    'src/cosmic/src/comprad.f',
    'src/cosmic/src/bpp_array.f',
    'src/cosmic/src/checkstate.f',
    'src/cosmic/src/deltat.f',
    'src/cosmic/src/mlwind.f',
    'src/cosmic/src/hrdiag.f',
    'src/cosmic/src/star.f',
    'src/cosmic/src/zcnsts.f',
<<<<<<< HEAD
    'src/cosmic/src/SSE/SSE_deltat.f',
    'src/cosmic/src/SSE/SSE_mlwind.f',
    'src/cosmic/src/SSE/SSE_hrdiag.f',
    'src/cosmic/src/SSE/SSE_star.f',
    'src/cosmic/src/SSE/SSE_zcnsts.f',
    'src/cosmic/src/SSE/SSE_zfuncs.f',
    'src/cosmic/src/SSE/SSE_gntage.f',
    'src/cosmic/src/METISSE/src/METISSE_gntage.f90',
    'src/cosmic/src/METISSE/src/METISSE_deltat.f90',
    'src/cosmic/src/METISSE/src/METISSE_mlwind.f90',
    'src/cosmic/src/METISSE/src/METISSE_hrdiag.f90',
    'src/cosmic/src/METISSE/src/METISSE_star.f90',
    'src/cosmic/src/METISSE/src/METISSE_zcnsts.f90',
    'src/cosmic/src/METISSE/src/track_support.f90',
    'src/cosmic/src/METISSE/src/z_support.f90',
    'src/cosmic/src/METISSE/src/sse_support.f90', 
    'src/cosmic/src/METISSE/src/remnant_support.f90',
    'src/cosmic/src/METISSE/src/interp_support.f90',
    'src/cosmic/src/METISSE/src/comenv_lambda.f90',
    'src/cosmic/src/METISSE/src/METISSE_miscellaneous.f90',
    'src/cosmic/src/assign_commons_COSMIC.f90']
=======
    'src/cosmic/src/deltat.f',
    'src/cosmic/src/mlwind.f',
    'src/cosmic/src/hrdiag.f',
    'src/cosmic/src/star.f',
    'src/cosmic/src/zcnsts.f',
    'src/cosmic/src/zfuncs.f']
>>>>>>> e8295be8

# Detect operating system and set appropriate linker flags
host_system = host_machine.system()

if host_system == 'darwin'
  ldflags = ['-Wl,-no_compact_unwind']
else
  ldflags = []  # No special flags for other systems
endif


f2py_source = custom_target(
    'evolvebin-target',
    input : ['src/cosmic/src/evolv2.f', 'src/cosmic/src/comprad.f'],
    output : ['_evolvebinmodule.c', '_evolvebin-f2pywrappers.f'],
    command : [py3, '-m', 'numpy.f2py', '@INPUT@', '-m', '_evolvebin', '--lower']
)


evolvebin_module = py3.extension_module('_evolvebin',
  f2py_source,
  lib_source,
  f2py_include_dir / 'fortranobject.c',
  include_directories: inc_np,
  link_args: ldflags,
  install : true,
  subdir : 'cosmic'
)

python_script = 'bin/cosmic-pop'
install_data(python_script, install_dir: get_option('bindir'))

subdir('src/cosmic')<|MERGE_RESOLUTION|>--- conflicted
+++ resolved
@@ -1,11 +1,7 @@
 project('cosmic', 
     'c',
     'fortran',
-<<<<<<< HEAD
-    version : '3.4.13',
-=======
     version : '3.4.16',
->>>>>>> e8295be8
     default_options: ['warning_level=0', 'optimization=3'],
 )
 
@@ -50,7 +46,6 @@
     'src/cosmic/src/hrdiag.f',
     'src/cosmic/src/star.f',
     'src/cosmic/src/zcnsts.f',
-<<<<<<< HEAD
     'src/cosmic/src/SSE/SSE_deltat.f',
     'src/cosmic/src/SSE/SSE_mlwind.f',
     'src/cosmic/src/SSE/SSE_hrdiag.f',
@@ -72,14 +67,6 @@
     'src/cosmic/src/METISSE/src/comenv_lambda.f90',
     'src/cosmic/src/METISSE/src/METISSE_miscellaneous.f90',
     'src/cosmic/src/assign_commons_COSMIC.f90']
-=======
-    'src/cosmic/src/deltat.f',
-    'src/cosmic/src/mlwind.f',
-    'src/cosmic/src/hrdiag.f',
-    'src/cosmic/src/star.f',
-    'src/cosmic/src/zcnsts.f',
-    'src/cosmic/src/zfuncs.f']
->>>>>>> e8295be8
 
 # Detect operating system and set appropriate linker flags
 host_system = host_machine.system()
