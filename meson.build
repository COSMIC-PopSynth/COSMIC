--- conflicted
+++ resolved
@@ -1,14 +1,9 @@
 project('cosmic', 
     'c',
     'fortran',
-<<<<<<< HEAD
-    version : '3.4.13',
-    default_options: ['warning_level=0', 'optimization=3'],)
-=======
     version : '3.4.14',
     default_options: ['warning_level=0', 'optimization=3'],
 )
->>>>>>> 16f6e635
 
 # Enable fortran and check arguments
 # add_languages('fortran', native: false)
@@ -24,15 +19,7 @@
 inc_np = include_directories(numpy_include_dir, f2py_include_dir)
 
 get_hash = run_command('python', './src/cosmic/get_commit_hash.py', check: true).stdout().strip()
-<<<<<<< HEAD
-=======
-f2py_source = custom_target(
-    'evolvebin-target',
-    input : ['src/cosmic/src/evolv2.f', 'src/cosmic/src/comprad.f'],
-    output : ['_evolvebinmodule.c', '_evolvebin-f2pywrappers.f'],
-    command : [py3, '-m', 'numpy.f2py', '@INPUT@', '-m', '_evolvebin', '--lower', '@OUTDIR@']
-)
->>>>>>> 16f6e635
+
 
 lib_source = [
     'src/cosmic/src/hrdiag_remnant.f',
